--- conflicted
+++ resolved
@@ -53,10 +53,6 @@
       "license": "MIT"
     }
   },
-<<<<<<< HEAD
-  "version": "3.2.0-beta.4",
-=======
   "version": "3.1.4",
->>>>>>> 22b0ce51
   "npmClient": "yarn"
 }