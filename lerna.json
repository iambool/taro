--- conflicted
+++ resolved
@@ -14,11 +14,8 @@
     "packages/taro-api",
     "packages/taro-cli",
     "packages/taro-components",
-<<<<<<< HEAD
     "packages/taro-components-react",
-=======
     "packages/taro-components-rn",
->>>>>>> 8d47e133
     "packages/taro-extend",
     "packages/taro-h5",
     "packages/taro-helper",
