/* your custom css */
.flex{ display: flex !important; }
.flex.middle{ align-items: center; }
.flex.end { align-items: flex-end; }
.flex.center{ justify-content: center; }
.flex.spacebetween{ justify-content: space-between; }
.flex.vertical{ flex-direction: column; }
.col{ flex: 1; }

.home_container{ background: rgb(40, 43, 46); }
<<<<<<< HEAD
.projectTitle{ color: #fff; }
.projectTitle small{ line-height: 1.5em; }
.home_container .button{ border-color: #fff; color: #fff; }
=======
.projectTitle{ color: #fff; height: 300px; }
.homeSplashFade .projectTitle small{ line-height: 1.5em; margin-top: 3em; }
.home_container .button{ border-color: #fff; color: #fff; margin-right: 12px;}
>>>>>>> 075ae2de
.home_container .button:hover { background: rgb(40, 43, 46); }

.footer {
  background-color: #f7f9ff;
  z-index: 10;
}
.footer-container {
  position: relative;
  max-width: 1400px;
  min-width: 180px;
  margin: 0 auto;
  padding: 80px;
}
.footer-logo-container {
  display: inline-block;
  box-sizing: border-box;
  width: 30%;
  min-width: 148px;
}

.footer-logo {
  margin: 10px 0 14px;
  width: 148px;
  height: 30px;
  background-image: url('../img/o2logo@2x.png');
  background-repeat: no-repeat;
  background-size: 100% auto;
}

.footer-link-container {
  display: inline-block;
  vertical-align: top;
  box-sizing: border-box;
  width: 70%;
}

.footer-link {
  display: inline-block;
  width: 33.33%;
  min-width: 180px;
  vertical-align: top;
}

h3 {
  padding-bottom: 20px;
  font-size: 18px;
  color: #333;
}

.link {
  color: #78A4FA;
}

a {
  color: #666;
}

a:hover {
  opacity: 0.6;
}

p {
  font-size: 14px;
  margin-bottom: 8px;
}<|MERGE_RESOLUTION|>--- conflicted
+++ resolved
@@ -7,17 +7,13 @@
 .flex.vertical{ flex-direction: column; }
 .col{ flex: 1; }
 
+.fixedHeaderContainer header .logo{width: 30px; height: auto;}
 .home_container{ background: rgb(40, 43, 46); }
-<<<<<<< HEAD
-.projectTitle{ color: #fff; }
-.projectTitle small{ line-height: 1.5em; }
-.home_container .button{ border-color: #fff; color: #fff; }
-=======
 .projectTitle{ color: #fff; height: 300px; }
 .homeSplashFade .projectTitle small{ line-height: 1.5em; margin-top: 3em; }
 .home_container .button{ border-color: #fff; color: #fff; margin-right: 12px;}
->>>>>>> 075ae2de
 .home_container .button:hover { background: rgb(40, 43, 46); }
+.home_container .buttonWrapper:last-child .button{ margin-right: 0; }
 
 .footer {
   background-color: #f7f9ff;
