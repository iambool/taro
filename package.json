--- conflicted
+++ resolved
@@ -162,9 +162,5 @@
     "webpack-dev-server": "^3.8.2",
     "webpack-merge": "^4.2.2"
   },
-<<<<<<< HEAD
   "version": "3.5.0-canary.0"
-=======
-  "version": "3.4.2"
->>>>>>> 099d062d
 }