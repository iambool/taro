--- conflicted
+++ resolved
@@ -1,10 +1,6 @@
 {
   "name": "@tarojs/extend",
-<<<<<<< HEAD
-  "version": "3.2.0-beta.4",
-=======
   "version": "3.1.4",
->>>>>>> 22b0ce51
   "description": "Taro extend functionality",
   "author": "yuche <i@yuche.me>",
   "homepage": "https://github.com/nervjs/taro/tree/master/packages/taro-extend#readme",
