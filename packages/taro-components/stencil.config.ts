--- conflicted
+++ resolved
@@ -4,11 +4,7 @@
 
 export const config: Config = {
   namespace: 'taro-components',
-<<<<<<< HEAD
-  globalStyle: '../../node_modules/weui/dist/style/weui.min.css',
-=======
   globalStyle: './src/global.css',
->>>>>>> 518be640
   plugins: [
     sass()
   ],
