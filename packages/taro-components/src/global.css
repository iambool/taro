--- conflicted
+++ resolved
@@ -20,14 +20,10 @@
   overflow-y: scroll;
 }
 
-<<<<<<< HEAD
-.taro-tabbar__container .taro_page {
-=======
 .taro-tabbar__container .taro-tabbar__panel {
   overflow: hidden;
 }
 
 .taro-tabbar__container .taro_page.taro_tabbar_page {
->>>>>>> 2c9bd6c4
   max-height: calc(100vh - 50px);
 }