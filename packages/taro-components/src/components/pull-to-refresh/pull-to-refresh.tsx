import { Component, Prop, h, ComponentInterface, Host, State, Event, EventEmitter, Watch, Element } from '@stencil/core'
<<<<<<< HEAD
import { eventCenter } from '@tarojs/taro'
=======
import Taro from '@tarojs/taro'
>>>>>>> 054e4db5
import classNames from 'classnames'

function setTransform (nodeStyle, value) {
  nodeStyle.transform = value
  nodeStyle.webkitTransform = value
  nodeStyle.MozTransform = value
}

const isWebView = typeof navigator !== 'undefined' &&
  /(iPhone|iPod|iPad).*AppleWebKit(?!.*Safari)/i.test(navigator.userAgent)

const INDICATOR = {
  activate: 'release',
  deactivate: 'pull',
  release: 'loading',
  finish: 'finish'
}

let supportsPassive = false
try {
  const opts = Object.defineProperty({}, 'passive', {
    get () {
      supportsPassive = true
    }
  })
  window.addEventListener('cancel', () => ({}), opts)
} catch (e) { }

const willPreventDefault = supportsPassive ? { passive: false } : false

@Component({
  tag: 'taro-pull-to-refresh',
  styleUrl: './style/index.css'
})
export class PullToRefresh implements ComponentInterface {
  @Prop() prefixCls = 'rmc-pull-to-refresh'
  @Prop() distanceToRefresh = 50
  @Prop() damping = 100
  @Prop() indicator = INDICATOR

  @State() currSt: 'activate' | 'deactivate' | 'release' | 'finish' = 'deactivate'
  @State() dragOnEdge = false
  @Element() el: HTMLElement;

  @Event({
    eventName: 'refresh'
  }) onRefresh: EventEmitter

  private contentRef: HTMLElement;
  private _to: Record<string, EventListener>
  private _ScreenY = 0;
  private _startScreenY = 0;
  private _lastScreenY = 0;

  private _isMounted = false;

  private get scrollContainer () {
    return document.querySelector('.taro-tabbar__panel') || document.body
  }

  @Watch('currSt')
  statusChange () {
    if (this.currSt === 'release') {
      const pageEl: any = this.el.closest('.taro_page')
      if (pageEl && pageEl.__page) {
        pageEl.__page.onPullDownRefresh()
      }
    }
  }

  disconnectedCallback () {
    this.destroy()
  }

  componentDidLoad () {
    this.init()
    this._isMounted = true
    eventCenter.on('__taroStartPullDownRefresh', ({ successHandler, errorHandler }) => {
      try {
        this.triggerPullDownRefresh(true)
        successHandler({
          errMsg: 'startPullDownRefresh: ok'
        })
      } catch (e) {
        errorHandler({
          errMsg: 'startPullDownRefresh: fail'
        })
      }
    })

    eventCenter.on('__taroStopPullDownRefresh', ({ successHandler, errorHandler }) => {
      try {
        this.triggerPullDownRefresh(false)
        successHandler({
          errMsg: 'stopPullDownRefresh: ok'
        })
      } catch (e) {
        errorHandler({
          errMsg: 'stopPullDownRefresh: fail'
        })
      }
    })
  }

  triggerPullDownRefresh = (flag: boolean) => {
    // 在初始化时、用代码 自动 触发 pullDownRefresh
    // 添加this._isMounted的判断，否则组建一实例化，currSt就会是finish
    if (!this.dragOnEdge && this._isMounted) {
      if (flag) {
        this._lastScreenY = this.distanceToRefresh + 1
        // change dom need after setState
        this.currSt = 'release'
        this.setContentStyle(this._lastScreenY)
      } else {
        this.currSt = 'finish'
        this.reset()
      }
    }
  }

  init = () => {
    const ele = this.scrollContainer
    this._to = {
      touchstart: this.onTouchStart.bind(this, ele),
      touchmove: this.onTouchMove.bind(this, ele),
      touchend: this.onTouchEnd.bind(this, ele),
      touchcancel: this.onTouchEnd.bind(this, ele)
    }
    Object.keys(this._to).forEach(key => {
      ele.addEventListener(key, this._to[key], willPreventDefault)
    })
  }

  destroy = () => {
    const ele = this.scrollContainer
    Object.keys(this._to).forEach(key => {
      ele.removeEventListener(key, this._to[key])
    })
  }

  onTouchStart = (_, e: TouchEvent) => {
    this._ScreenY = this._startScreenY = e.touches[0].screenY
    // 一开始 refreshing 为 true 时 this._lastScreenY 有值
    this._lastScreenY = this._lastScreenY || 0
  }

  isEdge = (ele: HTMLElement) => {
    const container = this.scrollContainer
    if (container && container === document.body) {
      // In chrome61 `document.body.scrollTop` is invalid
      const scrollNode = document.scrollingElement ? document.scrollingElement : document.body
      return scrollNode.scrollTop <= 0
    }
    return ele.scrollTop <= 0
  }

  damp = (dy: number) => {
    if (Math.abs(this._lastScreenY) > this.damping) {
      return 0
    }

    const ratio = Math.abs(this._ScreenY - this._startScreenY) / window.screen.height
    dy *= (1 - ratio) * 0.6

    return dy
  }

  onTouchMove = (ele: HTMLElement, e: TouchEvent) => {
    // 使用 pageY 对比有问题
    const _screenY = e.touches[0].screenY

    // 拖动方向不符合的不处理
    if (this._startScreenY > _screenY) {
      return
    }

    if (this.isEdge(ele)) {
      if (!this.dragOnEdge) {
        // 当用户开始往上滑的时候isEdge还是false的话，会导致this._ScreenY不是想要的，只有当isEdge为true时，再上滑，才有意义
        // 下面这行代码解决了上面这个问题
        this._ScreenY = this._startScreenY = e.touches[0].screenY
        this.dragOnEdge = true
      }
      if (e.cancelable) {
        e.preventDefault()
      }
      // add stopPropagation with fastclick will trigger content onClick event. why?
      // ref https://github.com/ant-design/ant-design-mobile/issues/2141
      // e.stopPropagation();

      const _diff = Math.round(_screenY - this._ScreenY)
      this._ScreenY = _screenY
      this._lastScreenY += this.damp(_diff)

      this.setContentStyle(this._lastScreenY)

      if (Math.abs(this._lastScreenY) < this.distanceToRefresh) {
        if (this.currSt !== 'deactivate') {
          // console.log('back to the distance');
          this.currSt = 'deactivate'
        }
      } else {
        if (this.currSt === 'deactivate') {
          // console.log('reach to the distance');
          this.currSt = 'activate'
        }
      }

      // https://github.com/ant-design/ant-design-mobile/issues/573#issuecomment-339560829
      // iOS UIWebView issue, It seems no problem in WKWebView
      if (isWebView && e.changedTouches[0].clientY < 0) {
        this.onTouchEnd()
      }
    }
  }

  onTouchEnd = () => {
    if (this.dragOnEdge) {
      this.dragOnEdge = false
    }
    if (this.currSt === 'activate') {
      this.currSt = 'release'
      this.onRefresh.emit(this)
      this._lastScreenY = this.distanceToRefresh + 1
      this.setContentStyle(this._lastScreenY)
    } else if (this.currSt === 'release') {
      this._lastScreenY = this.distanceToRefresh + 1
      this.setContentStyle(this._lastScreenY)
    } else {
      this.reset()
    }
  }

  reset = () => {
    this._lastScreenY = 0
    this.setContentStyle(0)
  }

  setContentStyle = (ty: number) => {
    // todos: Why sometimes do not have `this.contentRef` ?
    if (this.contentRef) {
      // translate3d 不清理 会影响内部元素 定位
      if (ty) {
        setTransform(this.contentRef.style, `translate3d(0px,${ty}px,0)`)
      } else {
        setTransform(this.contentRef.style, '')
      }
    }
  }

  render () {
    const renderRefresh = (cls: string) => {
      const { currSt, dragOnEdge, prefixCls } = this
      const cla = classNames(cls, !dragOnEdge && `${prefixCls}-transition`)
      const showIndicator = currSt === 'activate' || currSt === 'release'
      return (
        <div class={`${prefixCls}-content-wrapper`}>
          <div
            class={cla}
            ref={el => {
              this.contentRef = el!
            }}>
            {showIndicator && (
              <div class={`${prefixCls}-indicator`}>
                <div />
                <div />
                <div />
              </div>
            )}
            <slot />
          </div>
        </div>
      )
    }

    if (this.scrollContainer) {
      return renderRefresh(`${this.prefixCls}-content ${this.prefixCls}-down`)
    }
    return (
      <Host
        class={classNames(this.prefixCls, `${this.prefixCls}-down`)}
      >
        {renderRefresh(`${this.prefixCls}-content`)}
      </Host>
    )
  }
}<|MERGE_RESOLUTION|>--- conflicted
+++ resolved
@@ -1,9 +1,5 @@
 import { Component, Prop, h, ComponentInterface, Host, State, Event, EventEmitter, Watch, Element } from '@stencil/core'
-<<<<<<< HEAD
-import { eventCenter } from '@tarojs/taro'
-=======
 import Taro from '@tarojs/taro'
->>>>>>> 054e4db5
 import classNames from 'classnames'
 
 function setTransform (nodeStyle, value) {
@@ -81,7 +77,7 @@
   componentDidLoad () {
     this.init()
     this._isMounted = true
-    eventCenter.on('__taroStartPullDownRefresh', ({ successHandler, errorHandler }) => {
+    Taro.eventCenter.on('__taroStartPullDownRefresh', ({ successHandler, errorHandler }) => {
       try {
         this.triggerPullDownRefresh(true)
         successHandler({
@@ -94,7 +90,7 @@
       }
     })
 
-    eventCenter.on('__taroStopPullDownRefresh', ({ successHandler, errorHandler }) => {
+    Taro.eventCenter.on('__taroStopPullDownRefresh', ({ successHandler, errorHandler }) => {
       try {
         this.triggerPullDownRefresh(false)
         successHandler({
