--- conflicted
+++ resolved
@@ -382,11 +382,7 @@
       return (
         <PickerGroup
           range={this.props.range}
-<<<<<<< HEAD
           rangeKey={this.props['rangeKey']}
-=======
-          rangeKey={this.props.rangeKey}
->>>>>>> 1fb806bf
           height={this.state.height[0]}
           updateHeight={updateHeight}
           columnId='0'
@@ -400,11 +396,7 @@
         return (
           <PickerGroup
             range={range}
-<<<<<<< HEAD
             rangeKey={this.props['rangeKey']}
-=======
-            rangeKey={this.props.rangeKey}
->>>>>>> 1fb806bf
             height={this.state.height[index]}
             updateHeight={updateHeight}
             onColumnChange={onColumnChange}
