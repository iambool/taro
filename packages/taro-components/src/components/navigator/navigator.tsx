import { Component, Prop, h, ComponentInterface, Host, Listen, Event, EventEmitter } from '@stencil/core'
<<<<<<< HEAD
import { navigateTo, navigateBack, redirectTo, reLaunch, switchTab } from '@tarojs/taro'
=======
import Taro from '@tarojs/taro'
>>>>>>> 054e4db5
import classNames from 'classnames'

/**
 * Navigator组件参数
 * @typedef NavigatorProps
 * @property {String} appId 当target="miniProgram"时有效，要打开的小程序 appId
 * @property {String} ariaLabel 无障碍访问，（属性）元素的额外描述
 * @property {Number} delta 当 openType 为 'navigateBack' 时有效，表示回退的层数
 * @property {Object} extraData 当target="miniProgram"时有效，需要传递给目标小程序的数据，目标小程序可在 App.onLaunch()，App.onShow() 中获取到这份数据。详情
 * @property {String} [openType=navigate]  跳转方式
 * @property {String} path 当target="miniProgram"时有效，打开的页面路径，如果为空则打开首页
 * @property {String} [target=self]  在哪个目标上发生跳转，默认当前小程序，可选值self/miniProgram
 * @property {String} url 当前小程序内的跳转链接
 * @property {version} [version=release]  当target="miniProgram"时有效，要打开的小程序版本，有效值 develop（开发版），trial（体验版），release（正式版），仅在当前小程序为开发版或体验版时此参数有效；如果当前小程序是 *式版，则打开的小程序必定是正式版。
 * @property {String} onFail 当target="miniProgram"时有效，跳转小程序失败
 * @property {String} onComplete 当target="miniProgram"时有效，跳转小程序完成
 * @property {String} onSuccess 当target="miniProgram"时有效，跳转小程序成功
 */

/**
 * TODO: 参数还需要进一步细化对齐
 * Navigator组件
 * https://developers.weixin.qq.com/miniprogram/dev/component/navigator.html
 **/

@Component({
  tag: 'taro-navigator-core',
  styleUrl: 'navigator.css'
})
export class Navigator implements ComponentInterface {
  @Prop() hoverClass: string
  @Prop() url: string
  @Prop() openType = 'navigate'
  @Prop() isHover = false
  @Prop() delta = 0

  @Event({
    eventName: 'cuccess'
  }) onSuccess: EventEmitter

  @Event({
    eventName: 'fail'
  }) onFail: EventEmitter

  @Event({
    eventName: 'Complete'
  }) onComplete: EventEmitter

  @Listen('click')
  onClick () {
    const { openType, onSuccess, onFail, onComplete } = this
    let promise: Promise<any> = Promise.resolve()
    switch (openType) {
      case 'navigate':
        promise = navigateTo({
          url: this.url
        })
        break
      case 'redirect':
        promise = redirectTo({
          url: this.url
        })
        break
      case 'switchTab':
        promise = switchTab({
          url: this.url
        })
        break
      case 'reLaunch':
        promise = reLaunch({
          url: this.url
        })
        break
      case 'navigateBack':
        promise = navigateBack({
          delta: this.delta
        })
        break
      case 'exit':
        promise = Promise.reject(new Error('navigator:fail 暂不支持"openType: exit"'))
        break
    }
    if (promise) {
      promise.then(res => {
        onSuccess.emit(res)
      }).catch(res => {
        onFail.emit(res)
      }).finally(() => {
        onComplete.emit()
      })
    }
  }

  render () {
    const { isHover, hoverClass } = this

    return (
      <Host
        class={classNames({
          [hoverClass]: isHover
        })}
      />
    )
  }
}<|MERGE_RESOLUTION|>--- conflicted
+++ resolved
@@ -1,9 +1,5 @@
 import { Component, Prop, h, ComponentInterface, Host, Listen, Event, EventEmitter } from '@stencil/core'
-<<<<<<< HEAD
-import { navigateTo, navigateBack, redirectTo, reLaunch, switchTab } from '@tarojs/taro'
-=======
 import Taro from '@tarojs/taro'
->>>>>>> 054e4db5
 import classNames from 'classnames'
 
 /**
@@ -58,27 +54,27 @@
     let promise: Promise<any> = Promise.resolve()
     switch (openType) {
       case 'navigate':
-        promise = navigateTo({
+        promise = Taro.navigateTo({
           url: this.url
         })
         break
       case 'redirect':
-        promise = redirectTo({
+        promise = Taro.redirectTo({
           url: this.url
         })
         break
       case 'switchTab':
-        promise = switchTab({
+        promise = Taro.switchTab({
           url: this.url
         })
         break
       case 'reLaunch':
-        promise = reLaunch({
+        promise = Taro.reLaunch({
           url: this.url
         })
         break
       case 'navigateBack':
-        promise = navigateBack({
+        promise = Taro.navigateBack({
           delta: this.delta
         })
         break
