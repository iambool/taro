// eslint-disable-next-line @typescript-eslint/no-unused-vars
import { Component, h, ComponentInterface, Prop, State, Event, EventEmitter, Host, Watch, Listen, Element, Method } from '@stencil/core'
import classNames from 'classnames'
<<<<<<< HEAD
import Hls from 'hls.js'
=======

import { throttle } from '../../utils'
>>>>>>> 3f87a14b
import {
  formatTime,
  calcDist,
  normalizeNumber,
<<<<<<< HEAD
  throttle,
  screenFn,
  isHls
=======
  screenFn
>>>>>>> 3f87a14b
} from './utils'

@Component({
  tag: 'taro-video-core',
  styleUrl: './style/index.scss'
})
export class Video implements ComponentInterface {
  private videoRef: HTMLVideoElement
  private controlsRef: HTMLTaroVideoControlElement
  private danmuRef: HTMLTaroVideoDanmuElement
  private toastProgressRef: HTMLDivElement
  private toastProgressTitleRef: HTMLDivElement
  private toastVolumeRef: HTMLDivElement
  private toastVolumeBarRef: HTMLDivElement
  private currentTime = 0
  private lastClickedTime: number
  private lastTouchScreenX: number | undefined
  private lastTouchScreenY: number | undefined
  private isDraggingProgress = false
  private lastVolume: number
  private lastPercentage
  private nextPercentage
  private gestureType = 'none'
  private hls: Hls

  @Element() el: HTMLTaroVideoCoreElement

  /**
   * 要播放视频的资源地址
   */
  @Prop() src: string

  /**
   * 指定视频时长
   */
  @Prop() duration: number

  /**
   * 是否显示默认播放控件（播放/暂停按钮、播放进度、时间）
   */
  @Prop() controls = true

  /**
   * 是否自动播放
   */
  @Prop() autoplay = false

  /**
   * 是否循环播放
   */
  @Prop() loop = false

  /**
   * 是否静音播放
   */
  @Prop() muted = false

  /**
   * 指定视频初始播放位置
   */
  @Prop() initialTime = 0

  /**
   * 视频封面的图片网络资源地址或云文件ID（2.3.0）。若 controls 属性值为 false 则设置 poster 无效
   */
  @Prop() poster: string

  /**
   * 当视频大小与 video 容器大小不一致时，视频的表现形式
   */
  @Prop() objectFit: 'contain' | 'fill' | 'cover' = 'contain'

  /**
   * 若不设置，宽度大于 240 时才会显示
   */
  @Prop() showProgress = true

  /**
   * 是否显示全屏按钮
   */
  @Prop() showFullscreenBtn = true

  /**
   * 是否显示视频底部控制栏的播放按钮
   */
  @Prop() showPlayBtn = true

  /**
   * 是否显示视频中间的播放按钮
   */
  @Prop() showCenterPlayBtn = true

  /**
   * 是否显示静音按钮
   */
  @Prop() showMuteBtn = false

  /**
   * 弹幕列表
   */
  @Prop() danmuList: []

  /**
   * 是否显示弹幕按钮
   */
  @Prop() danmuBtn = false

  /**
   * 是否展示弹幕
   */
  @Prop() enableDanmu = false

  /**
   * 是否开启播放手势，即双击切换播放/暂停
   */
  @Prop() enablePlayGesture = false

  /**
   * 是否开启控制进度的手势
   */
  @Prop() enableProgressGesture = true

  /**
   * 在非全屏模式下，是否开启亮度与音量调节手势
   */
  @Prop() vslideGesture = false

  /**
   * 在全屏模式下，是否开启亮度与音量调节手势
   */
  @Prop() vslideGestureInFullscreen = true

  @Prop() nativeProps = {}

  @State() _duration: number
  @State() _enableDanmu = false
  @State() isPlaying = false
  @State() isFirst = true
  @State() isFullScreen = false
  @State() fullScreenTimestamp = new Date().getTime()
  @State() isMute = false

  @Event({
    eventName: 'play'
  }) onPlay: EventEmitter

  @Event({
    eventName: 'pause'
  }) onPause: EventEmitter

  @Event({
    eventName: 'ended'
  }) onEnded: EventEmitter

  @Event({
    eventName: 'timeupdate'
  }) onTimeUpdate: EventEmitter

  @Event({
    eventName: 'error'
  }) onError: EventEmitter

  @Event({
    eventName: 'fullscreenchange'
  }) onFullScreenChange: EventEmitter

  @Event({
    eventName: 'progress'
  }) onProgress: EventEmitter

  @Event({
    eventName: 'loadedmetadata'
  }) onLoadedMetaData: EventEmitter

  componentWillLoad () {
    this._enableDanmu = this.enableDanmu
  }

  componentDidLoad () {
    this.init()
    if (this.initialTime) {
      this.videoRef.currentTime = this.initialTime
    }
    // 目前只支持 danmuList 初始化弹幕列表，还未支持更新弹幕列表
    this.danmuRef.sendDanmu(this.danmuList)

    if (document.addEventListener) {
      document.addEventListener(screenFn.fullscreenchange, this.handleFullScreenChange)
    }
  }

  componentDidRender () {
  }

  disconnectedCallback () {
    if (document.removeEventListener) {
      document.removeEventListener(screenFn.fullscreenchange, this.handleFullScreenChange)
    }
  }

  @Watch('enableDanmu')
  watchEnableDanmu (newVal) {
    this._enableDanmu = newVal
  }

  @Watch('src')
  watchSrc () {
    this.init()
  }

  analyseGesture = (e: TouchEvent) => {
    const obj: {
      type: string
      dataX?: number
      dataY?: number
    } = {
      type: 'none'
    }
    const nowX = e.touches[0].screenX
    const nowY = e.touches[0].screenY
    const distX = nowX - (this.lastTouchScreenX as number)
    const distY = nowY - (this.lastTouchScreenY as number)
    const enableVslideGesture = this.isFullScreen ? this.vslideGestureInFullscreen : this.vslideGesture

    if (this.gestureType === 'none') {
      // 两点间距离
      const dist = calcDist(distX, distY)

      // 没有移动
      if (dist < 10) return obj

      if (Math.abs(distY) >= Math.abs(distX)) {
        // 垂直方向移动：调整音量
        if (enableVslideGesture) {
          this.gestureType = 'adjustVolume'
          this.lastVolume = this.videoRef.volume
        } else {
          return obj
        }
      } else if (Math.abs(distY) < Math.abs(distX)) {
        // 水平方向移动：调整进度
        if (this.enableProgressGesture) {
          this.gestureType = 'adjustProgress'
          this.lastPercentage = this.currentTime / (this.duration ?? this._duration)
        } else {
          return obj
        }
      }
    }
    obj.type = this.gestureType
    obj.dataX = normalizeNumber(distX / 200)
    obj.dataY = normalizeNumber(distY / 200)
    return obj
  }

  @Listen('touchmove', {
    target: 'document'
  })
  async onDocumentTouchMove (e: TouchEvent) {
    if (this.lastTouchScreenX === undefined || this.lastTouchScreenY === undefined) return
    if (await this.controlsRef.getIsDraggingProgressBall()) return

    const gestureObj = this.analyseGesture(e)
    if (gestureObj.type === 'adjustVolume') {
      this.toastVolumeRef.style.visibility = 'visible'
      const nextVolume = Math.max(Math.min(this.lastVolume - gestureObj.dataY!, 1), 0)
      this.videoRef.volume = nextVolume
      this.toastVolumeBarRef.style.width = `${nextVolume * 100}%`
    } else if (gestureObj.type === 'adjustProgress') {
      this.isDraggingProgress = true
      this.nextPercentage = Math.max(Math.min(this.lastPercentage + gestureObj.dataX, 1), 0)
      if (this.controls && this.showProgress) {
        this.controlsRef.setProgressBall(this.nextPercentage)
        this.controlsRef.toggleVisibility(true)
      }
      const duration = this.duration || this._duration
      this.toastProgressTitleRef.innerHTML = `${formatTime(this.nextPercentage * duration)} / ${formatTime(duration)}`
      this.toastProgressRef.style.visibility = 'visible'
    }
  }

  @Listen('touchend', {
    target: 'document'
  })
  @Listen('touchcancel', {
    target: 'document'
  })
  onDocumentTouchEnd () {
    if (this.gestureType === 'adjustVolume') {
      this.toastVolumeRef.style.visibility = 'hidden'
    } else if (this.gestureType === 'adjustProgress') {
      this.toastProgressRef.style.visibility = 'hidden'
    }

    if (this.isDraggingProgress) {
      this.isDraggingProgress = false
      this.seek(this.nextPercentage * (this.duration ?? this._duration))
    }

    this.gestureType = 'none'
    this.lastTouchScreenX = undefined
    this.lastTouchScreenY = undefined
  }

  loadNativePlayer = () => {
    if (this.videoRef) {
      this.videoRef.src = this.src
      this.videoRef.load()
    }
  }

  init = () => {
    const { src, videoRef } = this

    if (isHls(src)) {
      if (Hls.isSupported()) {
        if (this.hls) {
          this.hls.destroy()
        }
        this.hls = new Hls()
        this.hls.loadSource(src)
        this.hls.attachMedia(videoRef)
        this.hls.on(Hls.Events.MANIFEST_PARSED, () => {
          this.autoplay && this.play()
        })
      } else if (videoRef.canPlayType('application/vnd.apple.mpegurl')) {
        this.loadNativePlayer()
      } else {
        console.error('该浏览器不支持 HLS 播放')
      }
    } else {
      this.loadNativePlayer()
    }
  }

  handlePlay = () => {
    this.isPlaying = true
    this.isFirst = false
    this.controlsRef.toggleVisibility(true)
    this.onPlay.emit()
  }

  handlePause = () => {
    this.isPlaying = false
    this.controlsRef.toggleVisibility(true)
    this.onPause.emit()
  }

  handleEnded = () => {
    this.isFirst = true
    this.pause()
    this.controlsRef.toggleVisibility()
    this.onEnded.emit()
  }

  handleTimeUpdate = throttle(async e => {
    this.currentTime = this.videoRef.currentTime
    const duration = this.duration || this._duration

    const isControlDragging = await this.controlsRef.getIsDraggingProgressBall()
    if (this.controls && this.showProgress) {
      if (!isControlDragging && !this.isDraggingProgress) {
        this.controlsRef.setProgressBall(this.currentTime / duration)
        this.controlsRef.setCurrentTime(this.currentTime)
      }
    }

    this.danmuRef.tick(this.currentTime)

    this.onTimeUpdate.emit({
      duration: e.target?.duration,
      currentTime: e.target?.currentTime
    })

    if (this.duration) {
      if (this.currentTime >= this.duration) {
        this.seek(0)
        this.handleEnded()
      }
    }
  }, 250)

  handleError = e => {
    this.onError.emit({
      errMsg: e.target?.error?.message
    })
  }

  handleDurationChange = () => {
    this._duration = this.videoRef.duration
  }

  handleProgress = () => {
    this.onProgress.emit()
  }

  handleLoadedMetaData = (e: Event) => {
    const target = e.target as HTMLVideoElement
    this.onLoadedMetaData.emit({
      width: target.videoWidth,
      height: target.videoHeight,
      duration: target.duration
    })
  }

  /** 播放视频 */
  @Method() async play () {
    this._play()
  }

  _play = () => this.videoRef.play()

  /** 暂停视频 */
  @Method() async pause () {
    this._pause()
  }

  _pause = () => this.videoRef.pause()

  /** 停止视频 */
  @Method() async stop () {
    this._stop()
  }

  _stop = () => {
    this.videoRef.pause()
    this._seek(0)
  }

  /** 跳转到指定位置 */
  @Method() async seek (position: number) {
    this._seek(position)
  }

  _seek = (position: number) => {
    this.videoRef.currentTime = position
  }

  /** 进入全屏。若有自定义内容需在全屏时展示，需将内容节点放置到 video 节点内。 */
  @Method() async requestFullScreen () {
    this.toggleFullScreen(true)
  }

  /** 退出全屏 */
  @Method() async exitFullScreen () {
    this.toggleFullScreen(false)
  }

  onTouchStartContainer = (e: TouchEvent) => {
    this.lastTouchScreenX = e.touches[0].screenX
    this.lastTouchScreenY = e.touches[0].screenY
  }

  onClickContainer = () => {
    if (this.enablePlayGesture) {
      const now = Date.now()
      if (now - this.lastClickedTime < 300) {
        // 双击
        this.isPlaying ? this.pause() : this.play()
      }
      this.lastClickedTime = now
    }
    this.controlsRef.toggleVisibility()
  }

  onClickFullScreenBtn = (e: MouseEvent) => {
    e.stopPropagation()
    this.toggleFullScreen()
  }

  handleFullScreenChange = e => {
    // 全屏后，"退出"走的是浏览器事件，在此同步状态
    const timestamp = new Date().getTime()
    if (!e.detail && this.isFullScreen && !document[screenFn.fullscreenElement] && timestamp - this.fullScreenTimestamp > 100) {
      this.toggleFullScreen(false)
    }
  }

  toggleFullScreen = (isFullScreen = !this.isFullScreen) => {
    this.isFullScreen = isFullScreen
    this.controlsRef.toggleVisibility(true)
    this.fullScreenTimestamp = new Date().getTime()
    this.onFullScreenChange.emit({
      fullScreen: this.isFullScreen,
      direction: 'vertical'
    })
    if (this.isFullScreen && !document[screenFn.fullscreenElement]) {
      setTimeout(() => {
        this.videoRef[screenFn.requestFullscreen]({ navigationUI: 'show' })
      }, 0)
    }
  }

  toggleMute = (e: MouseEvent) => {
    e.stopPropagation()
    this.videoRef.muted = !this.isMute
    this.controlsRef.toggleVisibility(true)
    this.isMute = !this.isMute
  }

  toggleDanmu = (e: MouseEvent) => {
    e.stopPropagation()
    this.controlsRef.toggleVisibility(true)
    this._enableDanmu = !this._enableDanmu
  }

  render () {
    const {
      controls,
      autoplay,
      loop,
      muted,
      poster,
      objectFit,
      isFirst,
      isMute,
      isFullScreen,
      duration,
      _duration,
      showCenterPlayBtn,
      isPlaying,
      _enableDanmu,
      showMuteBtn,
      danmuBtn,
      showFullscreenBtn,
      nativeProps
    } = this
    const durationTime = formatTime(duration || _duration || null)

    return (
      <Host
        class={classNames('taro-video-container', {
          'taro-video-type-fullscreen': isFullScreen
        })}
        onTouchStart={this.onTouchStartContainer}
        onClick={this.onClickContainer}
      >
        <video
          class='taro-video-video'
          style={{
            'object-fit': objectFit
          }}
          ref={dom => {
            if (dom) {
              this.videoRef = dom as HTMLVideoElement
            }
          }}
          autoplay={autoplay}
          loop={loop}
          muted={muted}
          poster={controls ? poster : undefined}
          playsinline
          webkit-playsinline
          onPlay={this.handlePlay}
          onPause={this.handlePause}
          onEnded={this.handleEnded}
          onTimeUpdate={this.handleTimeUpdate}
          onError={this.handleError}
          onDurationChange={this.handleDurationChange}
          onProgress={this.handleProgress}
          onLoadedMetaData={this.handleLoadedMetaData}
          {...nativeProps}
        >
          暂时不支持播放该视频
        </video>

        <taro-video-danmu
          ref={dom => {
            if (dom) {
              this.danmuRef = dom as HTMLTaroVideoDanmuElement
            }
          }}
          enable={_enableDanmu}
        />

        {isFirst && showCenterPlayBtn && !isPlaying && (
          <div class='taro-video-cover'>
            <div class='taro-video-cover-play-button' onClick={() => this.play()} />
            <p class='taro-video-cover-duration'>{durationTime}</p>
          </div>
        )}

        <taro-video-control
          ref={dom => {
            if (dom) {
              this.controlsRef = dom
            }
          }}
          controls={controls}
          currentTime={this.currentTime}
          duration={this.duration || this._duration || undefined}
          isPlaying={this.isPlaying}
          pauseFunc={this._pause}
          playFunc={this._play}
          seekFunc={this._seek}
          showPlayBtn={this.showPlayBtn}
          showProgress={this.showProgress}
        >
          {showMuteBtn && (
            <div
              class={classNames('taro-video-mute', {
                'taro-video-type-mute': isMute
              })}
              onClick={this.toggleMute}
            />
          )}
          {danmuBtn && (
            <div
              class={classNames('taro-video-danmu-button', {
                'taro-video-danmu-button-active': _enableDanmu
              })}
              onClick={this.toggleDanmu}>
              弹幕
            </div>
          )}
          {showFullscreenBtn && (
            <div
              class={classNames('taro-video-fullscreen', {
                'taro-video-type-fullscreen': isFullScreen
              })}
              onClick={this.onClickFullScreenBtn}
            />
          )}
        </taro-video-control>

        <div class='taro-video-toast taro-video-toast-volume' ref={dom => {
          if (dom) {
            this.toastVolumeRef = dom
          }
        }}>
          <div class='taro-video-toast-title'>音量</div>
          <div class='taro-video-toast-icon' />
          <div class='taro-video-toast-value'>
            <div class='taro-video-toast-value-content' ref={dom => {
              if (dom) {
                this.toastVolumeBarRef = dom
              }
            }}>
              <div class='taro-video-toast-volume-grids'>
                {Array(10).fill(1).map(() => (
                  <div class='taro-video-toast-volume-grids-item' />
                ))}
              </div>
            </div>
          </div>
        </div>

        <div class='taro-video-toast taro-video-toast-progress' ref={dom => {
          if (dom) {
            this.toastProgressRef = dom
          }
        }}>
          <div class='taro-video-toast-title' ref={dom => {
            if (dom) {
              this.toastProgressTitleRef = dom
            }
          }} />
        </div>
      </Host>
    )
  }
}<|MERGE_RESOLUTION|>--- conflicted
+++ resolved
@@ -1,23 +1,15 @@
 // eslint-disable-next-line @typescript-eslint/no-unused-vars
 import { Component, h, ComponentInterface, Prop, State, Event, EventEmitter, Host, Watch, Listen, Element, Method } from '@stencil/core'
 import classNames from 'classnames'
-<<<<<<< HEAD
 import Hls from 'hls.js'
-=======
 
 import { throttle } from '../../utils'
->>>>>>> 3f87a14b
 import {
   formatTime,
   calcDist,
   normalizeNumber,
-<<<<<<< HEAD
-  throttle,
   screenFn,
   isHls
-=======
-  screenFn
->>>>>>> 3f87a14b
 } from './utils'
 
 @Component({
