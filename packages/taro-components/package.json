{
  "name": "@tarojs/components",
<<<<<<< HEAD
  "version": "3.2.0-beta.4",
=======
  "version": "3.1.4",
>>>>>>> 22b0ce51
  "description": "",
  "main:h5": "src/index.js",
  "main": "dist/index.js",
  "module": "dist/index.mjs",
  "types": "types/index.d.ts",
  "sideEffects": [
    "*.scss",
    "*.css"
  ],
  "files": [
    "dist",
    "loader",
    "mini",
    "types",
    "dist-h5",
    "virtual-list"
  ],
  "collection": "dist/collection/collection-manifest.json",
  "collection:main": "dist/collection/index.js",
  "scripts": {
    "build-h5": "babel -d dist-h5 h5",
    "build": "npm run build-h5 & stencil build --config stencil.config.ts",
    "dev": "stencil build --config stencil.config.ts --watch",
    "test": "karmatic --files '__tests__/**.spec.js' --coverage false",
    "test:ci": "karmatic --files '__tests__/**.spec.js' --coverage false",
    "test:debug": "karmatic debug --files '__tests__/**.spec.js' --coverage false",
    "test:coverage": "karmatic --files '__tests__/**.spec.js'"
  },
  "repository": {
    "type": "git",
    "url": "git+https://github.com/NervJS/taro.git"
  },
  "keywords": [],
  "author": "",
  "license": "MIT",
  "dependencies": {
    "@stencil/core": "2.4.0",
<<<<<<< HEAD
    "@tarojs/taro": "3.2.0-beta.4",
=======
    "@tarojs/taro": "3.1.4",
>>>>>>> 22b0ce51
    "better-scroll": "^1.14.1",
    "classnames": "^2.2.5",
    "intersection-observer": "^0.7.0",
    "omit.js": "^1.0.0",
    "resolve-pathname": "^3.0.0",
    "swiper": "4.4.2",
    "weui": "^1.1.2"
  },
  "devDependencies": {
    "@stencil/sass": "1.4.1",
    "jquery": "^3.4.1",
    "karmatic": "^2.1.0",
    "simulant": "^0.2.2",
    "workbox-build": "4.3.1"
  }
}<|MERGE_RESOLUTION|>--- conflicted
+++ resolved
@@ -1,10 +1,6 @@
 {
   "name": "@tarojs/components",
-<<<<<<< HEAD
-  "version": "3.2.0-beta.4",
-=======
   "version": "3.1.4",
->>>>>>> 22b0ce51
   "description": "",
   "main:h5": "src/index.js",
   "main": "dist/index.js",
@@ -42,11 +38,7 @@
   "license": "MIT",
   "dependencies": {
     "@stencil/core": "2.4.0",
-<<<<<<< HEAD
-    "@tarojs/taro": "3.2.0-beta.4",
-=======
     "@tarojs/taro": "3.1.4",
->>>>>>> 22b0ce51
     "better-scroll": "^1.14.1",
     "classnames": "^2.2.5",
     "intersection-observer": "^0.7.0",
