--- conflicted
+++ resolved
@@ -1,10 +1,6 @@
 {
   "name": "@tarojs/react",
-<<<<<<< HEAD
-  "version": "3.2.0-beta.0",
-=======
   "version": "3.1.1",
->>>>>>> f96a70ae
   "description": "like react-dom, but for mini apps.",
   "author": "yuche <i@yuche.me>",
   "homepage": "https://github.com/nervjs/taro/tree/master/packages/taro-react#readme",
@@ -28,14 +24,9 @@
     "url": "https://github.com/NervJS/taro/issues"
   },
   "dependencies": {
-<<<<<<< HEAD
-    "@tarojs/runtime": "3.2.0-beta.0",
-    "react-reconciler": "^0.23.0",
-=======
     "@tarojs/runtime": "3.1.1",
     "@tarojs/shared": "3.1.1",
     "react-reconciler": "0.25.1",
->>>>>>> f96a70ae
     "scheduler": "^0.17.0"
   },
   "publishConfig": {
