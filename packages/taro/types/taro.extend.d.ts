--- conflicted
+++ resolved
@@ -42,10 +42,10 @@
     rnNavigationRef?: React.RefObject<any>
   }
 
-<<<<<<< HEAD
   interface SetGlobalDataPlugin {
     install (app: any, data: any): void
-=======
+  }
+
   interface TARO_ENV_TYPE {
     [TaroGeneral.ENV_TYPE.WEAPP]: TaroGeneral.ENV_TYPE.WEAPP
     [TaroGeneral.ENV_TYPE.WEB]: TaroGeneral.ENV_TYPE.WEB
@@ -55,7 +55,6 @@
     [TaroGeneral.ENV_TYPE.TT]: TaroGeneral.ENV_TYPE.TT
     [TaroGeneral.ENV_TYPE.QQ]: TaroGeneral.ENV_TYPE.QQ
     [TaroGeneral.ENV_TYPE.JD]: TaroGeneral.ENV_TYPE.JD
->>>>>>> 4da95a14
   }
 
   interface TaroStatic {
