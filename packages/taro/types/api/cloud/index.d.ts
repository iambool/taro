declare namespace Taro {
  namespace cloud {
    /** 云函数通用返回 */
    interface CallFunctionResult extends General.CallbackResult {
      /** 云函数返回的结果 */
      result: General.IAnyObject | string | undefined
      /** 调用结果 */
      errMsg: string
    }
    /** 云函数通用参数 */
    interface IAPIParam<T = any> {
      /** 配置 */
      config?: IConfig
      /** 接口调用成功的回调函数 */
      success?: (res: T) => void
      /** 接口调用失败的回调函数 */
      fail?: (err: General.CallbackResult) => void
      /** 接口调用结束的回调函数（调用成功、失败都会执行） */
      complete?: (val: T | General.CallbackResult) => void
    }

    // type IAPIFunction<T, P extends IAPIParam<T>> = (param?: P) => Promise<T>

    /** 初始化配置 */
    interface IInitConfig {
      /** 默认环境配置，传入字符串形式的环境 ID 可以指定所有服务的默认环境，传入对象可以分别指定各个服务的默认环境 */
      env?:
        | string
        | {
            /** 数据库 API 默认环境配置 */
            database?: string
            /** 存储 API 默认环境配置 */
            functions?: string
            /** 云函数 API 默认环境配置 */
            storage?: string,
          }
      /** 是否在将用户访问记录到用户管理中，在控制台中可见 */
      traceUser?: boolean
    }
    /** 配置 */
    interface IConfig {
      /** 使用的环境 ID，填写后忽略 init 指定的环境 */
      env?: string
      /** 是否在将用户访问记录到用户管理中，在控制台中可见 */
      traceUser?: boolean
    }
    /** 云函数 API 通用参数 */
    interface ICloudAPIParam<T = any> extends IAPIParam<T> {
      /** 配置 */
      config?: IConfig
    }
    // interface IICloudAPI {
    //   init: (config?: cloud.IInitConfig) => void
    //   [api: string]: (...args: any[]) => any | cloud.IAPIFunction<any, any>
    // }
    // interface ICloudService {
    //   name: string

    //   getAPIs: () => { [name: string]: cloud.IAPIFunction<any, any> }
    // }
    // interface ICloudServices {
    //   [serviceName: string]: ICloudService
    // }
    // interface ICloudMetaData {
    //   session_id: string
    // }

    /** 调用云函数参数 */
    interface CallFunctionParam extends ICloudAPIParam<CallFunctionResult> {
      /** 云函数名 */
      name: string
      /** 传递给云函数的参数，在云函数中可通过 event 参数获取 */
      data?: General.IAnyObject
      slow?: boolean
      /** 配置 */
      config?: IConfig
      /** 接口调用结束的回调函数（调用成功、失败都会执行） */
      complete?: (res: CallFunctionResult | General.CallbackResult) => void
      /** 接口调用失败的回调函数 */
      fail?: (res: General.CallbackResult) => void
      /** 接口调用成功的回调函数 */
      success?: (res: CallFunctionResult) => void
    }

    /** 上传文件结果 */
    interface UploadFileResult extends General.CallbackResult {
      /** 文件 ID */
      fileID: string
      /** 服务器返回的 HTTP 状态码 */
      statusCode: number
      /** 调用结果 */
      errMsg: string
    }

    /** 上传文件参数 */
    interface UploadFileParam extends ICloudAPIParam<UploadFileResult> {
      /** 云存储路径，命名限制见[文件名命名限制](https://developers.weixin.qq.com/miniprogram/dev/wxcloud/reference-sdk-api/guide/storage/naming.html) */
      cloudPath: string
      /** 要上传文件资源的路径 */
      filePath: string
      header?: General.IAnyObject
      /** 配置 */
      config?: IConfig
      /** 接口调用结束的回调函数（调用成功、失败都会执行） */
      complete?: (res: UploadFileResult | General.CallbackResult) => void
      /** 接口调用失败的回调函数 */
      fail?: (res: General.CallbackResult) => void
      /** 接口调用成功的回调函数 */
      success?: (res: UploadFileResult) => void
    }

    /** 下载文件结果 */
    interface DownloadFileResult extends General.CallbackResult {
      /** 临时文件路径 */
      tempFilePath: string
      /** 服务器返回的 HTTP 状态码 */
      statusCode: number
      /** 调用结果 */
      errMsg: string
    }

    /** 下载文件参数 */
    interface DownloadFileParam extends ICloudAPIParam<DownloadFileResult> {
      /** 云文件 ID */
      fileID: string
      cloudPath?: string
      /** 配置 */
      config?: IConfig
      /** 接口调用结束的回调函数（调用成功、失败都会执行） */
      complete?: (res: DownloadFileResult | General.CallbackResult) => void
      /** 接口调用失败的回调函数 */
      fail?: (res: General.CallbackResult) => void
      /** 接口调用成功的回调函数 */
      success?: (res: DownloadFileResult) => void
    }

    /** 获取临时文件结果 */
    interface GetTempFileURLResult extends General.CallbackResult {
      /** 文件列表 */
      fileList: GetTempFileURLResultItem[]
      /** 调用结果 */
      errMsg: string
    }

    /** 临时文件列表 */
    interface GetTempFileURLResultItem extends General.CallbackResult {
      /** 云文件 ID */
      fileID: string
      /** 临时文件路径 */
      tempFileURL: string
      maxAge: number
      /** 状态码 */
      status: number
      /** 调用结果 */
      errMsg: string
    }

    /** 获取临时文件参数 */
    interface GetTempFileURLParam extends ICloudAPIParam<GetTempFileURLResult> {
      fileList: string[]
      /** 配置 */
      config?: IConfig
      /** 接口调用结束的回调函数（调用成功、失败都会执行） */
      complete?: (res: GetTempFileURLResult | General.CallbackResult) => void
      /** 接口调用失败的回调函数 */
      fail?: (res: General.CallbackResult) => void
      /** 接口调用成功的回调函数 */
      success?: (res: GetTempFileURLResult) => void
    }

    /** 删除文件结果 */
    interface DeleteFileResult extends General.CallbackResult {
      /** 文件列表 */
      fileList: DeleteFileResultItem[]
      /** 调用结果 */
      errMsg: string
    }

    /** 删除文件列表 */
    interface DeleteFileResultItem extends General.CallbackResult {
      /** 云文件 ID */
      fileID: string
      /** 状态码 */
      status: number
      /** 调用结果 */
      errMsg: string
    }

    /** 删除文件参数 */
    interface DeleteFileParam extends ICloudAPIParam<DeleteFileResult> {
      /** 文件列表 */
      fileList: string[]
      /** 配置 */
      config?: IConfig
      /** 接口调用结束的回调函数（调用成功、失败都会执行） */
      complete?: (res: DeleteFileResult | General.CallbackResult) => void
      /** 接口调用失败的回调函数 */
      fail?: (res: General.CallbackResult) => void
      /** 接口调用成功的回调函数 */
      success?: (res: DeleteFileResult) => void
    }

    /** 新建云开发操作实例 */
    interface IOptions {
      /** 资源方 AppID, 不填则表示已登录的当前账号（如小程序中） */
      resourceAppid?: string
      /** 资源方云环境 ID */
      resourceEnv: string
    }

    /** 调用云托管参数 */
    interface CallContainerParam < P extends string | General.IAnyObject | ArrayBuffer = any | any > {
      /** 服务路径 */
      path: string
      /** HTTP请求方法，默认 GET */
      method?: keyof Taro.request.method
      /** 请求数据 */
      data?: P
      /** 设置请求的 header，header 中不能设置 Referer。content-type 默认为 application/json */
      header?: General.IAnyObject
      /** 超时时间，单位为毫秒 */
      timeout?: number
      /** 返回的数据格式 */
      dataType?: Taro.request.dataType
      /** 响应的数据类型 */
      responseType?: keyof {
        text
        arraybuffer
      }
      /** 接口调用结束的回调函数（调用成功、失败都会执行） */
      complete?: (res: CallFunctionResult | General.CallbackResult) => void
      /** 接口调用失败的回调函数 */
      fail?: (res: General.CallbackResult) => void
      /** 接口调用成功的回调函数 */
      success?: (res: CallFunctionResult) => void
    }

    /** 调用云托管返回值 */
    interface CallContainerResult < R extends string | General.IAnyObject | ArrayBuffer = any | any > {
      /** 开发者云托管服务返回的数据 */
      data: R
      /** 开发者云托管返回的 HTTP Response Header */
      header: General.IAnyObject
      /** 开发者云托管服务返回的 HTTP 状态码 */
      statusCode: number
      /** 开发者云托管返回的 cookies，格式为字符串数组，仅小程序端有此字段 */
      cookies?: General.IAnyObject
    }
  }

  /** 云开发 SDK 实例
   * @see https://developers.weixin.qq.com/miniprogram/dev/wxcloud/reference-sdk-api/Cloud.html
   */
  abstract class cloud {
    /** 在调用云开发各 API 前，需先调用初始化方法 init 一次（全局只需一次，多次调用时只有第一次生效）
     * @supported weapp
     * @example
     * ```tsx
     * Taro.cloud.init({
     *   env: 'test-x1dzi'
     * })
     * ```
     * @see https://developers.weixin.qq.com/miniprogram/dev/wxcloud/reference-sdk-api/init/client.init.html
     */
    static init(config?: cloud.IInitConfig): void

    /** 调用云函数
     * @supported weapp
     * @example
     * 假设已有一个云函数 add，在小程序端发起对云函数 add 的调用：
     *
     * ```tsx
     * Taro.cloud.callFunction({
     * // 要调用的云函数名称
     * name: 'add',
     *   // 传递给云函数的event参数
     *   data: {
     *     x: 1,
     *     y: 2,
     *   }
     * }).then(res => {
     *   // output: res.result === 3
     * }).catch(err => {
     *   // handle error
     * })
     * ```
     * @see https://developers.weixin.qq.com/miniprogram/dev/wxcloud/reference-sdk-api/functions/Cloud.callFunction.html
     */
    static callFunction(param: OQ<cloud.CallFunctionParam>): void
    static callFunction(param: RQ<cloud.CallFunctionParam>): Promise<cloud.CallFunctionResult>

    /** 将本地资源上传至云存储空间，如果上传至同一路径则是覆盖写
     * @supported weapp
     * @example
     * ```tsx
     * Taro.cloud.uploadFile({
     *   cloudPath: 'example.png',
     *   filePath: '', // 文件路径
     *   success: res => {
     *     // get resource ID
     *     console.log(res.fileID)
     *   },
     *   fail: err => {
     *     // handle error
     *   }
     * })
     * ```
     * @example
     * ```tsx
     * Taro.cloud.uploadFile({
     *   cloudPath: 'example.png',
     *   filePath: '', // 文件路径
     * }).then(res => {
     *   // get resource ID
     *   console.log(res.fileID)
     * }).catch(error => {
     *   // handle error
     * })
     * ```
     * @see https://developers.weixin.qq.com/miniprogram/dev/wxcloud/reference-sdk-api/storage/uploadFile/client.uploadFile.html
     */
    static uploadFile(param: OQ<cloud.UploadFileParam>): Taro.UploadTask
    static uploadFile(param: RQ<cloud.UploadFileParam>): Promise<cloud.UploadFileResult>

    /** 从云存储空间下载文件
     * @supported weapp
     * @example
     * ```tsx
     * Taro.cloud.downloadFile({
     *   fileID: 'a7xzcb',
     *   success: res => {
     *     // get temp file path
     *     console.log(res.tempFilePath)
     *   },
     *   fail: err => {
     *     // handle error
     *   }
     * })
     * ```
     * @example
     * ```tsx
     * Taro.cloud.downloadFile({
     *   fileID: 'a7xzcb'
     * }).then(res => {
     *   // get temp file path
     *   console.log(res.tempFilePath)
     * }).catch(error => {
     *   // handle error
     * })
     * ```
     * @see https://developers.weixin.qq.com/miniprogram/dev/wxcloud/reference-sdk-api/storage/downloadFile/client.downloadFile.html
     */
    static downloadFile(param: OQ<cloud.DownloadFileParam>): Taro.DownloadTask
    static downloadFile(param: RQ<cloud.DownloadFileParam>): Promise<cloud.DownloadFileResult>

    /** 用云文件 ID 换取真实链接，公有读的文件获取的链接不会过期，私有的文件获取的链接十分钟有效期。一次最多取 50 个。
     * @supported weapp
     * @example
     * ```tsx
     * Taro.cloud.getTempFileURL({
     *   fileList: [{
     *     fileID: 'a7xzcb',
     *     maxAge: 60 * 60, // one hour
     *   }]
     * }).then(res => {
     *   // get temp file URL
     *   console.log(res.fileList)
     * }).catch(error => {
     *   // handle error
     * })
     * ```
     * @example
     * ```tsx
     * Taro.cloud.getTempFileURL({
     *   fileList: ['cloud://xxx', 'cloud://yyy'],
     *   success: res => {
     *     // get temp file URL
     *     console.log(res.fileList)
     *   },
     *   fail: err => {
     *     // handle error
     *   }
     * })
     * ```
     * @see https://developers.weixin.qq.com/miniprogram/dev/wxcloud/reference-sdk-api/storage/Cloud.getTempFileURL.html
     */
    static getTempFileURL(param: OQ<cloud.GetTempFileURLParam>): void
    static getTempFileURL(param: RQ<cloud.GetTempFileURLParam>): Promise<cloud.GetTempFileURLResult>

    /** 从云存储空间删除文件，一次最多 50 个
     * @supported weapp
     * @example
     * ```tsx
     * .cloud.deleteFile({
     *   fileList: ['a7xzcb']
     * }).then(res => {
     *   // handle success
     *   console.log(res.fileList)
     * }).catch(error => {
     *   // handle error
     * })
     * ```
     * @example
     * ```tsx
     * Taro.cloud.deleteFile({
     *   fileList: ['a7xzcb'],
     *   success: res => {
     *     // handle success
     *     console.log(res.fileList)
     *   },
     *   fail: err => {
     *     // handle error
     *   },
     *   complete: res => {
     *     // ...
     *   }
     * })
     * ```
     * @see https://developers.weixin.qq.com/miniprogram/dev/wxcloud/reference-sdk-api/storage/Cloud.deleteFile.html
     */
    static deleteFile(param: OQ<cloud.DeleteFileParam>): void
    static deleteFile(param: RQ<cloud.DeleteFileParam>): Promise<cloud.DeleteFileResult>

    /** 获取数据库实例
     * @supported weapp
     * @example
     * 以下调用获取默认环境的数据库的引用：
     *
     * ```tsx
     * const db = Taro.cloud.database()
     * ```
     * @example
     * 假设有一个环境名为 test-123，用做测试环境，那么可以如下获取测试环境数据库：
     *
     * ```tsx
     * const testDB = Taro.cloud.database({
     *   env: 'test-123'
     * })
     * ```
     * @see https://developers.weixin.qq.com/miniprogram/dev/wxcloud/reference-sdk-api/Cloud.database.html
     */
    static database(config?: cloud.IConfig): DB.Database

    /** 声明新的云开发操作实例
     * @supported weapp
     * @example
     * 声明新的操作实例
     *
     * ```tsx
     * const c1 = new Taro.cloud.Cloud({
     *   resourceEnv: '我的某个环境ID',
     * })
     * ```
     * @example
     * 资源共享时跨账号访问资源
     *
     * ```tsx
     * // 声明
     * const c1 = new Taro.cloud.Cloud({
     *   resourceAppid: '资源方 AppID',
     *   resourceEnv: '我的某个环境ID',
     * })
     * // 等待初始化完成
     * await c1.init()
     *
     * // 然后照常访问指定环境下的资源
     * c1.callFunction({
     *  name: '',
     *  data: {},
     * })
     * ```
     * @see https://developers.weixin.qq.com/miniprogram/dev/wxcloud/reference-sdk-api/utils/Cloud.Cloud.html
     */
<<<<<<< HEAD
    static Cloud: new (options: cloud.IOptions) => Cloud
  }

  class Cloud {
      /** 在调用云开发各 API 前，需先调用初始化方法 init 一次（全局只需一次，多次调用时只有第一次生效）
     * @supported weapp
     * @example
     * ```tsx
     * Taro.cloud.init({
     *   env: 'test-x1dzi'
     * })
     * ```
     * @see https://developers.weixin.qq.com/miniprogram/dev/wxcloud/reference-sdk-api/init/client.init.html
     */
    init(config?: cloud.IInitConfig): Promise<void>

    /** 调用云函数
     * @supported weapp
     * @example
     * 假设已有一个云函数 add，在小程序端发起对云函数 add 的调用：
     *
     * ```tsx
     * Taro.cloud.callFunction({
     * // 要调用的云函数名称
     * name: 'add',
     *   // 传递给云函数的event参数
     *   data: {
     *     x: 1,
     *     y: 2,
     *   }
     * }).then(res => {
     *   // output: res.result === 3
     * }).catch(err => {
     *   // handle error
     * })
     * ```
     * @see https://developers.weixin.qq.com/miniprogram/dev/wxcloud/reference-sdk-api/functions/Cloud.callFunction.html
     */
    callFunction(param: OQ<cloud.CallFunctionParam>): void
    callFunction(param: RQ<cloud.CallFunctionParam>): Promise<cloud.CallFunctionResult>

    /** 将本地资源上传至云存储空间，如果上传至同一路径则是覆盖写
     * @supported weapp
     * @example
     * ```tsx
     * Taro.cloud.uploadFile({
     *   cloudPath: 'example.png',
     *   filePath: '', // 文件路径
     *   success: res => {
     *     // get resource ID
     *     console.log(res.fileID)
     *   },
     *   fail: err => {
     *     // handle error
     *   }
     * })
     * ```
     * @example
     * ```tsx
     * Taro.cloud.uploadFile({
     *   cloudPath: 'example.png',
     *   filePath: '', // 文件路径
     * }).then(res => {
     *   // get resource ID
     *   console.log(res.fileID)
     * }).catch(error => {
     *   // handle error
     * })
     * ```
     * @see https://developers.weixin.qq.com/miniprogram/dev/wxcloud/reference-sdk-api/storage/uploadFile/client.uploadFile.html
     */
    uploadFile(param: OQ<cloud.UploadFileParam>): Taro.UploadTask
    uploadFile(param: RQ<cloud.UploadFileParam>): Promise<cloud.UploadFileResult>

    /** 从云存储空间下载文件
     * @supported weapp
     * @example
     * ```tsx
     * Taro.cloud.downloadFile({
     *   fileID: 'a7xzcb',
     *   success: res => {
     *     // get temp file path
     *     console.log(res.tempFilePath)
     *   },
     *   fail: err => {
     *     // handle error
     *   }
     * })
     * ```
     * @example
     * ```tsx
     * Taro.cloud.downloadFile({
     *   fileID: 'a7xzcb'
     * }).then(res => {
     *   // get temp file path
     *   console.log(res.tempFilePath)
     * }).catch(error => {
     *   // handle error
     * })
     * ```
     * @see https://developers.weixin.qq.com/miniprogram/dev/wxcloud/reference-sdk-api/storage/downloadFile/client.downloadFile.html
     */
    downloadFile(param: OQ<cloud.DownloadFileParam>): Taro.DownloadTask
    downloadFile(param: RQ<cloud.DownloadFileParam>): Promise<cloud.DownloadFileResult>

    /** 用云文件 ID 换取真实链接，公有读的文件获取的链接不会过期，私有的文件获取的链接十分钟有效期。一次最多取 50 个。
     * @supported weapp
     * @example
     * ```tsx
     * Taro.cloud.getTempFileURL({
     *   fileList: [{
     *     fileID: 'a7xzcb',
     *     maxAge: 60 * 60, // one hour
     *   }]
     * }).then(res => {
     *   // get temp file URL
     *   console.log(res.fileList)
     * }).catch(error => {
     *   // handle error
     * })
     * ```
     * @example
     * ```tsx
     * Taro.cloud.getTempFileURL({
     *   fileList: ['cloud://xxx', 'cloud://yyy'],
     *   success: res => {
     *     // get temp file URL
     *     console.log(res.fileList)
     *   },
     *   fail: err => {
     *     // handle error
     *   }
     * })
     * ```
     * @see https://developers.weixin.qq.com/miniprogram/dev/wxcloud/reference-sdk-api/storage/Cloud.getTempFileURL.html
     */
    getTempFileURL(param: OQ<cloud.GetTempFileURLParam>): void
    getTempFileURL(param: RQ<cloud.GetTempFileURLParam>): Promise<cloud.GetTempFileURLResult>

    /** 从云存储空间删除文件，一次最多 50 个
     * @supported weapp
     * @example
     * ```tsx
     * .cloud.deleteFile({
     *   fileList: ['a7xzcb']
     * }).then(res => {
     *   // handle success
     *   console.log(res.fileList)
     * }).catch(error => {
     *   // handle error
     * })
     * ```
     * @example
     * ```tsx
     * Taro.cloud.deleteFile({
     *   fileList: ['a7xzcb'],
     *   success: res => {
     *     // handle success
     *     console.log(res.fileList)
     *   },
     *   fail: err => {
     *     // handle error
     *   },
     *   complete: res => {
     *     // ...
     *   }
     * })
     * ```
     * @see https://developers.weixin.qq.com/miniprogram/dev/wxcloud/reference-sdk-api/storage/Cloud.deleteFile.html
     */
    deleteFile(param: OQ<cloud.DeleteFileParam>): void
    deleteFile(param: RQ<cloud.DeleteFileParam>): Promise<cloud.DeleteFileResult>

    /** 获取数据库实例
     * @supported weapp
     * @example
     * 以下调用获取默认环境的数据库的引用：
     *
     * ```tsx
     * const db = Taro.cloud.database()
     * ```
     * @example
     * 假设有一个环境名为 test-123，用做测试环境，那么可以如下获取测试环境数据库：
     *
     * ```tsx
     * const testDB = Taro.cloud.database({
     *   env: 'test-123'
     * })
     * ```
     * @see https://developers.weixin.qq.com/miniprogram/dev/wxcloud/reference-sdk-api/Cloud.database.html
     */
    database(config?: cloud.IConfig): DB.Database

=======
    static Cloud(options: cloud.IOptions): cloud

    /** 调用云托管服务
     * @supported weapp
     * @example
     * 假设已经初始化了一个叫c1的云开发实例，并发起云托管调用
     * 
     * ``` tsx
     * const r = await c1.callContainer({
     *   path: '/path/to/container', // 填入容器的访问路径
     *   method: 'POST',
     * })
     * ```
     * @see https://developers.weixin.qq.com/miniprogram/dev/wxcloud/reference-sdk-api/container/Cloud.callContainer.html 
     */
    static callContainer < R = any, P = any >(params: cloud.CallContainerParam<P>): Promise<cloud.CallContainerResult<R>>
>>>>>>> c5937138
  }

  namespace DB {
    /** 云开发 SDK 数据库实例
     * @see https://developers.weixin.qq.com/miniprogram/dev/wxcloud/reference-sdk-api/database/Database.html
     */
    interface Database {
      /** 数据库配置 */
      readonly config: cloud.IConfig
      /** 数据库操作符，通过 db.command 获取
       * @supported weapp
       * @see https://developers.weixin.qq.com/miniprogram/dev/wxcloud/reference-sdk-api/database/Command.html
       */
      readonly command: Command
      /** 数据库地理位置结构集
       * @supported weapp
       * @see https://developers.weixin.qq.com/miniprogram/dev/wxcloud/reference-sdk-api/database/Geo.html
       */
      readonly Geo: IGeo
      /** 构造一个服务端时间的引用。可用于查询条件、更新字段值或新增记录时的字段值。
       * @supported weapp
       * @example
       * 新增记录时设置字段为服务端时间：
       *
       * ```tsx
       * db.collection('todos').add({
       *   description: 'eat an apple',
       *   createTime: db.serverDate()
       * })
       * ```
       * 更新字段为服务端时间往后一小时：
       *
       * ```tsx
       * db.collection('todos').doc('my-todo-id').update({
       *   due: db.serverDate({
       *     offset: 60 * 60 * 1000
       *   })
       * })
       * ```
       * @see https://developers.weixin.qq.com/miniprogram/dev/wxcloud/reference-sdk-api/database/Database.serverDate.html
       */
      serverDate(): Database.ServerDate
      /** 构造正则表达式，仅需在普通 js 正则表达式无法满足的情况下使用
       * @supported weapp
       * @example
       * ```tsx
       * // 原生 JavaScript 对象
       * db.collection('todos').where({
       *   description: /miniprogram/i
       * })
       *
       * // 数据库正则对象
       * db.collection('todos').where({
       *   description: db.RegExp({
       *     regexp: 'miniprogram',
       *     options: 'i',
       *   })
       * })
       *
       * // 用 new 构造也是可以的
       * db.collection('todos').where({
       *   description: new db.RegExp({
       *     regexp: 'miniprogram',
       *     options: 'i',
       *   })
       * })
       * ```
       * @see https://developers.weixin.qq.com/miniprogram/dev/wxcloud/reference-sdk-api/database/Database.RegExp.html
       */
      RegExp(options: Database.IRegExp.IRegExpOptions): Database.IRegExp
      /** 获取集合的引用。方法接受一个 `name` 参数，指定需引用的集合名称。
       * @supported weapp
       * @example
       * ```tsx
       * const db = Taro.cloud.database()
       * const todosCollection = db.collection('todos')
       * ```
       * @see https://developers.weixin.qq.com/miniprogram/dev/wxcloud/reference-sdk-api/database/Database.collection.html
       */
      collection(collectionName: string): Collection
    }

    namespace Database {
      /** 可用于查询条件、更新字段值或新增记录时的字段值。 */
      interface ServerDate {
        readonly options: ServerDate.IOptions
      }

      namespace ServerDate {
        interface IOptions {
          offset: number
        }
      }

      /** 构造正则表达式 */
      interface IRegExp {
        readonly regexp: string
        readonly options: string
      }

      namespace IRegExp {
        interface IRegExpOptions {
          regexp: string
          options?: string
        }
      }

      /** 内部符号 */
      interface InternalSymbol {}
    }

    /** 数据库集合引用
     * @see https://developers.weixin.qq.com/miniprogram/dev/wxcloud/reference-sdk-api/database/Collection.html
     */
    interface Collection extends Query {
      /** 集合名称 */
      readonly collectionName: string
      /** 集合所在数据库引用 */
      readonly database: Database

      /** 获取集合中指定记录的引用。方法接受一个 `id` 参数，指定需引用的记录的 `_id`。
       * @supported weapp
       * @example
       * ```tsx
       * const myTodo = db.collection('todos').doc('my-todo-id')
       * ```
       * @see https://developers.weixin.qq.com/miniprogram/dev/wxcloud/reference-sdk-api/database/collection/Collection.doc.html
       */
      doc(
        /** 记录 _id */
        docId: string | number
      ): Document

      /** 发起聚合操作，定义完聚合流水线阶段之后需调用 end 方法标志结束定义并实际发起聚合操作
       * @supported weapp
       * @example
       * ```tsx
       * const $ = db.command.aggregate
       * db.collection('books').aggregate()
       *   .group({
       *     // 按 category 字段分组
       *     _id: '$category',
       *     // 让输出的每组记录有一个 avgSales 字段，其值是组内所有记录的 sales 字段的平均值
       *     avgSales: $.avg('$sales')
       *   })
       *   .end()
       *   .then(res => console.log(res))
       *   .catch(err => console.error(err))
       * ```
       * @example
       * ```tsx
       * const $ = db.command.aggregate
       * db.collection('books').aggregate()
       *   .group({
       *     // 按 category 字段分组
       *     _id: '$category',
       *     // 让输出的每组记录有一个 avgSales 字段，其值是组内所有记录的 sales 字段的平均值
       *     avgSales: $.avg('$sales')
       *   })
       *   .end({
       *     success: function(res) {
       *       console.log(res)
       *     },
       *     fail: function(err) {
       *       console.error(err)
       *     }
       *   })
       * ```
       * @see https://developers.weixin.qq.com/miniprogram/dev/wxcloud/reference-sdk-api/database/collection/Collection.aggregate.html
       */
      aggregate(): Aggregate

      /** 指定查询条件，返回带新查询条件的新的集合引用
       * @supported weapp
       * @example
       * ```tsx
       * const _ = db.command
       * const result = await db.collection('todos').where({
       *   price: _.lt(100)
       * }).get()
       * ```
       * @see https://developers.weixin.qq.com/miniprogram/dev/wxcloud/reference-sdk-api/database/collection/Collection.where.html
       */
      where(condition: Query.IQueryCondition): Collection

      /** 指定查询结果集数量上限
       * @supported weapp
       * @example
       * ```tsx
       * db.collection('todos').limit(10)
       *   .get()
       *   .then(console.log)
       *   .catch(console.error)
       * ```
       * @see https://developers.weixin.qq.com/miniprogram/dev/wxcloud/reference-sdk-api/database/collection/Collection.limit.html
       */
      limit(value: number): Collection

      /** 指定查询排序条件
       * @supported weapp
       * @example
       * 按一个字段排序：按进度排升序取待办事项
       *
       * ```tsx
       * db.collection('todos').orderBy('progress', 'asc')
       *   .get()
       *   .then(console.log)
       *   .catch(console.error)
       * ```
       *
       * 按多个字段排序：先按 progress 排降序（progress 越大越靠前）、再按 description 排升序（字母序越前越靠前）取待办事项
       *
       * ```tsx
       * db.collection('todos')
       *   .orderBy('progress', 'desc')
       *   .orderBy('description', 'asc')
       *   .get()
       *   .then(console.log)
       *   .catch(console.error)
       * ```
       * @see https://developers.weixin.qq.com/miniprogram/dev/wxcloud/reference-sdk-api/database/collection/Collection.orderBy.html
       */
      orderBy(fieldPath: string, string: 'asc' | 'desc'): Collection

      /** 指定查询返回结果时从指定序列后的结果开始返回，常用于分页
       * @supported weapp
       * @example
       * ```tsx
       * db.collection('todos').skip(10)
       *   .get()
       *   .then(console.log)
       *   .catch(console.error)
       * ```
       * @see https://developers.weixin.qq.com/miniprogram/dev/wxcloud/reference-sdk-api/database/collection/Collection.skip.html
       */
      skip(offset: number): Collection

      /** 指定返回结果中记录需返回的字段
       *
       * **说明**
       *
       * 方法接受一个必填对象用于指定需返回的字段，对象的各个 key 表示要返回或不要返回的字段，value 传入 true|false（或 1|-1）表示要返回还是不要返回。
       * 如果指定的字段是数组字段，还可以用以下方法只返回数组的第一个元素：在该字段 key 后面拼接上 `.$` 成为 `字段.$` 的形式。
       * 如果指定的字段是数组字段，还可以用 `db.command.project.slice` 方法返回数组的子数组：
       * 方法既可以接收一个正数表示返回前 n 个元素，也可以接收一个负数表示返回后 n 个元素；还可以接收一个包含两个数字 `[ skip, limit ]` 的数组，如果 `skip` 是正数，表示跳过 `skip` 个元素后再返回接下来的 `limit` 个元素，如果 `skip` 是负数，表示从倒数第 `skip` 个元素开始，返回往后数的 `limit` 个元素
       *
       * - 返回数组的前 5 个元素：`{ tags: db.command.project.slice(5) }`
       * - 返回数组的后 5 个元素：`{ tags: db.command.project.slice(-5) }`
       * - 跳过前 5 个元素，返回接下来 10 个元素：`{ tags: db.command.project.slice(5, 10) }`
       * - 从倒数第 5 个元素开始，返回接下来正方向数的 10 个元素：`{ tags: db.command.project.slice(-5, 10) }`
       * @supported weapp
       * @example
       * 返回 description, done 和 progress 三个字段：
       *
       * ```tsx
       * db.collection('todos').field({
       *   description: true,
       *   done: true,
       *   progress: true,
       *   // 只返回 tags 数组前 3 个元素
       *   tags: db.command.project.slice(3),
       * })
       *   .get()
       *   .then(console.log)
       *   .catch(console.error)
       * ```
       * @see https://developers.weixin.qq.com/miniprogram/dev/wxcloud/reference-sdk-api/database/collection/Collection.field.html
       */
      field(object: General.IAnyObject): Collection

      /** 获取集合数据，或获取根据查询条件筛选后的集合数据。
       *
       * **使用说明**
       *
       * 统计集合记录数或统计查询语句对应的结果记录数
       *
       * 小程序端与云函数端的表现会有如下差异：
       *
       * - 小程序端：如果没有指定 limit，则默认且最多取 20 条记录。
       * - 云函数端：如果没有指定 limit，则默认且最多取 100 条记录。
       *
       * 如果没有指定 skip，则默认从第 0 条记录开始取，skip 常用于分页。
       *
       * 如果需要取集合中所有的数据，仅在数据量不大且在云函数中时
       * @supported weapp
       * @example
       * ```tsx
       * const db = Taro.cloud.database()
       * db.collection('todos').where({
       *   _openid: 'xxx' // 填入当前用户 openid
       * }).get().then(res => {
       *   console.log(res.data)
       * })
       * ```
       * @see https://developers.weixin.qq.com/miniprogram/dev/wxcloud/reference-sdk-api/database/collection/Collection.get.html
       */
      get(): Promise<Query.IQueryResult>

      /** 统计匹配查询条件的记录的条数
       * @supported weapp
       * @example
       * ```tsx
       * const db = Taro.cloud.database()
       * db.collection('todos').where({
       *   _openid: 'xxx' // 填入当前用户 openid
       * }).count().then(res => {
       *   console.log(res.total)
       * })
       * ```
       * @example
       * ```tsx
       * const db = Taro.cloud.database()
       * db.collection('todos').where({
       *   _openid: 'xxx' // 填入当前用户 openid
       * }).count({
       *   success: function(res) {
       *     console.log(res.total)
       *   },
       *   fail: console.error
       * })
       * ```
       * @see https://developers.weixin.qq.com/miniprogram/dev/wxcloud/reference-sdk-api/database/collection/Collection.count.html
       */
      count(): Promise<Query.ICountResult>

      /** 新增记录，如果传入的记录对象没有 _id 字段，则由后台自动生成 _id；若指定了 _id，则不能与已有记录冲突
       * @supported weapp
       * @example
       * ```tsx
       * db.collection('todos').add({
       *   // data 字段表示需新增的 JSON 数据
       *   data: {
       *     description: "learn cloud database",
       *     due: new Date("2018-09-01"),
       *     tags: [
       *       "cloud",
       *       "database"
       *     ],
       *     location: new db.Geo.Point(113, 23),
       *     done: false
       *   }
       * })
       * .then(res => {
       *   console.log(res)
       * })
       * .catch(console.error)
       * ```
       * @example
       * ```tsx
       * db.collection('todos').add({
       *   // data 字段表示需新增的 JSON 数据
       *   data: {
       *     // _id: 'todo-identifiant-aleatoire', // 可选自定义 _id，在此处场景下用数据库自动分配的就可以了
       *     description: "learn cloud database",
       *     due: new Date("2018-09-01"),
       *     tags: [
       *       "cloud",
       *       "database"
       *     ],
       *     // 为待办事项添加一个地理位置（113°E，23°N）
       *     location: new db.Geo.Point(113, 23),
       *     done: false
       *   },
       *   success: function(res) {
       *     // res 是一个对象，其中有 _id 字段标记刚创建的记录的 id
       *     console.log(res)
       *   },
       *   fail: console.error,
       *   complete: cosnole.log
       * })
       * ```
       * @see https://developers.weixin.qq.com/miniprogram/dev/wxcloud/reference-sdk-api/database/collection/Collection.add.html
       */
      add(options: OQ<Document.IAddDocumentOptions>): void
      add(options: RQ<Document.IAddDocumentOptions>): Promise<Query.IAddResult>

      /** 监听集合中符合查询条件的数据的更新事件。注意使用 watch 时，只有 where 语句会生效，orderBy、limit 等不生效。
       * @supported weapp
       * @example
       * 根据查询条件监听
       *
       * ```tsx
       * const db = Taro.cloud.database()
       * const watcher = db.collection('todos').where({
       *   _openid: 'xxx' // 填入当前用户 openid
       * }).watch({
       *   onChange: function(snapshot) {
       *     console.log('snapshot', snapshot)
       *   },
       *   onError: function(err) {
       *     console.error('the watch closed because of error', err)
       *   }
       * })
       * ```
       * @example
       * 监听一个记录的变化
       *
       * ```tsx
       * const db = Taro.cloud.database()
       * const watcher = db.collection('todos').doc('x').watch({
       *   onChange: function(snapshot) {
       *     console.log('snapshot', snapshot)
       *   },
       *   onError: function(err) {
       *     console.error('the watch closed because of error', err)
       *   }
       * })
       * ```
       * @example
       * 关闭监听
       *
       * ```tsx
       * const db = Taro.cloud.database()
       * const watcher = db.collection('todos').where({
       *   _openid: 'xxx' // 填入当前用户 openid
       * }).watch({
       *   onChange: function(snapshot) {
       *     console.log('snapshot', snapshot)
       *   },
       *   onError: function(err) {
       *     console.error('the watch closed because of error', err)
       *   }
       * })
       * // ...
       * // 关闭
       * await watcher.close()
       * ```
       * @see https://developers.weixin.qq.com/miniprogram/dev/wxcloud/reference-sdk-api/database/collection/Collection.watch.html
       */
      watch(options: Document.IWatchDocumentOptions): Document.IWatcher
    }

    /** 数据库记录引用
     * @see https://developers.weixin.qq.com/miniprogram/dev/wxcloud/reference-sdk-api/database/Document.html
     */
    interface Document {
      /** 获取记录数据，或获取根据查询条件筛选后的记录数据
       * @supported weapp
       * @example
       * ```tsx
       * const db = Taro.cloud.database()
       * db.collection('todos').doc('<some-todo-id>').get().then(res => {
       *   console.log(res.data)
       * })
       * ```
       * @example
       * ```tsx
       * const db = Taro.cloud.database()
       * db.collection('todos').doc('<some-todo-id>').get({
       *   success: function(res) {
       *     console.log(res.data)
       *   },
       *   fail: console.error
       * })
       * ```
       * @see https://developers.weixin.qq.com/miniprogram/dev/wxcloud/reference-sdk-api/database/document/Document.get.html
       */
      get(options: OQ<Document.IGetDocumentOptions>): void
      get(options: RQ<Document.IGetDocumentOptions>): Promise<Query.IQuerySingleResult>

      /** 替换更新一条记
       * @supported weapp
       * @example
       * ```tsx
       * const _ = db.command
       * db.collection('todos').doc('todo-identifiant-aleatoire').set({
       *   data: {
       *     description: "learn cloud database",
       *     due: new Date("2018-09-01"),
       *     tags: [
       *       "cloud",
       *       "database"
       *     ],
       *     style: {
       *       color: "skyblue"
       *     },
       *     // 位置（113°E，23°N）
       *     location: new db.Geo.Point(113, 23),
       *     done: false
       *   }
       * }).then(res => {
       *   console.log(res)
       * }).catch(err => {
       *   console.error(err)
       * })
       * ```
       * @example
       * ```tsx
       * const _ = db.command
       * db.collection('todos').doc('todo-identifiant-aleatoire').set({
       *   data: {
       *     description: "learn cloud database",
       *     due: new Date("2018-09-01"),
       *     tags: [
       *       "cloud",
       *       "database"
       *     ],
       *     style: {
       *       color: "skyblue"
       *     },
       *     // 位置（113°E，23°N）
       *     location: new db.Geo.Point(113, 23),
       *     done: false
       *   },
       *   success: function(res) {
       *     console.log(res.data)
       *   },
       *   fail: console.error
       * })
       * ```
       * @see https://developers.weixin.qq.com/miniprogram/dev/wxcloud/reference-sdk-api/database/document/Document.set.html
       */
      set(options: OQ<Document.ISetSingleDocumentOptions>): void
      set(options: RQ<Document.ISetSingleDocumentOptions>): Promise<Query.ISetResult>

      /** 更新一条记录
       * @supported weapp
       * @example
       * ```tsx
       * db.collection('todos').doc('todo-identifiant-aleatoire').update({
       *   // data 传入需要局部更新的数据
       *   data: {
       *     // 表示将 done 字段置为 true
       *     done: true
       *   }
       * })
       * .then(console.log)
       * .catch(console.error)
       * ```
       * @example
       * db.collection('todos').doc('todo-identifiant-aleatoire').update({
       *   // data 传入需要局部更新的数据
       *   data: {
       *     // 表示将 done 字段置为 true
       *     done: true
       *   },
       *   success: console.log,
       *   fail: console.error
       * })
       * ```
       * @see https://developers.weixin.qq.com/miniprogram/dev/wxcloud/reference-sdk-api/database/document/Document.update.html
       */
      update(options: OQ<Document.IUpdateSingleDocumentOptions>): void
      update(options: RQ<Document.IUpdateSingleDocumentOptions>): Promise<Query.IUpdateResult>

      /** 删除一条记录
       * @supported weapp
       * @example
       * ```tsx
       * db.collection('todos').doc('todo-identifiant-aleatoire').remove()
       *   .then(console.log)
       *   .catch(console.error)
       * ```
       * @example
       * ```tsx
       * db.collection('todos').doc('todo-identifiant-aleatoire').remove({
       *   success: console.log,
       *   fail: console.error
       * })
       * ```
       * @see https://developers.weixin.qq.com/miniprogram/dev/wxcloud/reference-sdk-api/database/document/Document.remove.html
       */
      remove(options: OQ<Document.IRemoveSingleDocumentOptions>): void
      remove(options: RQ<Document.IRemoveSingleDocumentOptions>): Promise<Query.IRemoveResult>
    }

    namespace Document {
      /** 记录 ID */
      type DocumentId = string | number

      /** 记录结构 */
      interface IDocumentData {
        /** 新增的记录 _id */
        _id?: DocumentId
        [key: string]: any
      }

      /** 数据库 API 通用参数 */
      type IDBAPIParam = cloud.IAPIParam

      /** 新增记录的定义 */
      interface IAddDocumentOptions extends IDBAPIParam {
        /** 新增记录的定义 */
        data: IDocumentData
        /** 配置 */
        config?: cloud.IConfig
        /** 接口调用结束的回调函数（调用成功、失败都会执行） */
        complete?: (res: General.CallbackResult) => void
        /** 接口调用失败的回调函数 */
        fail?: (res: General.CallbackResult) => void
        /** 接口调用成功的回调函数 */
        success?: (res: General.CallbackResult) => void
      }

      /** 监听集合中符合查询条件的数据的更新事件 */
      interface IWatchDocumentOptions {
        /** 成功回调，回调传入的参数 snapshot 是变更快照 */
        onChange?: (res: General.CallbackResult) => void
        /** 失败回调 */
        onError?: (res: General.CallbackResult) => void
      }

      /** 变更快照 */
      interface ISnapshot {
        /** 更新事件数组 */
        docChanges: ChangeEvent[]
        /** 数据快照，表示此更新事件发生后查询语句对应的查询结果 */
        docs: General.IAnyObject[]
        /** 快照类型，仅在第一次初始化数据时有值为 init */
        type: string
        /** 变更事件 id */
        id: number
      }

      /** 更新事件 */
      interface ChangeEvent {
        /** 更新事件 id */
        id: number
        /** 列表更新类型，表示更新事件对监听列表的影响，枚举值 */
        queueType: keyof QueueType
        /** 数据更新类型，表示记录的具体更新类型，枚举值 */
        dataType: keyof DataType
        /** 更新的记录 id */
        docId: string
        /** 更新的完整记录 */
        doc: General.IAnyObject
        /** 所有更新的字段及字段更新后的值，`key` 为更新的字段路径，`value` 为字段更新后的值，仅在 `update` 操作时有此信息 */
        updatedFields: General.IAnyObject
        /** 所有被删除的字段，仅在 `update` 操作时有此信息 */
        removedFields: string[]
      }

      /** 列表更新类型，表示更新事件对监听列表的影响，枚举值 */
      interface QueueType {
        /** 初始化列表 */
        init
        /** 列表中的记录内容有更新，但列表包含的记录不变 */
        update
        /** 记录进入列表 */
        enqueue
        /** 记录离开列表 */
        dequeue
      }

      /** 数据更新类型，表示记录的具体更新类型，枚举值 */
      interface DataType {
        /** 初始化列表 */
        init
        /** 记录内容更新，对应 `update` 操作 */
        update
        /** 记录内容被替换，对应 `set` 操作 */
        replace
        /** 记录新增，对应 `add` 操作 */
        add
        /** 记录被删除，对应 `remove` 操作 */
        remove
      }

      interface IWatcher {
        /** 关闭监听，无需参数，返回 Promise，会在关闭完成时 resolve */
        close(): Promise<any>
      }

      /** 获取记录参数 */
      type IGetDocumentOptions = IDBAPIParam

      /** 获取记录条数参数 */
      type ICountDocumentOptions = IDBAPIParam

      /** 更新记录参数 */
      interface IUpdateDocumentOptions extends IDBAPIParam {
        data: IUpdateCondition
        /** 配置 */
        config?: cloud.IConfig
        /** 接口调用结束的回调函数（调用成功、失败都会执行） */
        complete?: (res: General.CallbackResult) => void
        /** 接口调用失败的回调函数 */
        fail?: (res: General.CallbackResult) => void
        /** 接口调用成功的回调函数 */
        success?: (res: General.CallbackResult) => void
      }

      /** 更新单条记录参数 */
      interface IUpdateSingleDocumentOptions extends IDBAPIParam {
        /** 替换记录的定义 */
        data: IUpdateCondition
        /** 配置 */
        config?: cloud.IConfig
        /** 接口调用结束的回调函数（调用成功、失败都会执行） */
        complete?: (res: General.CallbackResult) => void
        /** 接口调用失败的回调函数 */
        fail?: (res: General.CallbackResult) => void
        /** 接口调用成功的回调函数 */
        success?: (res: General.CallbackResult) => void
      }

      /** 替换记录参数 */
      interface ISetDocumentOptions extends IDBAPIParam {
        /** 替换记录的定义 */
        data: IUpdateCondition
        /** 配置 */
        config?: cloud.IConfig
        /** 接口调用结束的回调函数（调用成功、失败都会执行） */
        complete?: (res: General.CallbackResult) => void
        /** 接口调用失败的回调函数 */
        fail?: (res: General.CallbackResult) => void
        /** 接口调用成功的回调函数 */
        success?: (res: General.CallbackResult) => void
      }

      /** 替换一条记录参数 */
      interface ISetSingleDocumentOptions extends IDBAPIParam {
        data: IUpdateCondition
        /** 配置 */
        config?: cloud.IConfig
        /** 接口调用结束的回调函数（调用成功、失败都会执行） */
        complete?: (res: General.CallbackResult) => void
        /** 接口调用失败的回调函数 */
        fail?: (res: General.CallbackResult) => void
        /** 接口调用成功的回调函数 */
        success?: (res: General.CallbackResult) => void
      }

      /** 删除记录参数 */
      interface IRemoveDocumentOptions extends IDBAPIParam {
        query: Query.IQueryCondition
        /** 配置 */
        config?: cloud.IConfig
        /** 接口调用结束的回调函数（调用成功、失败都会执行） */
        complete?: (res: General.CallbackResult) => void
        /** 接口调用失败的回调函数 */
        fail?: (res: General.CallbackResult) => void
        /** 接口调用成功的回调函数 */
        success?: (res: General.CallbackResult) => void
      }

      /** 删除一条记录参数 */
      type IRemoveSingleDocumentOptions = IDBAPIParam

      /** 更新记录定义 */
      interface IUpdateCondition {
        [key: string]: any
      }
    }

    /** 数据库 Query 引用
     * @see https://developers.weixin.qq.com/miniprogram/dev/wxcloud/reference-sdk-api/database/Query.html
     */
    interface Query {
      /** 指定查询条件，返回带新查询条件的新的集合引用
       * @supported weapp
       * @example
       * ```tsx
       * const _ = db.command
       * const result = await db.collection('todos').where({
       *   price: _.lt(100)
       * }).get()
       * ```
       * @see https://developers.weixin.qq.com/miniprogram/dev/wxcloud/reference-sdk-api/database/collection/Collection.where.html
       */
      where(condition: Query.IQueryCondition): Query

      /** 指定查询排序条件
       * @supported weapp
       * @example
       * 按一个字段排序：按进度排升序取待办事项
       *
       * ```tsx
       * db.collection('todos').orderBy('progress', 'asc')
       *   .get()
       *   .then(console.log)
       *   .catch(console.error)
       * ```
       *
       * 按多个字段排序：先按 progress 排降序（progress 越大越靠前）、再按 description 排升序（字母序越前越靠前）取待办事项
       *
       * ```tsx
       * db.collection('todos')
       *   .orderBy('progress', 'desc')
       *   .orderBy('description', 'asc')
       *   .get()
       *   .then(console.log)
       *   .catch(console.error)
       * ```
       * @see https://developers.weixin.qq.com/miniprogram/dev/wxcloud/reference-sdk-api/database/collection/Collection.orderBy.html
       */
      orderBy(fieldPath: string, order: string): Query

      /** 指定查询结果集数量上限
       * @supported weapp
       * @example
       * ```tsx
       * db.collection('todos').limit(10)
       *   .get()
       *   .then(console.log)
       *   .catch(console.error)
       * ```
       * @see https://developers.weixin.qq.com/miniprogram/dev/wxcloud/reference-sdk-api/database/collection/Collection.limit.html
       */
      limit(max: number): Query

      /** 指定查询返回结果时从指定序列后的结果开始返回，常用于分页
       * @supported weapp
       * @example
       * ```tsx
       * db.collection('todos').skip(10)
       *   .get()
       *   .then(console.log)
       *   .catch(console.error)
       * ```
       * @see https://developers.weixin.qq.com/miniprogram/dev/wxcloud/reference-sdk-api/database/collection/Collection.skip.html
       */
      skip(offset: number): Query

      /** 指定返回结果中记录需返回的字段
       *
       * **说明**
       *
       * 方法接受一个必填对象用于指定需返回的字段，对象的各个 key 表示要返回或不要返回的字段，value 传入 true|false（或 1|-1）表示要返回还是不要返回。
       * 如果指定的字段是数组字段，还可以用以下方法只返回数组的第一个元素：在该字段 key 后面拼接上 `.$` 成为 `字段.$` 的形式。
       * 如果指定的字段是数组字段，还可以用 `db.command.project.slice` 方法返回数组的子数组：
       * 方法既可以接收一个正数表示返回前 n 个元素，也可以接收一个负数表示返回后 n 个元素；还可以接收一个包含两个数字 `[ skip, limit ]` 的数组，如果 `skip` 是正数，表示跳过 `skip` 个元素后再返回接下来的 `limit` 个元素，如果 `skip` 是负数，表示从倒数第 `skip` 个元素开始，返回往后数的 `limit` 个元素
       *
       * - 返回数组的前 5 个元素：`{ tags: db.command.project.slice(5) }`
       * - 返回数组的后 5 个元素：`{ tags: db.command.project.slice(-5) }`
       * - 跳过前 5 个元素，返回接下来 10 个元素：`{ tags: db.command.project.slice(5, 10) }`
       * - 从倒数第 5 个元素开始，返回接下来正方向数的 10 个元素：`{ tags: db.command.project.slice(-5, 10) }`
       * @supported weapp
       * @example
       * 返回 description, done 和 progress 三个字段：
       *
       * ```tsx
       * db.collection('todos').field({
       *   description: true,
       *   done: true,
       *   progress: true,
       *   // 只返回 tags 数组前 3 个元素
       *   tags: db.command.project.slice(3),
       * })
       *   .get()
       *   .then(console.log)
       *   .catch(console.error)
       * ```
       * @see https://developers.weixin.qq.com/miniprogram/dev/wxcloud/reference-sdk-api/database/collection/Collection.field.html
       */
      field(object: General.IAnyObject): Query

      /** 获取集合数据，或获取根据查询条件筛选后的集合数据。
       *
       * **使用说明**
       *
       * 统计集合记录数或统计查询语句对应的结果记录数
       *
       * 小程序端与云函数端的表现会有如下差异：
       *
       * - 小程序端：如果没有指定 limit，则默认且最多取 20 条记录。
       * - 云函数端：如果没有指定 limit，则默认且最多取 100 条记录。
       *
       * 如果没有指定 skip，则默认从第 0 条记录开始取，skip 常用于分页。
       *
       * 如果需要取集合中所有的数据，仅在数据量不大且在云函数中时
       * @supported weapp
       * @example
       * ```tsx
       * const db = Taro.cloud.database()
       * db.collection('todos').where({
       *   _openid: 'xxx' // 填入当前用户 openid
       * }).get().then(res => {
       *   console.log(res.data)
       * })
       * ```
       * @see https://developers.weixin.qq.com/miniprogram/dev/wxcloud/reference-sdk-api/database/collection/Collection.get.html
       */
      get(options: OQ<Document.IGetDocumentOptions>): void
      get(options: RQ<Document.IGetDocumentOptions>): Promise<Query.IQueryResult>

      /** 统计匹配查询条件的记录的条数
       * @supported weapp
       * @example
       * ```tsx
       * const db = Taro.cloud.database()
       * db.collection('todos').where({
       *   _openid: 'xxx' // 填入当前用户 openid
       * }).count().then(res => {
       *   console.log(res.total)
       * })
       * ```
       * @example
       * ```tsx
       * const db = Taro.cloud.database()
       * db.collection('todos').where({
       *   _openid: 'xxx' // 填入当前用户 openid
       * }).count({
       *   success: function(res) {
       *     console.log(res.total)
       *   },
       *   fail: console.error
       * })
       * ```
       * @see https://developers.weixin.qq.com/miniprogram/dev/wxcloud/reference-sdk-api/database/collection/Collection.count.html
       */
      count(options: OQ<Document.ICountDocumentOptions>): void
      count(options: RQ<Document.ICountDocumentOptions>): Promise<Query.ICountResult>
    }

    namespace Query {
      interface IQueryCondition {
        [key: string]: any
      }

      type IStringQueryCondition = string

      interface IQueryResult extends General.CallbackResult {
        /** 查询的结果数组，数据的每个元素是一个 Object，代表一条记录 */
        data: Document.IDocumentData[]
        /** 调用结果 */
        errMsg: string
      }

      interface IQuerySingleResult extends General.CallbackResult {
        data: Document.IDocumentData
        /** 调用结果 */
        errMsg: string
      }

      interface IAddResult extends General.CallbackResult {
        _id: Document.DocumentId
        /** 调用结果 */
        errMsg: string
      }

      interface IUpdateResult extends General.CallbackResult {
        stats: {
          updated: number
          // created: number
        }
        /** 调用结果 */
        errMsg: string
      }

      interface ISetResult extends General.CallbackResult {
        _id: Document.DocumentId
        stats: {
          updated: number
          created: number
        }
        /** 调用结果 */
        errMsg: string
      }

      interface IRemoveResult extends General.CallbackResult {
        stats: {
          removed: number,
        }
        /** 调用结果 */
        errMsg: string
      }

      interface ICountResult extends General.CallbackResult {
        /** 结果数量 */
        total: number
        /** 调用结果 */
        errMsg: string
      }
    }

    /** 数据库操作符，通过 db.command 获取
     * @see https://developers.weixin.qq.com/miniprogram/dev/wxcloud/reference-sdk-api/database/Command.html
     */
    interface Command {
      /** 查询筛选条件，表示字段等于某个值。eq 指令接受一个字面量 (literal)，可以是 number, boolean, string, object, array, Date。
       * @supported weapp
       * @see https://developers.weixin.qq.com/miniprogram/dev/wxcloud/reference-sdk-api/database/command/Command.eq.html
       */
      eq(val: any): Command.DatabaseQueryCommand
      /** 查询筛选条件，表示字段不等于某个值。eq 指令接受一个字面量 (literal)，可以是 number, boolean, string, object, array, Date。
       * @supported weapp
       * @see https://developers.weixin.qq.com/miniprogram/dev/wxcloud/reference-sdk-api/database/command/Command.neq.html
       */
      neq(val: any): Command.DatabaseQueryCommand
      /** 查询筛选操作符，表示需大于指定值。可以传入 Date 对象用于进行日期比较。
       * @see https://developers.weixin.qq.com/miniprogram/dev/wxcloud/reference-sdk-api/database/command/Command.gt.html
       */
      gt(val: any): Command.DatabaseQueryCommand
      /** 查询筛选操作符，表示需大于或等于指定值。可以传入 Date 对象用于进行日期比较。
       * @supported weapp
       * @see https://developers.weixin.qq.com/miniprogram/dev/wxcloud/reference-sdk-api/database/command/Command.gte.html
       */
      gte(val: any): Command.DatabaseQueryCommand
      /** 查询筛选操作符，表示需小于指定值。可以传入 Date 对象用于进行日期比较。
       * @supported weapp
       * @see https://developers.weixin.qq.com/miniprogram/dev/wxcloud/reference-sdk-api/database/command/Command.lt.html
       */
      lt(val: any): Command.DatabaseQueryCommand
      /** 查询筛选操作符，表示需小于或等于指定值。可以传入 Date 对象用于进行日期比较。
       * @supported weapp
       * @see https://developers.weixin.qq.com/miniprogram/dev/wxcloud/reference-sdk-api/database/command/Command.lte.html
       */
      lte(val: any): Command.DatabaseQueryCommand
      /** 查询筛选操作符，表示要求值在给定的数组内。
       * @supported weapp
       * @see https://developers.weixin.qq.com/miniprogram/dev/wxcloud/reference-sdk-api/database/command/Command.in.html
       */
      in(val: any[]): Command.DatabaseQueryCommand
      /** 查询筛选操作符，表示要求值不在给定的数组内。
       * @supported weapp
       * @see https://developers.weixin.qq.com/miniprogram/dev/wxcloud/reference-sdk-api/database/command/Command.nin.html
       */
      nin(val: any[]): Command.DatabaseQueryCommand

      /** 按从近到远的顺序，找出字段值在给定点的附近的记录。
       * @supported weapp
       * @see https://developers.weixin.qq.com/miniprogram/dev/wxcloud/reference-sdk-api/database/command/Command.geoNear.html
       */
      geoNear(options: Command.NearCommandOptions): Command.DatabaseQueryCommand
      /** 找出字段值在指定区域内的记录，无排序。指定的区域必须是多边形（Polygon）或多边形集合（MultiPolygon）。
       * @supported weapp
       * @see https://developers.weixin.qq.com/miniprogram/dev/wxcloud/reference-sdk-api/database/command/Command.geoWithin.html
       */
      geoWithin(options: Command.WithinCommandOptions): Command.DatabaseQueryCommand
      /** 找出给定的地理位置图形相交的记录
       * @supported weapp
       * @see https://developers.weixin.qq.com/miniprogram/dev/wxcloud/reference-sdk-api/database/command/Command.geoIntersects.html
       */
      geoIntersects(
          options: Command.IntersectsCommandOptions,
      ): Command.DatabaseQueryCommand

      /** 查询操作符，用于表示逻辑 "与" 的关系，表示需同时满足多个查询筛选条件
       * @supported weapp
       * @see https://developers.weixin.qq.com/miniprogram/dev/wxcloud/reference-sdk-api/database/command/Command.and.html
       */
      and(
        ...expressions: Array<Command.DatabaseLogicCommand | Query.IQueryCondition>
      ): Command.DatabaseLogicCommand
      /** 查询操作符，用于表示逻辑 "或" 的关系，表示需同时满足多个查询筛选条件。或指令有两种用法，一是可以进行字段值的 “或” 操作，二是也可以进行跨字段的 “或” 操作。
       * @supported weapp
       * @see https://developers.weixin.qq.com/miniprogram/dev/wxcloud/reference-sdk-api/database/command/Command.or.html
       */
      or(
        ...expressions: Array<Command.DatabaseLogicCommand | Query.IQueryCondition>
      ): Command.DatabaseLogicCommand

      /** 查询操作符，用于表示逻辑 "与" 的关系，表示需同时满足多个查询筛选条件
       * @supported weapp
       * @see https://developers.weixin.qq.com/miniprogram/dev/wxcloud/reference-sdk-api/database/command/Command.set.html
       */
      set(val: any): Command.DatabaseUpdateCommand
      /** 更新操作符，用于表示删除某个字段。
       * @supported weapp
       * @see https://developers.weixin.qq.com/miniprogram/dev/wxcloud/reference-sdk-api/database/command/Command.remove.html
       */
      remove(): Command.DatabaseUpdateCommand
      /** 更新操作符，原子操作，用于指示字段自增
       * @supported weapp
       * @see https://developers.weixin.qq.com/miniprogram/dev/wxcloud/reference-sdk-api/database/command/Command.inc.html
       */
      inc(val: number): Command.DatabaseUpdateCommand
      /** 更新操作符，原子操作，用于指示字段自乘某个值
       * @supported weapp
       * @see https://developers.weixin.qq.com/miniprogram/dev/wxcloud/reference-sdk-api/database/command/Command.mul.html
       */
      mul(val: number): Command.DatabaseUpdateCommand

      /** 数组更新操作符。对一个值为数组的字段，往数组添加一个或多个值。或字段原为空，则创建该字段并设数组为传入值。
       * @supported weapp
       * @see https://developers.weixin.qq.com/miniprogram/dev/wxcloud/reference-sdk-api/database/command/Command.push.html
       */
      push(...values: any[]): Command.DatabaseUpdateCommand
      /** 数组更新操作符，对一个值为数组的字段，将数组尾部元素删除
       * @supported weapp
       * @see https://developers.weixin.qq.com/miniprogram/dev/wxcloud/reference-sdk-api/database/command/Command.pop.html
       */
      pop(): Command.DatabaseUpdateCommand
      /** 数组更新操作符，对一个值为数组的字段，将数组头部元素删除。
       * @supported weapp
       * @see https://developers.weixin.qq.com/miniprogram/dev/wxcloud/reference-sdk-api/database/command/Command.shift.html
       */
      shift(): Command.DatabaseUpdateCommand
      /** 数组更新操作符，对一个值为数组的字段，往数组头部添加一个或多个值。或字段原为空，则创建该字段并设数组为传入值。
       * @supported weapp
       * @see https://developers.weixin.qq.com/miniprogram/dev/wxcloud/reference-sdk-api/database/command/Command.unshift.html
       */
      unshift(...values: any[]): Command.DatabaseUpdateCommand
    }

    namespace Command {
      /** 数据库逻辑操作符 */
      interface DatabaseLogicCommand {
        /** 作用域名称 */
        fieldName: string | Database.InternalSymbol
        /** 操作符 */
        operator: keyof LOGIC_COMMANDS_LITERAL | string
        /** 操作数 */
        operands: any[]

        /** 设置作用域名称 */
        _setFieldName: (fieldName: string) => DatabaseLogicCommand

        /** 查询操作符，用于表示逻辑 "与" 的关系，表示需同时满足多个查询筛选条件
         * @supported weapp
         * @see https://developers.weixin.qq.com/miniprogram/dev/wxcloud/reference-sdk-api/database/command/Command.and.html
         */
        and(
          ...expressions: Array<DatabaseLogicCommand | Query.IQueryCondition>
        ): DatabaseLogicCommand
        /** 查询操作符，用于表示逻辑 "或" 的关系，表示需同时满足多个查询筛选条件。或指令有两种用法，一是可以进行字段值的 “或” 操作，二是也可以进行跨字段的 “或” 操作。
         * @supported weapp
         * @see https://developers.weixin.qq.com/miniprogram/dev/wxcloud/reference-sdk-api/database/command/Command.or.html
         */
        or(
          ...expressions: Array<DatabaseLogicCommand | Query.IQueryCondition>
        ): DatabaseLogicCommand
      }

      /** 数据库查询操作符 */
      interface DatabaseQueryCommand extends DatabaseLogicCommand {
        /** 操作符 */
        operator: keyof QUERY_COMMANDS_LITERAL | string

        /** 设置作用域名称 */
        _setFieldName: (fieldName: string) => DatabaseQueryCommand

        /** 查询筛选条件，表示字段等于某个值。eq 指令接受一个字面量 (literal)，可以是 number, boolean, string, object, array, Date。
         * @supported weapp
         * @see https://developers.weixin.qq.com/miniprogram/dev/wxcloud/reference-sdk-api/database/command/Command.eq.html
         */
        eq(val: any): DatabaseLogicCommand
        /** 查询筛选条件，表示字段不等于某个值。eq 指令接受一个字面量 (literal)，可以是 number, boolean, string, object, array, Date。
         * @supported weapp
         * @see https://developers.weixin.qq.com/miniprogram/dev/wxcloud/reference-sdk-api/database/command/Command.neq.html
         */
        neq(val: any): DatabaseLogicCommand
        /** 查询筛选操作符，表示需大于指定值。可以传入 Date 对象用于进行日期比较。
         * @supported weapp
         * @see https://developers.weixin.qq.com/miniprogram/dev/wxcloud/reference-sdk-api/database/command/Command.gt.html
         */
        gt(val: any): DatabaseLogicCommand
        /** 查询筛选操作符，表示需大于或等于指定值。可以传入 Date 对象用于进行日期比较。
         * @supported weapp
         * @see https://developers.weixin.qq.com/miniprogram/dev/wxcloud/reference-sdk-api/database/command/Command.gte.html
         */
        gte(val: any): DatabaseLogicCommand
        /** 查询筛选操作符，表示需小于指定值。可以传入 Date 对象用于进行日期比较。
         * @supported weapp
         * @see https://developers.weixin.qq.com/miniprogram/dev/wxcloud/reference-sdk-api/database/command/Command.lt.html
         */
        lt(val: any): DatabaseLogicCommand
        /** 查询筛选操作符，表示需小于或等于指定值。可以传入 Date 对象用于进行日期比较。
         * @supported weapp
         * @see https://developers.weixin.qq.com/miniprogram/dev/wxcloud/reference-sdk-api/database/command/Command.lte.html
         */
        lte(val: any): DatabaseLogicCommand
        /** 查询筛选操作符，表示要求值在给定的数组内。
         * @supported weapp
         * @see https://developers.weixin.qq.com/miniprogram/dev/wxcloud/reference-sdk-api/database/command/Command.in.html
         */
        in(val: any[]): DatabaseLogicCommand
        /** 查询筛选操作符，表示要求值不在给定的数组内。
         * @supported weapp
         * @see https://developers.weixin.qq.com/miniprogram/dev/wxcloud/reference-sdk-api/database/command/Command.nin.html
         */
        nin(val: any[]): DatabaseLogicCommand

        /** 按从近到远的顺序，找出字段值在给定点的附近的记录。
         * @supported weapp
         * @see https://developers.weixin.qq.com/miniprogram/dev/wxcloud/reference-sdk-api/database/command/Command.geoNear.html
         */
        geoNear(options: NearCommandOptions): DatabaseLogicCommand
        /** 找出字段值在指定区域内的记录，无排序。指定的区域必须是多边形（Polygon）或多边形集合（MultiPolygon）。
         * @supported weapp
         * @see https://developers.weixin.qq.com/miniprogram/dev/wxcloud/reference-sdk-api/database/command/Command.geoWithin.html
         */
        geoWithin(options: WithinCommandOptions): DatabaseLogicCommand
        /** 找出给定的地理位置图形相交的记录
         * @supported weapp
         * @see https://developers.weixin.qq.com/miniprogram/dev/wxcloud/reference-sdk-api/database/command/Command.geoIntersects.html
         */
        geoIntersects(
          options: IntersectsCommandOptions,
        ): DatabaseLogicCommand
      }

      /** 数据库更新操作符 */
      interface DatabaseUpdateCommand {
        /** 作用域名称 */
        fieldName: string | Database.InternalSymbol
        /** 操作符 */
        operator: keyof UPDATE_COMMANDS_LITERAL
        /** 操作数 */
        operands: any[]

        /** 设置作用域名称 */
        _setFieldName: (fieldName: string) => DatabaseUpdateCommand
      }

      /** 逻辑命令字面量 */
      interface LOGIC_COMMANDS_LITERAL {
        /** 与 */
        and
        /** 或 */
        or
        /** 非 */
        not
        /** 都不 */
        nor
      }

      /** 查询命令字面量 */
      interface QUERY_COMMANDS_LITERAL {
        // normal
        /** 等于 */
        eq
        /** 不等于 */
        neq
        /** 大于 */
        gt
        /** 大于等于 */
        gte
        /** 小于 */
        lt
        /** 小于等于 */
        lte
        /** 范围内 */
        in
        /** 范围外 */
        nin

        // geo
        /** 附近排序 */
        geoNear
        /** 指定区域内 */
        geoWithin
        /** 相交区域 */
        geoIntersects
      }

      /** 更新命令字面量 */
      interface UPDATE_COMMANDS_LITERAL {
        /** 等于 */
        set
        /** 删除 */
        remove
        /** 自增 */
        inc
        /** 自乘 */
        mul
        /** 尾部添加 */
        push
        /** 尾部删除 */
        pop
        /** 头部删除 */
        shift
        /** 头部添加 */
        unshift
      }

      /** 按从近到远的顺序，找出字段值在给定点的附近的记录参数 */
      interface NearCommandOptions {
        /** 地理位置点 (Point) */
        geometry: IGeo.GeoPoint
        /** 最大距离，单位为米 */
        maxDistance?: number
        /** 最小距离，单位为米 */
        minDistance?: number
      }

      /** 找出字段值在指定区域内的记录，无排序参数 */
      interface WithinCommandOptions {
        /** 地理信息结构，Polygon，MultiPolygon，或 { centerSphere } */
        geometry: IGeo.GeoPolygon | IGeo.GeoMultiPolygon
      }

      /** 找出给定的地理位置图形相交的记录 */
      interface IntersectsCommandOptions {
        /** 地理信息结构 */
        geometry:
          | IGeo.GeoPoint
          | IGeo.GeoMultiPoint
          | IGeo.GeoLineString
          | IGeo.GeoMultiLineString
          | IGeo.GeoPolygon
          | IGeo.GeoMultiPolygon
      }
    }

    /** 数据库集合的聚合操作实例
     * @see https://developers.weixin.qq.com/miniprogram/dev/wxcloud/reference-sdk-api/database/aggregate/Aggregate.html
     */
    interface Aggregate {
      /** 聚合阶段。添加新字段到输出的记录。经过 addFields 聚合阶段，输出的所有记录中除了输入时带有的字段外，还将带有 addFields 指定的字段。
       * @supported weapp
       * @see https://developers.weixin.qq.com/miniprogram/dev/wxcloud/reference-sdk-api/database/aggregate/Aggregate.addFields.html
       */
      addFields(object: Object): Aggregate

      /** 聚合阶段。将输入记录根据给定的条件和边界划分成不同的组，每组即一个 bucket。
       * @supported weapp
       * @see https://developers.weixin.qq.com/miniprogram/dev/wxcloud/reference-sdk-api/database/aggregate/Aggregate.bucket.html
       */
      bucket(object: Object): Aggregate

      /** 聚合阶段。将输入记录根据给定的条件划分成不同的组，每组即一个 bucket。与 bucket 的其中一个不同之处在于无需指定 boundaries，bucketAuto 会自动尝试将记录尽可能平均的分散到每组中。
       * @supported weapp
       * @see https://developers.weixin.qq.com/miniprogram/dev/wxcloud/reference-sdk-api/database/aggregate/Aggregate.bucketAuto.html
       */
      bucketAuto(object: Object): Aggregate

      /** 聚合阶段。计算上一聚合阶段输入到本阶段的记录数，输出一个记录，其中指定字段的值为记录数。
       * @supported weapp
       * @see https://developers.weixin.qq.com/miniprogram/dev/wxcloud/reference-sdk-api/database/aggregate/Aggregate.count.html
       */
      count(fieldName: string): Aggregate

      /** 标志聚合操作定义完成，发起实际聚合操作
       * @supported weapp
       * @see https://developers.weixin.qq.com/miniprogram/dev/wxcloud/reference-sdk-api/database/aggregate/Aggregate.end.html
       */
      end(): Promise<Object>

      /** 聚合阶段。将记录按照离给定点从近到远输出。
       * @supported weapp
       * @see https://developers.weixin.qq.com/miniprogram/dev/wxcloud/reference-sdk-api/database/aggregate/Aggregate.geoNear.html
       */
      geoNear(options: Object): Aggregate

      /** 聚合阶段。将输入记录按给定表达式分组，输出时每个记录代表一个分组，每个记录的 _id 是区分不同组的 key。输出记录中也可以包括累计值，将输出字段设为累计值即会从该分组中计算累计值。
       * @supported weapp
       * @see https://developers.weixin.qq.com/miniprogram/dev/wxcloud/reference-sdk-api/database/aggregate/Aggregate.group.html
       */
      group(object: Object): Aggregate

      /** 聚合阶段。限制输出到下一阶段的记录数。
       * @supported weapp
       * @see https://developers.weixin.qq.com/miniprogram/dev/wxcloud/reference-sdk-api/database/aggregate/Aggregate.limit.html
       */
      limit(value: number): Aggregate

      /** 聚合阶段。聚合阶段。联表查询。与同个数据库下的一个指定的集合做 left outer join(左外连接)。对该阶段的每一个输入记录，lookup 会在该记录中增加一个数组字段，该数组是被联表中满足匹配条件的记录列表。lookup 会将连接后的结果输出给下个阶段。
       * @supported weapp
       * @see https://developers.weixin.qq.com/miniprogram/dev/wxcloud/reference-sdk-api/database/aggregate/Aggregate.lookup.html
       */
      lookup(object: Object): Aggregate

      /** 聚合阶段。根据条件过滤文档，并且把符合条件的文档传递给下一个流水线阶段。
       * @supported weapp
       * @see https://developers.weixin.qq.com/miniprogram/dev/wxcloud/reference-sdk-api/database/aggregate/Aggregate.match.html
       */
      match(object: Object): Aggregate

      /** 聚合阶段。把指定的字段传递给下一个流水线，指定的字段可以是某个已经存在的字段，也可以是计算出来的新字段。
       * @supported weapp
       * @see https://developers.weixin.qq.com/miniprogram/dev/wxcloud/reference-sdk-api/database/aggregate/Aggregate.project.html
       */
      project(object: Object): Aggregate

      /** 聚合阶段。指定一个已有字段作为输出的根节点，也可以指定一个计算出的新字段作为根节点。
       * @supported weapp
       * @see https://developers.weixin.qq.com/miniprogram/dev/wxcloud/reference-sdk-api/database/aggregate/Aggregate.replaceRoot.html
       */
      replaceRoot(object: Object): Aggregate

      /** 聚合阶段。随机从文档中选取指定数量的记录。
       * @supported weapp
       * @see https://developers.weixin.qq.com/miniprogram/dev/wxcloud/reference-sdk-api/database/aggregate/Aggregate.sample.html
       */
      sample(size: number): Aggregate

      /** 聚合阶段。指定一个正整数，跳过对应数量的文档，输出剩下的文档。
       * @supported weapp
       * @see https://developers.weixin.qq.com/miniprogram/dev/wxcloud/reference-sdk-api/database/aggregate/Aggregate.skip.html
       */
      skip(value: number): Aggregate

      /** 聚合阶段。根据指定的字段，对输入的文档进行排序。
       * @supported weapp
       * @see https://developers.weixin.qq.com/miniprogram/dev/wxcloud/reference-sdk-api/database/aggregate/Aggregate.sort.html
       */
      sort(object: Object): Aggregate

      /** 聚合阶段。根据传入的表达式，将传入的集合进行分组（group）。然后计算不同组的数量，并且将这些组按照它们的数量进行排序，返回排序后的结果。
       * @supported weapp
       * @see https://developers.weixin.qq.com/miniprogram/dev/wxcloud/reference-sdk-api/database/aggregate/Aggregate.sortByCount.html
       */
      sortByCount(object: Object): Aggregate

      /** 聚合阶段。使用指定的数组字段中的每个元素，对文档进行拆分。拆分后，文档会从一个变为一个或多个，分别对应数组的每个元素。
       * @supported weapp
       * @see https://developers.weixin.qq.com/miniprogram/dev/wxcloud/reference-sdk-api/database/aggregate/Aggregate.unwind.html
       */
      unwind(value: string|object): Aggregate
    }

    /** 数据库地理位置结构集
     * @see https://developers.weixin.qq.com/miniprogram/dev/wxcloud/reference-sdk-api/database/Geo.html
     */
    interface IGeo {
      /** 构造一个地理位置 ”点“。方法接受两个必填参数，第一个是经度（longitude），第二个是纬度（latitude），务必注意顺序。
       *
       * 如存储地理位置信息的字段有被查询的需求，务必对字段建立地理位置索引
       * @supported weapp
       * @example
       * ```tsx
       * db.collection('todos').add({
       *   data: {
       *     description: 'eat an apple',
       *     location: db.Geo.Point(113, 23)
       *   }
       * }).then(console.log).catch(console.error)
       * ```
       * @example
       * 除了使用接口构造一个点外，也可以使用等价的 GeoJSON 的 点 (Point) 的 JSON 表示，其格式如下：
       *
       * ```json
       * {
       *   "type": "Point",
       *   "coordinates": [longitude, latitude] // 数字数组：[经度, 纬度]
       * }
       * ```
       *
       * ```tsx
       * db.collection('todos').add({
       *   data: {
       *     description: 'eat an apple',
       *     location: {
       *       type: 'Point',
       *       coordinates: [113, 23]
       *     }
       *   }
       * }).then(console.log).catch(console.error)
       * ```
       * @see https://developers.weixin.qq.com/miniprogram/dev/wxcloud/reference-sdk-api/database/geo/Geo.Point.html
       */
      Point(longitude: number, latitide: number): IGeo.GeoPoint
      // Point(geojson: IGeo.JSONPoint): IGeo.GeoPoint

      /** 构造一个地理位置的 ”线“。一个线由两个或更多的点有序连接组成。
       *
       * 如存储地理位置信息的字段有被查询的需求，务必对字段建立地理位置索引
       * @supported weapp
       * @example
       * ```tsx
       * db.collection('todos').add({
       *   data: {
       *     description: 'eat an apple',
       *     location: db.Geo.LineString([
       *       db.Geo.Point(113, 23),
       *       db.Geo.Point(120, 50),
       *       // ... 可选更多点
       *     ])
       *   }
       * }).then(console.log).catch(console.error)
       * ```
       * @example
       * 除了使用接口构造一条 LineString 外，也可以使用等价的 GeoJSON 的 线 (LineString) 的 JSON 表示，其格式如下：
       *
       * ```json
       * {
       *   "type": "LineString",
       *   "coordinates": [
       *     [p1_lng, p1_lat],
       *     [p2_lng, p2_lng]
       *     // ... 可选更多点
       *   ]
       * }
       * ```
       *
       * ```tsx
       * db.collection('todos').add({
       *   data: {
       *     description: 'eat an apple',
       *     location: {
       *       type: 'LineString',
       *       coordinates: [
       *         [113, 23],
       *         [120, 50]
       *       ]
       *     }
       *   }
       * }).then(console.log).catch(console.error)
       * ```
       * @see https://developers.weixin.qq.com/miniprogram/dev/wxcloud/reference-sdk-api/database/geo/Geo.LineString.html
       */
      LineString(points: IGeo.GeoPoint[] | IGeo.JSONMultiPoint): IGeo.GeoMultiPoint

      /** 构造一个地理位置 ”多边形“
       *
       * 如存储地理位置信息的字段有被查询的需求，务必对字段建立地理位置索引
       *
       * **说明**
       *
       * 一个多边形由一个或多个线性环（Linear Ring）组成，一个线性环即一个闭合的线段。一个闭合线段至少由四个点组成，其中最后一个点和第一个点的坐标必须相同，以此表示环的起点和终点。如果一个多边形由多个线性环组成，则第一个线性环表示外环（外边界），接下来的所有线性环表示内环（即外环中的洞，不计在此多边形中的区域）。如果一个多边形只有一个线性环组成，则这个环就是外环。
       *
       * 多边形构造规则：
       *
       * 1. 第一个线性环必须是外环
       * 2. 外环不能自交
       * 3. 所有内环必须完全在外环内
       * 4. 各个内环间不能相交或重叠，也不能有共同的边
       * 5. 外环应为逆时针，内环应为顺时针
       * @supported weapp
       * @example
       * 单环多边形
       *
       * ```tsx
       * const { Polygon, LineString, Point } = db.Geo
       * db.collection('todos').add({
       *   data: {
       *     description: 'eat an apple',
       *     location: Polygon([
       *       LineString([
       *         Point(0, 0),
       *         Point(3, 2),
       *         Point(2, 3),
       *         Point(0, 0)
       *       ])
       *     ])
       *   }
       * }).then(console.log).catch(console.error)
       * ```
       * @example
       * 含一个外环和一个内环的多边形
       *
       * ```tsx
       * const { Polygon, LineString, Point } = db.Geo
       * db.collection('todos').add({
       *   data: {
       *     description: 'eat an apple',
       *     location: Polygon([
       *       // 外环
       *       LineString([ Point(0, 0), Point(30, 20), Point(20, 30), Point(0, 0) ]),
       *       // 内环
       *       LineString([ Point(10, 10), Point(16, 14), Point(14, 16), Point(10, 10) ])
       *     ])
       *   }
       * }).then(console.log).catch(console.error)
       * ```
       * @example
       * 除了使用接口构造一个 Polygon 外，也可以使用等价的 GeoJSON 的 多边形 (Polygon) 的 JSON 表示，其格式如下：
       *
       * ```json
       * {
       *   "type": "Polygon",
       *   "coordinates": [
       *     [ [lng, lat], [lng, lat], [lng, lat], ..., [lng, lat] ], // 外环
       *     [ [lng, lat], [lng, lat], [lng, lat], ..., [lng, lat] ], // 可选内环 1
       *     ...
       *     [ [lng, lat], [lng, lat], [lng, lat], ..., [lng, lat] ], // 可选内环 n
       *   ]
       * }
       * ```
       *
       * ```tsx
       * db.collection('todos').add({
       *   data: {
       *     description: 'eat an apple',
       *     location: {
       *       type: 'Polygon',
       *       coordinates: [
       *         [ [0, 0], [30, 20], [20, 30], [0, 0] ],
       *         [ [10, 10], [16, 14], [14, 16], [10, 10]]
       *       ]
       *     }
       *   }
       * }).then(console.log).catch(console.error)
       * ```
       * @see https://developers.weixin.qq.com/miniprogram/dev/wxcloud/reference-sdk-api/database/geo/Geo.Polygon.html
       */
      Polygon(lineStrings: IGeo.GeoLineString[] | IGeo.JSONPolygon): IGeo.GeoPolygon

      /** 构造一个地理位置的 ”点“ 的集合。一个点集合由一个或更多的点组成。
       *
       * 如存储地理位置信息的字段有被查询的需求，务必对字段建立地理位置索引
       * @supported weapp
       * @example
       * ```tsx
       * db.collection('todos').add({
       *   data: {
       *     description: 'eat an apple',
       *     location: db.Geo.MultiPoint([
       *       db.Geo.Point(113, 23),
       *       db.Geo.Point(120, 50),
       *       // ... 可选更多点
       *     ])
       *   }
       * }).then(console.log).catch(console.error)
       * ```
       * @example
       * 除了使用接口构造 MultiPoint 外，也可以使用等价的 GeoJSON 的 点集合 (MultiPoint) 的 JSON 表示，其格式如下：
       *
       * ```json
       * {
       *   "type": "MultiPoint",
       *   "coordinates": [
       *     [p1_lng, p1_lat],
       *     [p2_lng, p2_lng]
       *     // ... 可选更多点
       *   ]
       * }
       * ```
       *
       * ```tsx
       * db.collection('todos').add({
       *   data: {
       *     description: 'eat an apple',
       *     location: {
       *       type: 'MultiPoint',
       *       coordinates: [
       *         [113, 23],
       *         [120, 50]
       *       ]
       *     }
       *   }
       * }).then(console.log).catch(console.error)
       * ```
       * @see https://developers.weixin.qq.com/miniprogram/dev/wxcloud/reference-sdk-api/database/geo/Geo.MultiPoint.html
       */
      MultiPoint(polygons: IGeo.GeoPolygon[] | IGeo.JSONMultiPolygon): IGeo.GeoMultiPolygon

      /** 构造一个地理位置 ”线“ 集合。一个线集合由多条线组成。
       *
       * 如存储地理位置信息的字段有被查询的需求，务必对字段建立地理位置索引
       * @supported weapp
       * @example
       * ```tsx
       * const { LineString, MultiLineString, Point } = db.Geo
       * db.collection('todos').add({
       *   data: {
       *     description: 'eat an apple',
       *     location: MultiLineString([
       *       LineString([ Point(0, 0), Point(30, 20), Point(20, 30), Point(0, 0) ]),
       *       LineString([ Point(10, 10), Point(16, 14), Point(14, 16), Point(10, 10) ])
       *     ])
       *   }
       * }).then(console.log).catch(console.error)
       * ```
       * @example
       * 除了使用接口构造一个 MultiLineString 外，也可以使用等价的 GeoJSON 的 线集合 (MultiLineString) 的 JSON 表示，其格式如下：
       *
       * ```json
       * {
       *   "type": "MultiLineString",
       *   "coordinates": [
       *     [ [lng, lat], [lng, lat], [lng, lat], ..., [lng, lat] ],
       *     [ [lng, lat], [lng, lat], [lng, lat], ..., [lng, lat] ],
       *     ...
       *     [ [lng, lat], [lng, lat], [lng, lat], ..., [lng, lat] ]
       *   ]
       * }
       * ```
       *
       * ```tsx
       * db.collection('todos').add({
       *   data: {
       *     description: 'eat an apple',
       *     location: {
       *       type: 'MultiLineString',
       *       coordinates: [
       *         [ [0, 0], [3, 3] ],
       *         [ [5, 10], [20, 30] ]
       *       ]
       *     }
       *   }
       * }).then(console.log).catch(console.error)
       * ```
       * @see https://developers.weixin.qq.com/miniprogram/dev/wxcloud/reference-sdk-api/database/geo/Geo.MultiLineString.html
       */
      MultiLineString(
        lineStrings: IGeo.GeoLineString[] | IGeo.JSONMultiLineString,
      ): IGeo.GeoMultiLineString

      /** 构造一个地理位置 ”多边形“ 集合。一个多边形集合由多个多边形组成。
       *
       * 如存储地理位置信息的字段有被查询的需求，务必对字段建立地理位置索引
       *
       * **说明**
       *
       * 一个多边形由一个或多个线性环（Linear Ring）组成，一个线性环即一个闭合的线段。一个闭合线段至少由四个点组成，其中最后一个点和第一个点的坐标必须相同，以此表示环的起点和终点。如果一个多边形由多个线性环组成，则第一个线性环表示外环（外边界），接下来的所有线性环表示内环（即外环中的洞，不计在此多边形中的区域）。如果一个多边形只有一个线性环组成，则这个环就是外环。
       *
       * 多边形构造规则：
       *
       * 1. 第一个线性环必须是外环
       * 2. 外环不能自交
       * 3. 所有内环必须完全在外环内
       * 4. 各个内环间不能相交或重叠，也不能有共同的边
       * 5. 外环应为逆时针，内环应为顺时针
       * @supported weapp
       * @example
       * ```tsx
       * const { MultiPolygon, Polygon, LineString, Point } = db.Geo
       * db.collection('todos').add({
       *   data: {
       *     description: 'eat an apple',
       *     location: MultiPolygon([
       *       Polygon([
       *         LineString([ Point(50, 50), Point(60, 80), Point(80, 60), Point(50, 50) ]),
       *       ]),
       *       Polygon([
       *         LineString([ Point(0, 0), Point(30, 20), Point(20, 30), Point(0, 0) ]),
       *         LineString([ Point(10, 10), Point(16, 14), Point(14, 16), Point(10, 10) ])
       *       ]),
       *     ])
       *   }
       * }).then(console.log).catch(console.error)
       * ```
       * @example
       * 除了使用接口构造一个 MultiPolygon 外，也可以使用等价的 GeoJSON 的 多边形 (MultiPolygon) 的 JSON 表示，其格式如下：
       *
       * ```json
       * {
       *   "type": "MultiPolygon",
       *   "coordinates": [
       *     // polygon 1
       *     [
       *       [ [lng, lat], [lng, lat], [lng, lat], ..., [lng, lat] ],
       *       [ [lng, lat], [lng, lat], [lng, lat], ..., [lng, lat] ],
       *       ...
       *       [ [lng, lat], [lng, lat], [lng, lat], ..., [lng, lat] ]
       *     ],
       *     ...
       *     // polygon n
       *     [
       *       [ [lng, lat], [lng, lat], [lng, lat], ..., [lng, lat] ],
       *       [ [lng, lat], [lng, lat], [lng, lat], ..., [lng, lat] ],
       *       ...
       *       [ [lng, lat], [lng, lat], [lng, lat], ..., [lng, lat] ]
       *     ],
       *   ]
       * }
       * ```
       *
       * ```tsx
       * db.collection('todos').add({
       *   data: {
       *     description: 'eat an apple',
       *     location: {
       *       type: 'MultiPolygon',
       *       coordinates: [
       *         [
       *           [ [50, 50], [60, 80], [80, 60], [50, 50] ]
       *         ],
       *         [
       *           [ [0, 0], [30, 20], [20, 30], [0, 0] ],
       *           [ [10, 10], [16, 14], [14, 16], [10, 10]]
       *         ]
       *       ]
       *     }
       *   }
       * }).then(console.log).catch(console.error)
       * ```
       * @see https://developers.weixin.qq.com/miniprogram/dev/wxcloud/reference-sdk-api/database/geo/Geo.MultiPolygon.html
       */
      MultiPolygon(polygons: IGeo.GeoPolygon[] | IGeo.JSONMultiPolygon): IGeo.GeoMultiPolygon
    }

    namespace IGeo {
      /** 地理位置 “点”
       * @see https://developers.weixin.qq.com/miniprogram/dev/wxcloud/reference-sdk-api/database/geo/GeoPoint.html
       */
      interface GeoPoint {
        /** 经度 */
        longitude: number
        /** 纬度 */
        latitude: number

        /** 格式化为 JSON 结构 */
        toJSON(): object
        /** 格式化为字符串 */
        toString(): string
      }

      /** 地理位置的 ”线“。一个线由两个或更多的点有序连接组成。
       * @see https://developers.weixin.qq.com/miniprogram/dev/wxcloud/reference-sdk-api/database/geo/GeoLineString.html
       */
      interface GeoLineString {
        /** 点集合 */
        points: GeoPoint[]

        /** 格式化为 JSON 结构 */
        toJSON(): JSONLineString
        /** 格式化为字符串 */
        toString(): string
      }

      /** 地理位置 ”多边形“
       * @see https://developers.weixin.qq.com/miniprogram/dev/wxcloud/reference-sdk-api/database/geo/GeoPolygon.html
       */
      interface GeoPolygon {
        /** 线集合 */
        lines: GeoLineString[]

        /** 格式化为 JSON 结构 */
        toJSON(): JSONPolygon
        /** 格式化为字符串 */
        toString(): string
      }

      /** 地理位置的 ”点“ 的集合。一个点集合由一个或更多的点组成。
       * @see https://developers.weixin.qq.com/miniprogram/dev/wxcloud/reference-sdk-api/database/geo/GeoMultiPoint.html
       */
      interface GeoMultiPoint {
        /** 点集合 */
        points: GeoPoint[]

        /** 格式化为 JSON 结构 */
        toJSON(): JSONMultiPoint
        /** 格式化为字符串 */
        toString(): string
      }

      /** 地理位置 ”线“ 集合。一个线集合由多条线组成。
       * @see https://developers.weixin.qq.com/miniprogram/dev/wxcloud/reference-sdk-api/database/geo/GeoMultiLineString.html
       */
      interface GeoMultiLineString {
        /** 线集合 */
        lines: GeoLineString[]

        /** 格式化为 JSON 结构 */
        toJSON(): JSONMultiLineString
        /** 格式化为字符串 */
        toString(): string
      }

      /** 地理位置 ”多边形“ 集合。一个多边形集合由多个多边形组成。
       * @see https://developers.weixin.qq.com/miniprogram/dev/wxcloud/reference-sdk-api/database/geo/GeoMultiPolygon.html
       */
      interface GeoMultiPolygon {
        /** 多边形集合 */
        polygons: GeoPolygon[]

        /** 格式化为 JSON 结构 */
        toJSON(): JSONMultiPolygon
        /** 格式化为字符串 */
        toString(): string
      }

      /** 地理位置 “点” 的 JSON 结构 */
      interface JSONPoint {
        /** 类型  */
        type: 'Point'
        /** 坐标 */
        coordinates: [number, number]
      }

      /** 地理位置 ”线“ 的 JSON 结构 */
      interface JSONLineString {
        /** 类型  */
        type: 'LineString'
        /** 坐标 */
        coordinates: Array<[number, number]>
      }

      /** 地理位置 ”多边形“ 的 JSON 结构 */
      interface JSONPolygon {
        /** 类型  */
        type: 'Polygon'
        /** 坐标 */
        coordinates: Array<Array<[number, number]>>
      }

      /** 地理位置的 ”点“ 集合的 JSON 结构 */
      interface JSONMultiPoint {
        /** 类型  */
        type: 'MultiPoint'
        /** 坐标 */
        coordinates: Array<[number, number]>
      }

      /** 地理位置 ”线“ 集合的 JSON 结构 */
      interface JSONMultiLineString {
        /** 类型  */
        type: 'MultiLineString'
        /** 坐标 */
        coordinates: Array<Array<[number, number]>>
      }

      /** 地理位置 ”多边形“ 集合的 JSON 结构 */
      interface JSONMultiPolygon {
        /** 类型  */
        type: 'MultiPolygon'
        /** 坐标 */
        coordinates: Array<Array<Array<[number, number]>>>
      }
    }
  }
}

type Optional<T> = { [K in keyof T]+?: T[K] }

type OQ<
  T extends Optional<
    Record<'complete' | 'success' | 'fail', (...args: any[]) => any>
  >
> =
  | (RQ<T> & Required<Pick<T, 'success'>>)
  | (RQ<T> & Required<Pick<T, 'fail'>>)
  | (RQ<T> & Required<Pick<T, 'complete'>>)
  | (RQ<T> & Required<Pick<T, 'success' | 'fail'>>)
  | (RQ<T> & Required<Pick<T, 'success' | 'complete'>>)
  | (RQ<T> & Required<Pick<T, 'fail' | 'complete'>>)
  | (RQ<T> & Required<Pick<T, 'fail' | 'complete' | 'success'>>)

type RQ<
  T extends Optional<
    Record<'complete' | 'success' | 'fail', (...args: any[]) => any>
  >
> = Pick<T, Exclude<keyof T, 'complete' | 'success' | 'fail'>><|MERGE_RESOLUTION|>--- conflicted
+++ resolved
@@ -471,8 +471,22 @@
      * ```
      * @see https://developers.weixin.qq.com/miniprogram/dev/wxcloud/reference-sdk-api/utils/Cloud.Cloud.html
      */
-<<<<<<< HEAD
     static Cloud: new (options: cloud.IOptions) => Cloud
+
+    /** 调用云托管服务
+     * @supported weapp
+     * @example
+     * 假设已经初始化了一个叫c1的云开发实例，并发起云托管调用
+     *
+     * ``` tsx
+     * const r = await c1.callContainer({
+     *   path: '/path/to/container', // 填入容器的访问路径
+     *   method: 'POST',
+     * })
+     * ```
+     * @see https://developers.weixin.qq.com/miniprogram/dev/wxcloud/reference-sdk-api/container/Cloud.callContainer.html
+     */
+    static callContainer < R = any, P = any >(params: cloud.CallContainerParam<P>): Promise<cloud.CallContainerResult<R>>
   }
 
   class Cloud {
@@ -664,25 +678,6 @@
      * @see https://developers.weixin.qq.com/miniprogram/dev/wxcloud/reference-sdk-api/Cloud.database.html
      */
     database(config?: cloud.IConfig): DB.Database
-
-=======
-    static Cloud(options: cloud.IOptions): cloud
-
-    /** 调用云托管服务
-     * @supported weapp
-     * @example
-     * 假设已经初始化了一个叫c1的云开发实例，并发起云托管调用
-     * 
-     * ``` tsx
-     * const r = await c1.callContainer({
-     *   path: '/path/to/container', // 填入容器的访问路径
-     *   method: 'POST',
-     * })
-     * ```
-     * @see https://developers.weixin.qq.com/miniprogram/dev/wxcloud/reference-sdk-api/container/Cloud.callContainer.html 
-     */
-    static callContainer < R = any, P = any >(params: cloud.CallContainerParam<P>): Promise<cloud.CallContainerResult<R>>
->>>>>>> c5937138
   }
 
   namespace DB {
