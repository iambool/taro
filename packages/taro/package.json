--- conflicted
+++ resolved
@@ -1,10 +1,6 @@
 {
   "name": "@tarojs/taro",
-<<<<<<< HEAD
-  "version": "3.2.0-beta.0",
-=======
   "version": "3.1.1",
->>>>>>> f96a70ae
   "description": "Taro framework",
   "homepage": "https://github.com/nervjs/taro/tree/master/packages/taro#readme",
   "main": "index.js",
@@ -30,16 +26,8 @@
   "author": "O2Team",
   "license": "MIT",
   "dependencies": {
-<<<<<<< HEAD
-    "@tarojs/api": "3.2.0-beta.0",
-    "@tarojs/taro-h5": "3.2.0-beta.0"
-  },
-  "devDependencies": {
-    "@tarojs/runtime": "3.2.0-beta.0"
-=======
     "@tarojs/api": "3.1.1",
     "@tarojs/runtime": "3.1.1",
     "@tarojs/taro-h5": "3.1.1"
->>>>>>> f96a70ae
   }
 }