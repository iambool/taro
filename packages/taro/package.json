--- conflicted
+++ resolved
@@ -1,10 +1,6 @@
 {
   "name": "@tarojs/taro",
-<<<<<<< HEAD
-  "version": "3.2.0-beta.4",
-=======
   "version": "3.1.4",
->>>>>>> 22b0ce51
   "description": "Taro framework",
   "homepage": "https://github.com/nervjs/taro/tree/master/packages/taro#readme",
   "main": "index.js",
@@ -30,14 +26,8 @@
   "author": "O2Team",
   "license": "MIT",
   "dependencies": {
-<<<<<<< HEAD
-    "@tarojs/api": "3.2.0-beta.4",
-    "@tarojs/runtime": "3.2.0-beta.4",
-    "@tarojs/taro-h5": "3.2.0-beta.4"
-=======
     "@tarojs/api": "3.1.4",
     "@tarojs/runtime": "3.1.4",
     "@tarojs/taro-h5": "3.1.4"
->>>>>>> 22b0ce51
   }
 }