{
  "name": "@tarojs/mini-runner",
<<<<<<< HEAD
  "version": "3.1.0-beta.0",
=======
  "version": "3.0.16",
>>>>>>> 8d9d3c1e
  "description": "Mini app runner for taro",
  "main": "index.js",
  "scripts": {
    "build": "npm run clean && npm run prod",
    "dev": "npm run mv:comp && tsc -w",
    "prod": "tsc && npm run mv:comp",
    "mv:comp": "node ./mv-comp.js",
    "clean": "rimraf dist",
    "lint": "tslint src/**/*.ts --fix",
    "lint:typecheck": "tslint -p tsconfig.json src/**/*.ts --fix",
    "test": "cross-env NODE_ENV=jest jest",
    "test:ci": "cross-env NODE_ENV=jest jest -i",
    "test:dev": "cross-env NODE_ENV=jest jest --watch",
    "test:coverage": "cross-env NODE_ENV=jest jest --coverage",
    "updateSnapshot": "cross-env NODE_ENV=jest jest --updateSnapshot"
  },
  "repository": {
    "type": "git",
    "url": "git+https://github.com/NervJS/taro.git"
  },
  "files": [
    "index.js",
    "dist"
  ],
  "keywords": [
    "taro"
  ],
  "author": "luckyadam",
  "license": "MIT",
  "bugs": {
    "url": "https://github.com/NervJS/taro/issues"
  },
  "homepage": "https://github.com/NervJS/taro#readme",
  "dependencies": {
    "@babel/core": "7.11.1",
    "@babel/plugin-proposal-class-properties": "7.10.4",
    "@babel/preset-env": "7.11.0",
<<<<<<< HEAD
    "@tarojs/helper": "3.1.0-beta.0",
    "@tarojs/plugin-platform-alipay": "3.1.0-beta.0",
    "@tarojs/plugin-platform-jd": "3.1.0-beta.0",
    "@tarojs/plugin-platform-qq": "3.1.0-beta.0",
    "@tarojs/plugin-platform-swan": "3.1.0-beta.0",
    "@tarojs/plugin-platform-tt": "3.1.0-beta.0",
    "@tarojs/plugin-platform-weapp": "3.1.0-beta.0",
    "@tarojs/runner-utils": "3.1.0-beta.0",
    "@tarojs/runtime": "3.1.0-beta.0",
    "@tarojs/shared": "3.1.0-beta.0",
    "@tarojs/taro": "3.1.0-beta.0",
    "@tarojs/taro-loader": "3.1.0-beta.0",
=======
    "@tarojs/helper": "3.0.16",
    "@tarojs/runner-utils": "3.0.16",
    "@tarojs/runtime": "3.0.16",
    "@tarojs/shared": "3.0.16",
    "@tarojs/taro": "3.0.16",
    "@tarojs/taro-loader": "3.0.16",
>>>>>>> 8d9d3c1e
    "babel-loader": "8.0.6",
    "babel-types": "^6.26.0",
    "copy-webpack-plugin": "^5.0.3",
    "css": "2.2.4",
    "css-loader": "^3.0.0",
    "css-what": "3.3.0",
    "csso-webpack-plugin": "^1.0.0-beta.12",
    "file-loader": "^6.0.0",
    "fs-extra": "^8.0.1",
    "html-minifier": "^4.0.0",
    "jsdom": "^15.2.1",
    "less": "^3.10.3",
    "less-loader": "^5.0.0",
    "loader-utils": "^1.2.3",
    "lodash": "^4.17.11",
    "micromatch": "^4.0.2",
    "mini-css-extract-plugin": "0.8.0",
    "miniprogram-simulate": "^1.1.5",
    "node-sass": "^4.12.0",
    "ora": "^3.4.0",
    "postcss-import": "12.0.1",
    "postcss-loader": "^3.0.0",
    "postcss-pxtransform": "^1.3.2",
    "postcss-url": "8.0.0",
    "regenerator-runtime": "0.11",
    "request": "^2.88.0",
    "resolve": "^1.11.1",
    "sass-loader": "^8.0.2",
    "sax": "1.2.4",
    "stylus": "^0.54.7",
    "stylus-loader": "^3.0.2",
    "tapable": "1.1.3",
    "terser-webpack-plugin": "^3.0.5",
    "url-loader": "^4.1.0",
    "vm2": "^3.8.4",
    "webpack": "4.42.0",
    "webpack-chain": "4.9.0",
    "webpack-format-messages": "^2.0.5",
    "yauzl": "2.10.0"
  },
  "devDependencies": {
<<<<<<< HEAD
    "@tarojs/components": "3.1.0-beta.0",
    "@tarojs/react": "3.1.0-beta.0",
    "babel-preset-taro": "3.1.0-beta.0"
=======
    "@tarojs/cli": "3.0.16",
    "@tarojs/components": "3.0.16",
    "@tarojs/react": "3.0.16",
    "babel-preset-taro": "3.0.16"
>>>>>>> 8d9d3c1e
  }
}<|MERGE_RESOLUTION|>--- conflicted
+++ resolved
@@ -1,10 +1,6 @@
 {
   "name": "@tarojs/mini-runner",
-<<<<<<< HEAD
   "version": "3.1.0-beta.0",
-=======
-  "version": "3.0.16",
->>>>>>> 8d9d3c1e
   "description": "Mini app runner for taro",
   "main": "index.js",
   "scripts": {
@@ -42,7 +38,6 @@
     "@babel/core": "7.11.1",
     "@babel/plugin-proposal-class-properties": "7.10.4",
     "@babel/preset-env": "7.11.0",
-<<<<<<< HEAD
     "@tarojs/helper": "3.1.0-beta.0",
     "@tarojs/plugin-platform-alipay": "3.1.0-beta.0",
     "@tarojs/plugin-platform-jd": "3.1.0-beta.0",
@@ -55,14 +50,6 @@
     "@tarojs/shared": "3.1.0-beta.0",
     "@tarojs/taro": "3.1.0-beta.0",
     "@tarojs/taro-loader": "3.1.0-beta.0",
-=======
-    "@tarojs/helper": "3.0.16",
-    "@tarojs/runner-utils": "3.0.16",
-    "@tarojs/runtime": "3.0.16",
-    "@tarojs/shared": "3.0.16",
-    "@tarojs/taro": "3.0.16",
-    "@tarojs/taro-loader": "3.0.16",
->>>>>>> 8d9d3c1e
     "babel-loader": "8.0.6",
     "babel-types": "^6.26.0",
     "copy-webpack-plugin": "^5.0.3",
@@ -104,15 +91,8 @@
     "yauzl": "2.10.0"
   },
   "devDependencies": {
-<<<<<<< HEAD
     "@tarojs/components": "3.1.0-beta.0",
     "@tarojs/react": "3.1.0-beta.0",
     "babel-preset-taro": "3.1.0-beta.0"
-=======
-    "@tarojs/cli": "3.0.16",
-    "@tarojs/components": "3.0.16",
-    "@tarojs/react": "3.0.16",
-    "babel-preset-taro": "3.0.16"
->>>>>>> 8d9d3c1e
   }
 }