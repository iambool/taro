--- conflicted
+++ resolved
@@ -7,11 +7,7 @@
   thirdPartyComponents: Map<Tagname, Attrs>
   includeAll: boolean
 } = {
-<<<<<<< HEAD
-  includes: new Set(['view', 'catch-view', 'scroll-view', 'image']),
-=======
   includes: new Set(['view', 'catch-view', 'static-view', 'pure-view', 'scroll-view', 'image', 'static-image', 'text', 'static-text']),
->>>>>>> 210d897e
   exclude: new Set(),
   thirdPartyComponents: new Map(),
   includeAll: false
