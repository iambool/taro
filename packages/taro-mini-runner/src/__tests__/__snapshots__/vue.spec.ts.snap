// Jest Snapshot v1, https://goo.gl/fbAQLP

exports[`vue should build vue app 1`] = `16`;

exports[`vue should build vue app 2`] = `
"
/** filePath: dist/app.js **/
require(\\"./runtime\\");

require(\\"./taro\\");

(wx[\\"webpackJsonp\\"] = wx[\\"webpackJsonp\\"] || []).push([ [ 2 ], {
    3: function(module, exports, __webpack_require__) {},
    6: function(module, __webpack_exports__, __webpack_require__) {
        \\"use strict\\";
        __webpack_require__.r(__webpack_exports__);
        function _arrayLikeToArray(arr, len) {
            if (len == null || len > arr.length) len = arr.length;
            for (var i = 0, arr2 = new Array(len); i < len; i++) {
                arr2[i] = arr[i];
            }
            return arr2;
        }
        function _arrayWithoutHoles(arr) {
            if (Array.isArray(arr)) return _arrayLikeToArray(arr);
        }
        function _iterableToArray(iter) {
            if (typeof Symbol !== \\"undefined\\" && iter[Symbol.iterator] != null || iter[\\"@@iterator\\"] != null) return Array.from(iter);
        }
        function _unsupportedIterableToArray(o, minLen) {
            if (!o) return;
            if (typeof o === \\"string\\") return _arrayLikeToArray(o, minLen);
            var n = Object.prototype.toString.call(o).slice(8, -1);
            if (n === \\"Object\\" && o.constructor) n = o.constructor.name;
            if (n === \\"Map\\" || n === \\"Set\\") return Array.from(o);
            if (n === \\"Arguments\\" || /^(?:Ui|I)nt(?:8|16|32)(?:Clamped)?Array$/.test(n)) return _arrayLikeToArray(o, minLen);
        }
        function _nonIterableSpread() {
            throw new TypeError(\\"Invalid attempt to spread non-iterable instance.\\\\nIn order to be iterable, non-array objects must have a [Symbol.iterator]() method.\\");
        }
        function _toConsumableArray(arr) {
            return _arrayWithoutHoles(arr) || _iterableToArray(arr) || _unsupportedIterableToArray(arr) || _nonIterableSpread();
        }
        function _typeof(obj) {
            \\"@babel/helpers - typeof\\";
            if (typeof Symbol === \\"function\\" && typeof Symbol.iterator === \\"symbol\\") {
                _typeof = function _typeof(obj) {
                    return typeof obj;
                };
            } else {
                _typeof = function _typeof(obj) {
                    return obj && typeof Symbol === \\"function\\" && obj.constructor === Symbol && obj !== Symbol.prototype ? \\"symbol\\" : typeof obj;
                };
            }
            return _typeof(obj);
        }
        function isString(o) {
            return typeof o === \\"string\\";
        }
        function isUndefined(o) {
            return typeof o === \\"undefined\\";
        }
        function isNull(o) {
            return o === null;
        }
        function isObject(o) {
            return o !== null && _typeof(o) === \\"object\\";
        }
        function isBoolean(o) {
            return o === true || o === false;
        }
        function isFunction(o) {
            return typeof o === \\"function\\";
        }
        function isNumber(o) {
            return typeof o === \\"number\\";
        }
        function isBooleanStringLiteral(o) {
            return o === \\"true\\" || o === \\"false\\";
        }
        var isArray = Array.isArray;
        var styles = {
            style: \\"i.\\".concat(\\"st\\"),
            class: \\"i.\\".concat(\\"cl\\")
        };
        var events = {
            bindtap: \\"eh\\"
        };
        var touchEvents = {
            bindTouchStart: \\"\\",
            bindTouchMove: \\"\\",
            bindTouchEnd: \\"\\",
            bindTouchCancel: \\"\\",
            bindLongTap: \\"\\"
        };
        var animationEvents = {
            bindAnimationStart: \\"\\",
            bindAnimationIteration: \\"\\",
            bindAnimationEnd: \\"\\",
            bindTransitionEnd: \\"\\"
        };
        function singleQuote(s) {
            return \\"'\\".concat(s, \\"'\\");
        }
        var View = Object.assign(Object.assign({
            \\"hover-class\\": singleQuote(\\"none\\"),
            \\"hover-stop-propagation\\": \\"false\\",
            \\"hover-start-time\\": \\"50\\",
            \\"hover-stay-time\\": \\"400\\",
            animation: \\"\\"
        }, touchEvents), animationEvents);
        var Icon = {
            type: \\"\\",
            size: \\"23\\",
            color: \\"\\"
        };
        var MapComp = Object.assign({
            longitude: \\"\\",
            latitude: \\"\\",
            scale: \\"16\\",
            markers: \\"[]\\",
            covers: \\"\\",
            polyline: \\"[]\\",
            circles: \\"[]\\",
            controls: \\"[]\\",
            \\"include-points\\": \\"[]\\",
            \\"show-location\\": \\"\\",
            \\"layer-style\\": \\"1\\",
            bindMarkerTap: \\"\\",
            bindControlTap: \\"\\",
            bindCalloutTap: \\"\\",
            bindUpdated: \\"\\"
        }, touchEvents);
        var Progress = {
            percent: \\"\\",
            \\"stroke-width\\": \\"6\\",
            color: singleQuote(\\"#09BB07\\"),
            activeColor: singleQuote(\\"#09BB07\\"),
            backgroundColor: singleQuote(\\"#EBEBEB\\"),
            active: \\"false\\",
            \\"active-mode\\": singleQuote(\\"backwards\\"),
            \\"show-info\\": \\"false\\"
        };
        var RichText = {
            nodes: \\"[]\\"
        };
        var Text = {
            selectable: \\"false\\",
            space: \\"\\",
            decode: \\"false\\"
        };
        var Button = {
            size: singleQuote(\\"default\\"),
            type: \\"\\",
            plain: \\"false\\",
            disabled: \\"\\",
            loading: \\"false\\",
            \\"form-type\\": \\"\\",
            \\"open-type\\": \\"\\",
            \\"hover-class\\": singleQuote(\\"button-hover\\"),
            \\"hover-stop-propagation\\": \\"false\\",
            \\"hover-start-time\\": \\"20\\",
            \\"hover-stay-time\\": \\"70\\",
            name: \\"\\"
        };
        var Checkbox = {
            value: \\"\\",
            disabled: \\"\\",
            checked: \\"false\\",
            color: singleQuote(\\"#09BB07\\"),
            name: \\"\\"
        };
        var CheckboxGroup = {
            bindChange: \\"\\",
            name: \\"\\"
        };
        var Form = {
            \\"report-submit\\": \\"false\\",
            bindSubmit: \\"\\",
            bindReset: \\"\\",
            name: \\"\\"
        };
        var Input = {
            value: \\"\\",
            type: singleQuote(\\"\\"),
            password: \\"false\\",
            placeholder: \\"\\",
            \\"placeholder-style\\": \\"\\",
            \\"placeholder-class\\": singleQuote(\\"input-placeholder\\"),
            disabled: \\"\\",
            maxlength: \\"140\\",
            \\"cursor-spacing\\": \\"0\\",
            focus: \\"false\\",
            \\"confirm-type\\": singleQuote(\\"done\\"),
            \\"confirm-hold\\": \\"false\\",
            cursor: \\"i.value.length\\",
            \\"selection-start\\": \\"-1\\",
            \\"selection-end\\": \\"-1\\",
            bindInput: \\"\\",
            bindFocus: \\"\\",
            bindBlur: \\"\\",
            bindConfirm: \\"\\",
            name: \\"\\"
        };
        var Label = {
            for: \\"\\",
            name: \\"\\"
        };
        var Picker = {
            mode: singleQuote(\\"selector\\"),
            disabled: \\"\\",
            range: \\"\\",
            \\"range-key\\": \\"\\",
            value: \\"\\",
            start: \\"\\",
            end: \\"\\",
            fields: singleQuote(\\"day\\"),
            \\"custom-item\\": \\"\\",
            name: \\"\\",
            bindCancel: \\"\\",
            bindChange: \\"\\",
            bindColumnChange: \\"\\"
        };
        var PickerView = {
            value: \\"\\",
            \\"indicator-style\\": \\"\\",
            \\"indicator-class\\": \\"\\",
            \\"mask-style\\": \\"\\",
            \\"mask-class\\": \\"\\",
            bindChange: \\"\\",
            name: \\"\\"
        };
        var PickerViewColumn = {
            name: \\"\\"
        };
        var Radio = {
            value: \\"\\",
            checked: \\"false\\",
            disabled: \\"\\",
            color: singleQuote(\\"#09BB07\\"),
            name: \\"\\"
        };
        var RadioGroup = {
            bindChange: \\"\\",
            name: \\"\\"
        };
        var Slider = {
            min: \\"0\\",
            max: \\"100\\",
            step: \\"1\\",
            disabled: \\"\\",
            value: \\"0\\",
            activeColor: singleQuote(\\"#1aad19\\"),
            backgroundColor: singleQuote(\\"#e9e9e9\\"),
            \\"block-size\\": \\"28\\",
            \\"block-color\\": singleQuote(\\"#ffffff\\"),
            \\"show-value\\": \\"false\\",
            bindChange: \\"\\",
            bindChanging: \\"\\",
            name: \\"\\"
        };
        var Switch = {
            checked: \\"false\\",
            disabled: \\"\\",
            type: singleQuote(\\"switch\\"),
            color: singleQuote(\\"#04BE02\\"),
            bindChange: \\"\\",
            name: \\"\\"
        };
        var Textarea = {
            value: \\"\\",
            placeholder: \\"\\",
            \\"placeholder-style\\": \\"\\",
            \\"placeholder-class\\": singleQuote(\\"textarea-placeholder\\"),
            disabled: \\"\\",
            maxlength: \\"140\\",
            \\"auto-focus\\": \\"false\\",
            focus: \\"false\\",
            \\"auto-height\\": \\"false\\",
            fixed: \\"false\\",
            \\"cursor-spacing\\": \\"0\\",
            cursor: \\"-1\\",
            \\"selection-start\\": \\"-1\\",
            \\"selection-end\\": \\"-1\\",
            bindFocus: \\"\\",
            bindBlur: \\"\\",
            bindLineChange: \\"\\",
            bindInput: \\"\\",
            bindConfirm: \\"\\",
            name: \\"\\"
        };
        var CoverImage = {
            src: \\"\\",
            bindLoad: \\"eh\\",
            bindError: \\"eh\\"
        };
        var CoverView = Object.assign({
            \\"scroll-top\\": \\"false\\"
        }, touchEvents);
        var MovableArea = {
            \\"scale-area\\": \\"false\\"
        };
        var MovableView = Object.assign(Object.assign({
            direction: \\"none\\",
            inertia: \\"false\\",
            \\"out-of-bounds\\": \\"false\\",
            x: \\"\\",
            y: \\"\\",
            damping: \\"20\\",
            friction: \\"2\\",
            disabled: \\"\\",
            scale: \\"false\\",
            \\"scale-min\\": \\"0.5\\",
            \\"scale-max\\": \\"10\\",
            \\"scale-value\\": \\"1\\",
            animation: \\"true\\",
            bindChange: \\"\\",
            bindScale: \\"\\",
            bindHTouchMove: \\"\\",
            bindVTouchMove: \\"\\",
            width: singleQuote(\\"10px\\"),
            height: singleQuote(\\"10px\\")
        }, touchEvents), animationEvents);
        var ScrollView = Object.assign(Object.assign({
            \\"scroll-x\\": \\"false\\",
            \\"scroll-y\\": \\"false\\",
            \\"upper-threshold\\": \\"50\\",
            \\"lower-threshold\\": \\"50\\",
            \\"scroll-top\\": \\"\\",
            \\"scroll-left\\": \\"\\",
            \\"scroll-into-view\\": \\"\\",
            \\"scroll-with-animation\\": \\"false\\",
            \\"enable-back-to-top\\": \\"false\\",
            bindScrollToUpper: \\"\\",
            bindScrollToLower: \\"\\",
            bindScroll: \\"\\"
        }, touchEvents), animationEvents);
        var Swiper = Object.assign({
            \\"indicator-dots\\": \\"false\\",
            \\"indicator-color\\": singleQuote(\\"rgba(0, 0, 0, .3)\\"),
            \\"indicator-active-color\\": singleQuote(\\"#000000\\"),
            autoplay: \\"false\\",
            current: \\"0\\",
            interval: \\"5000\\",
            duration: \\"500\\",
            circular: \\"false\\",
            vertical: \\"false\\",
            \\"previous-margin\\": \\"'0px'\\",
            \\"next-margin\\": \\"'0px'\\",
            \\"display-multiple-items\\": \\"1\\",
            bindChange: \\"\\",
            bindTransition: \\"\\",
            bindAnimationFinish: \\"\\"
        }, touchEvents);
        var SwiperItem = {
            \\"item-id\\": \\"\\"
        };
        var Navigator = {
            url: \\"\\",
            \\"open-type\\": singleQuote(\\"navigate\\"),
            delta: \\"1\\",
            \\"hover-class\\": singleQuote(\\"navigator-hover\\"),
            \\"hover-stop-propagation\\": \\"false\\",
            \\"hover-start-time\\": \\"50\\",
            \\"hover-stay-time\\": \\"600\\",
            bindSuccess: \\"\\",
            bindFail: \\"\\",
            bindComplete: \\"\\"
        };
        var Audio = {
            id: \\"\\",
            src: \\"\\",
            loop: \\"false\\",
            controls: \\"false\\",
            poster: \\"\\",
            name: \\"\\",
            author: \\"\\",
            bindError: \\"\\",
            bindPlay: \\"\\",
            bindPause: \\"\\",
            bindTimeUpdate: \\"\\",
            bindEnded: \\"\\"
        };
        var Camera = {
            \\"device-position\\": singleQuote(\\"back\\"),
            flash: singleQuote(\\"auto\\"),
            bindStop: \\"\\",
            bindError: \\"\\"
        };
        var Image = Object.assign({
            src: \\"\\",
            mode: singleQuote(\\"scaleToFill\\"),
            \\"lazy-load\\": \\"false\\",
            bindError: \\"\\",
            bindLoad: \\"\\"
        }, touchEvents);
        var LivePlayer = {
            src: \\"\\",
            autoplay: \\"false\\",
            muted: \\"false\\",
            orientation: singleQuote(\\"vertical\\"),
            \\"object-fit\\": singleQuote(\\"contain\\"),
            \\"background-mute\\": \\"false\\",
            \\"min-cache\\": \\"1\\",
            \\"max-cache\\": \\"3\\",
            animation: \\"\\",
            bindStateChange: \\"\\",
            bindFullScreenChange: \\"\\",
            bindNetStatus: \\"\\"
        };
        var Video = {
            src: \\"\\",
            duration: \\"\\",
            controls: \\"true\\",
            \\"danmu-list\\": \\"\\",
            \\"danmu-btn\\": \\"\\",
            \\"enable-danmu\\": \\"\\",
            autoplay: \\"false\\",
            loop: \\"false\\",
            muted: \\"false\\",
            \\"initial-time\\": \\"0\\",
            \\"page-gesture\\": \\"false\\",
            direction: \\"\\",
            \\"show-progress\\": \\"true\\",
            \\"show-fullscreen-btn\\": \\"true\\",
            \\"show-play-btn\\": \\"true\\",
            \\"show-center-play-btn\\": \\"true\\",
            \\"enable-progress-gesture\\": \\"true\\",
            \\"object-fit\\": singleQuote(\\"contain\\"),
            poster: \\"\\",
            \\"show-mute-btn\\": \\"false\\",
            animation: \\"\\",
            bindPlay: \\"\\",
            bindPause: \\"\\",
            bindEnded: \\"\\",
            bindTimeUpdate: \\"\\",
            bindFullScreenChange: \\"\\",
            bindWaiting: \\"\\",
            bindError: \\"\\"
        };
        var Canvas = Object.assign({
            \\"canvas-id\\": \\"\\",
            \\"disable-scroll\\": \\"false\\",
            bindError: \\"\\"
        }, touchEvents);
        var Ad = {
            \\"unit-id\\": \\"\\",
            \\"ad-intervals\\": \\"\\",
            bindLoad: \\"\\",
            bindError: \\"\\",
            bindClose: \\"\\"
        };
        var WebView = {
            src: \\"\\",
            bindMessage: \\"\\",
            bindLoad: \\"\\",
            bindError: \\"\\"
        };
        var Block = {};
        var SlotView = {
            name: \\"\\"
        };
        var Slot = {
            name: \\"\\"
        };
        var internalComponents = {
            View: View,
            Icon: Icon,
            Progress: Progress,
            RichText: RichText,
            Text: Text,
            Button: Button,
            Checkbox: Checkbox,
            CheckboxGroup: CheckboxGroup,
            Form: Form,
            Input: Input,
            Label: Label,
            Picker: Picker,
            PickerView: PickerView,
            PickerViewColumn: PickerViewColumn,
            Radio: Radio,
            RadioGroup: RadioGroup,
            Slider: Slider,
            Switch: Switch,
            CoverImage: CoverImage,
            Textarea: Textarea,
            CoverView: CoverView,
            MovableArea: MovableArea,
            MovableView: MovableView,
            ScrollView: ScrollView,
            Swiper: Swiper,
            SwiperItem: SwiperItem,
            Navigator: Navigator,
            Audio: Audio,
            Camera: Camera,
            Image: Image,
            LivePlayer: LivePlayer,
            Video: Video,
            Canvas: Canvas,
            Ad: Ad,
            WebView: WebView,
            Block: Block,
            Map: MapComp,
            Slot: Slot,
            SlotView: SlotView
        };
        var controlledComponent = new Set([ \\"input\\", \\"checkbox\\", \\"picker\\", \\"picker-view\\", \\"radio\\", \\"slider\\", \\"switch\\", \\"textarea\\" ]);
        var focusComponents = new Set([ \\"input\\", \\"textarea\\" ]);
        var voidElements = new Set([ \\"progress\\", \\"icon\\", \\"rich-text\\", \\"input\\", \\"textarea\\", \\"slider\\", \\"switch\\", \\"audio\\", \\"ad\\", \\"official-account\\", \\"open-data\\", \\"navigation-bar\\" ]);
        var nestElements = new Map([ [ \\"view\\", -1 ], [ \\"catch-view\\", -1 ], [ \\"cover-view\\", -1 ], [ \\"static-view\\", -1 ], [ \\"pure-view\\", -1 ], [ \\"block\\", -1 ], [ \\"text\\", -1 ], [ \\"static-text\\", 6 ], [ \\"slot\\", 8 ], [ \\"slot-view\\", 8 ], [ \\"label\\", 6 ], [ \\"form\\", 4 ], [ \\"scroll-view\\", 4 ], [ \\"swiper\\", 4 ], [ \\"swiper-item\\", 4 ] ]);
        var EMPTY_OBJ = {};
        var EMPTY_ARR = [];
        var noop = function noop() {};
        var defaultReconciler = Object.create(null);
        var box = function box(v) {
            return {
                v: v
            };
        };
        var unbox = function unbox(b) {
            return b.v;
        };
        function toDashed(s) {
            return s.replace(/([a-z0-9])([A-Z])/g, \\"$1-$2\\").toLowerCase();
        }
        function toCamelCase(s) {
            var camel = \\"\\";
            var nextCap = false;
            for (var i = 0; i < s.length; i++) {
                if (s[i] !== \\"-\\") {
                    camel += nextCap ? s[i].toUpperCase() : s[i];
                    nextCap = false;
                } else {
                    nextCap = true;
                }
            }
            return camel;
        }
        var toKebabCase = function toKebabCase(string) {
            return string.replace(/([a-z])([A-Z])/g, \\"$1-$2\\").toLowerCase();
        };
        function capitalize(s) {
            return s.charAt(0).toUpperCase() + s.slice(1);
        }
        var shared_esm_hasOwnProperty = Object.prototype.hasOwnProperty;
        var hasOwn = function hasOwn(val, key) {
            return shared_esm_hasOwnProperty.call(val, key);
        };
        var reportIssue = \\"\\\\u5982\\\\u6709\\\\u7591\\\\u95ee\\\\uff0c\\\\u8bf7\\\\u63d0\\\\u4ea4 issue \\\\u81f3\\\\uff1ahttps://github.com/nervjs/taro/issues\\";
        function ensure(condition, msg) {
            if (!condition) {
                throw new Error(msg + \\"\\\\n\\" + reportIssue);
            }
        }
        function warn(condition, msg) {
            if (false) {}
        }
        function queryToJson(str) {
            var dec = decodeURIComponent;
            var qp = str.split(\\"&\\");
            var ret = {};
            var name;
            var val;
            for (var i = 0, l = qp.length, item; i < l; ++i) {
                item = qp[i];
                if (item.length) {
                    var s = item.indexOf(\\"=\\");
                    if (s < 0) {
                        name = dec(item);
                        val = \\"\\";
                    } else {
                        name = dec(item.slice(0, s));
                        val = dec(item.slice(s + 1));
                    }
                    if (typeof ret[name] === \\"string\\") {
                        ret[name] = [ ret[name] ];
                    }
<<<<<<< HEAD
                    if (Array.isArray(ret[name])) {
                        ret[name].push(val);
=======
                    return str + \\"\\".concat(attr, '=\\"{{i.').concat(toCamelCase(attr), '}}\\" ');
                }), \\"\\");
            }
        }, {
            key: \\"buildComponentTemplate\\",
            value: function buildComponentTemplate(comp, level) {
                return this.focusComponents.has(comp.nodeName) ? this.buildFocusComponentTemplte(comp, level) : this.buildStandardComponentTemplate(comp, level);
            }
        }, {
            key: \\"getChildren\\",
            value: function getChildren(comp, level) {
                var isSupportRecursive = this.isSupportRecursive, Adapter = this.Adapter, supportXS = this.supportXS;
                var nextLevel = isSupportRecursive ? 0 : level + 1;
                var data = !this.isSupportRecursive && supportXS ? \\"\\".concat(this.dataKeymap(\\"i:item,l:l\\")) : this.dataKeymap(\\"i:item\\");
                var child = supportXS ? '<template is=\\"{{xs.e('.concat(isSupportRecursive ? 0 : \\"cid+1\\", ')}}\\" data=\\"{{').concat(data, '}}\\" />') : '<template is=\\"tmpl_'.concat(nextLevel, \\"_\\", \\"container\\", '\\" data=\\"{{').concat(data, '}}\\" />');
                if (isFunction(this.modifyLoopBody)) {
                    child = this.modifyLoopBody(child, comp.nodeName);
                }
                var children = this.voidElements.has(comp.nodeName) ? \\"\\" : \\"\\\\n    <block \\".concat(Adapter.for, '=\\"{{i.', \\"cn\\", '}}\\" ').concat(Adapter.key, '=\\"uid\\">\\\\n      ').concat(child, \\"\\\\n    </block>\\\\n  \\");
                if (isFunction(this.modifyLoopContainer)) {
                    children = this.modifyLoopContainer(children, comp.nodeName);
                }
                return children;
            }
        }, {
            key: \\"buildFocusComponentTemplte\\",
            value: function buildFocusComponentTemplte(comp, level) {
                var children = this.getChildren(comp, level);
                var attrs = Object.assign({}, comp.attributes);
                var templateName = this.supportXS ? \\"xs.c(i, 'tmpl_\\".concat(level, \\"_')\\") : \\"i.focus ? 'tmpl_\\".concat(level, \\"_\\").concat(comp.nodeName, \\"_focus' : 'tmpl_\\").concat(level, \\"_\\").concat(comp.nodeName, \\"_blur'\\");
                delete attrs.focus;
                return '\\\\n<template name=\\"tmpl_'.concat(level, \\"_\\").concat(comp.nodeName, '\\">\\\\n  <template is=\\"{{').concat(templateName, '}}\\" data=\\"{{').concat(this.dataKeymap(\\"i:i\\")).concat(children ? \\",cid:cid\\" : \\"\\", '}}\\" />\\\\n</template>\\\\n\\\\n<template name=\\"tmpl_').concat(level, \\"_\\").concat(comp.nodeName, '_focus\\">\\\\n  <').concat(comp.nodeName, \\" \\").concat(this.buildAttribute(comp.attributes, comp.nodeName), ' id=\\"{{i.uid}}\\">').concat(children, \\"</\\").concat(comp.nodeName, '>\\\\n</template>\\\\n\\\\n<template name=\\"tmpl_').concat(level, \\"_\\").concat(comp.nodeName, '_blur\\">\\\\n  <').concat(comp.nodeName, \\" \\").concat(this.buildAttribute(attrs, comp.nodeName), ' id=\\"{{i.uid}}\\">').concat(children, \\"</\\").concat(comp.nodeName, \\">\\\\n</template>\\\\n\\");
            }
        }, {
            key: \\"buildStandardComponentTemplate\\",
            value: function buildStandardComponentTemplate(comp, level) {
                var children = this.getChildren(comp, level);
                var nodeName = \\"\\";
                switch (comp.nodeName) {
                  case \\"slot\\":
                  case \\"slot-view\\":
                  case \\"catch-view\\":
                  case \\"static-view\\":
                  case \\"pure-view\\":
                    nodeName = \\"view\\";
                    break;

                  case \\"static-text\\":
                    nodeName = \\"text\\";
                    break;

                  case \\"static-image\\":
                    nodeName = \\"image\\";
                    break;

                  default:
                    nodeName = comp.nodeName;
                    break;
                }
                var res = '\\\\n<template name=\\"tmpl_'.concat(level, \\"_\\").concat(comp.nodeName, '\\">\\\\n  <').concat(nodeName, \\" \\").concat(this.buildAttribute(comp.attributes, comp.nodeName), ' id=\\"{{i.uid}}\\">').concat(children, \\"</\\").concat(nodeName, \\">\\\\n</template>\\\\n\\");
                if (isFunction(this.modifyTemplateResult)) {
                    res = this.modifyTemplateResult(res, comp.nodeName, level, children);
                }
                return res;
            }
        }, {
            key: \\"buildPlainTextTemplate\\",
            value: function buildPlainTextTemplate(level) {
                return '\\\\n<template name=\\"tmpl_'.concat(level, '_#text\\" data=\\"{{').concat(this.dataKeymap(\\"i:i\\"), '}}\\">\\\\n  <block>{{i.', \\"v\\", \\"}}</block>\\\\n</template>\\\\n\\");
            }
        }, {
            key: \\"buildThirdPartyTemplate\\",
            value: function buildThirdPartyTemplate(level, componentConfig) {
                var _this4 = this;
                var Adapter = this.Adapter, isSupportRecursive = this.isSupportRecursive, supportXS = this.supportXS, nestElements = this.nestElements;
                var nextLevel = isSupportRecursive ? 0 : level + 1;
                var template = \\"\\";
                var data = !isSupportRecursive && supportXS ? \\"\\".concat(this.dataKeymap(\\"i:item,l:l\\")) : this.dataKeymap(\\"i:item\\");
                componentConfig.thirdPartyComponents.forEach((function(attrs, compName) {
                    if (compName === \\"custom-wrapper\\") {
                        template += '\\\\n<template name=\\"tmpl_'.concat(level, \\"_\\").concat(compName, '\\">\\\\n  <').concat(compName, ' i=\\"{{i}}\\" l=\\"{{l}}\\" id=\\"{{i.uid}}\\">\\\\n  </').concat(compName, \\">\\\\n</template>\\\\n  \\");
>>>>>>> 81d97d7f
                    } else {
                        ret[name] = val;
                    }
                }
            }
            return ret;
        }
        var _uniqueId = 1;
        var _loadTime = (new Date).getTime().toString();
        function getUniqueKey() {
            return _loadTime + _uniqueId++;
        }
        var cacheData = {};
        function cacheDataSet(key, val) {
            cacheData[key] = val;
        }
        function cacheDataGet(key, delelteAfterGet) {
            var temp = cacheData[key];
            delelteAfterGet && delete cacheData[key];
            return temp;
        }
        function cacheDataHas(key) {
            return key in cacheData;
        }
        function mergeInternalComponents(components) {
            Object.keys(components).forEach((function(name) {
                if (name in internalComponents) {
                    Object.assign(internalComponents[name], components[name]);
                } else {
                    internalComponents[name] = components[name];
                }
            }));
        }
        function mergeReconciler(hostConfig) {
            Object.keys(hostConfig).forEach((function(key) {
                var value = hostConfig[key];
                var raw = defaultReconciler[key];
                if (!raw) {
                    defaultReconciler[key] = value;
                } else {
                    if (isArray(raw)) {
                        defaultReconciler[key] = raw.push(value);
                    } else {
                        defaultReconciler[key] = [ raw, value ];
                    }
                }
            }));
        }
        function unsupport(api) {
            return function() {
                console.warn(\\"\\\\u5c0f\\\\u7a0b\\\\u5e8f\\\\u6682\\\\u4e0d\\\\u652f\\\\u6301 \\".concat(api));
            };
        }
        function setUniqueKeyToRoute(key, obj) {
            var routerParamsPrivateKey = \\"__key_\\";
            var useDataCacheApis = [ \\"navigateTo\\", \\"redirectTo\\", \\"reLaunch\\", \\"switchTab\\" ];
            if (useDataCacheApis.indexOf(key) > -1) {
                var url = obj.url = obj.url || \\"\\";
                var hasMark = url.indexOf(\\"?\\") > -1;
                var cacheKey = getUniqueKey();
                obj.url += (hasMark ? \\"&\\" : \\"?\\") + \\"\\".concat(routerParamsPrivateKey, \\"=\\").concat(cacheKey);
            }
        }
        var needPromiseApis = new Set([ \\"addPhoneContact\\", \\"authorize\\", \\"canvasGetImageData\\", \\"canvasPutImageData\\", \\"canvasToTempFilePath\\", \\"checkSession\\", \\"chooseAddress\\", \\"chooseImage\\", \\"chooseInvoiceTitle\\", \\"chooseLocation\\", \\"chooseVideo\\", \\"clearStorage\\", \\"closeBLEConnection\\", \\"closeBluetoothAdapter\\", \\"closeSocket\\", \\"compressImage\\", \\"connectSocket\\", \\"createBLEConnection\\", \\"downloadFile\\", \\"getAvailableAudioSources\\", \\"getBLEDeviceCharacteristics\\", \\"getBLEDeviceServices\\", \\"getBatteryInfo\\", \\"getBeacons\\", \\"getBluetoothAdapterState\\", \\"getBluetoothDevices\\", \\"getClipboardData\\", \\"getConnectedBluetoothDevices\\", \\"getConnectedWifi\\", \\"getExtConfig\\", \\"getFileInfo\\", \\"getImageInfo\\", \\"getLocation\\", \\"getNetworkType\\", \\"getSavedFileInfo\\", \\"getSavedFileList\\", \\"getScreenBrightness\\", \\"getSetting\\", \\"getStorage\\", \\"getStorageInfo\\", \\"getSystemInfo\\", \\"getUserInfo\\", \\"getWifiList\\", \\"hideHomeButton\\", \\"hideShareMenu\\", \\"hideTabBar\\", \\"hideTabBarRedDot\\", \\"loadFontFace\\", \\"login\\", \\"makePhoneCall\\", \\"navigateBack\\", \\"navigateBackMiniProgram\\", \\"navigateTo\\", \\"navigateToBookshelf\\", \\"navigateToMiniProgram\\", \\"notifyBLECharacteristicValueChange\\", \\"hideKeyboard\\", \\"hideLoading\\", \\"hideNavigationBarLoading\\", \\"hideToast\\", \\"openBluetoothAdapter\\", \\"openDocument\\", \\"openLocation\\", \\"openSetting\\", \\"pageScrollTo\\", \\"previewImage\\", \\"queryBookshelf\\", \\"reLaunch\\", \\"readBLECharacteristicValue\\", \\"redirectTo\\", \\"removeSavedFile\\", \\"removeStorage\\", \\"removeTabBarBadge\\", \\"requestSubscribeMessage\\", \\"saveFile\\", \\"saveImageToPhotosAlbum\\", \\"saveVideoToPhotosAlbum\\", \\"scanCode\\", \\"sendSocketMessage\\", \\"setBackgroundColor\\", \\"setBackgroundTextStyle\\", \\"setClipboardData\\", \\"setEnableDebug\\", \\"setInnerAudioOption\\", \\"setKeepScreenOn\\", \\"setNavigationBarColor\\", \\"setNavigationBarTitle\\", \\"setScreenBrightness\\", \\"setStorage\\", \\"setTabBarBadge\\", \\"setTabBarItem\\", \\"setTabBarStyle\\", \\"showActionSheet\\", \\"showFavoriteGuide\\", \\"showLoading\\", \\"showModal\\", \\"showShareMenu\\", \\"showTabBar\\", \\"showTabBarRedDot\\", \\"showToast\\", \\"startBeaconDiscovery\\", \\"startBluetoothDevicesDiscovery\\", \\"startDeviceMotionListening\\", \\"startPullDownRefresh\\", \\"stopBeaconDiscovery\\", \\"stopBluetoothDevicesDiscovery\\", \\"stopCompass\\", \\"startCompass\\", \\"startAccelerometer\\", \\"stopAccelerometer\\", \\"showNavigationBarLoading\\", \\"stopDeviceMotionListening\\", \\"stopPullDownRefresh\\", \\"switchTab\\", \\"uploadFile\\", \\"vibrateLong\\", \\"vibrateShort\\", \\"writeBLECharacteristicValue\\" ]);
        function getCanIUseWebp(taro) {
            return function() {
                if (typeof taro.getSystemInfoSync !== \\"function\\") {
                    console.error(\\"\\\\u4e0d\\\\u652f\\\\u6301 API canIUseWebp\\");
                    return false;
                }
                var _taro$getSystemInfoSy = taro.getSystemInfoSync(), platform = _taro$getSystemInfoSy.platform;
                var platformLower = platform.toLowerCase();
                if (platformLower === \\"android\\" || platformLower === \\"devtools\\") {
                    return true;
                }
                return false;
            };
        }
        function getNormalRequest(global) {
            return function request(options) {
                options = options || {};
                if (typeof options === \\"string\\") {
                    options = {
                        url: options
                    };
                }
                var originSuccess = options.success;
                var originFail = options.fail;
                var originComplete = options.complete;
                var requestTask;
                var p = new Promise((function(resolve, reject) {
                    options.success = function(res) {
                        originSuccess && originSuccess(res);
                        resolve(res);
                    };
                    options.fail = function(res) {
                        originFail && originFail(res);
                        reject(res);
                    };
                    options.complete = function(res) {
                        originComplete && originComplete(res);
                    };
                    requestTask = global.request(options);
                }));
                p.abort = function(cb) {
                    cb && cb();
                    if (requestTask) {
                        requestTask.abort();
                    }
                    return p;
                };
                return p;
            };
        }
        function processApis(taro, global) {
            var config = arguments.length > 2 && arguments[2] !== undefined ? arguments[2] : {};
            var patchNeedPromiseApis = config.needPromiseApis || [];
            var _needPromiseApis = new Set([].concat(_toConsumableArray(patchNeedPromiseApis), _toConsumableArray(needPromiseApis)));
            var preserved = [ \\"getEnv\\", \\"interceptors\\", \\"Current\\", \\"getCurrentInstance\\", \\"options\\", \\"nextTick\\", \\"eventCenter\\", \\"Events\\", \\"preload\\", \\"webpackJsonp\\" ];
            var apis = Object.keys(global).filter((function(api) {
                return preserved.indexOf(api) === -1;
            }));
            apis.forEach((function(key) {
                if (_needPromiseApis.has(key)) {
                    var originKey = key;
                    taro[originKey] = function() {
                        var options = arguments.length > 0 && arguments[0] !== undefined ? arguments[0] : {};
                        for (var _len = arguments.length, args = new Array(_len > 1 ? _len - 1 : 0), _key = 1; _key < _len; _key++) {
                            args[_key - 1] = arguments[_key];
                        }
                        var key = originKey;
                        if (typeof options === \\"string\\") {
                            if (args.length) {
                                return global[key].apply(global, [ options ].concat(args));
                            }
                            return global[key](options);
                        }
                        if (config.transformMeta) {
                            var transformResult = config.transformMeta(key, options);
                            key = transformResult.key;
                            options = transformResult.options;
                            if (!global.hasOwnProperty(key)) {
                                return unsupport(key)();
                            }
                        }
                        var task = null;
                        var obj = Object.assign({}, options);
                        setUniqueKeyToRoute(key, options);
                        var p = new Promise((function(resolve, reject) {
                            obj.success = function(res) {
                                var _a, _b;
                                (_a = config.modifyAsyncResult) === null || _a === void 0 ? void 0 : _a.call(config, key, res);
                                (_b = options.success) === null || _b === void 0 ? void 0 : _b.call(options, res);
                                if (key === \\"connectSocket\\") {
                                    resolve(Promise.resolve().then((function() {
                                        return Object.assign(task, res);
                                    })));
                                } else {
                                    resolve(res);
                                }
                            };
                            obj.fail = function(res) {
                                var _a;
                                (_a = options.fail) === null || _a === void 0 ? void 0 : _a.call(options, res);
                                reject(res);
                            };
                            obj.complete = function(res) {
                                var _a;
                                (_a = options.complete) === null || _a === void 0 ? void 0 : _a.call(options, res);
                            };
                            if (args.length) {
                                task = global[key].apply(global, [ obj ].concat(args));
                            } else {
                                task = global[key](obj);
                            }
                        }));
                        if (key === \\"uploadFile\\" || key === \\"downloadFile\\") {
                            p.progress = function(cb) {
                                task === null || task === void 0 ? void 0 : task.onProgressUpdate(cb);
                                return p;
                            };
                            p.abort = function(cb) {
                                cb === null || cb === void 0 ? void 0 : cb();
                                task === null || task === void 0 ? void 0 : task.abort();
                                return p;
                            };
                        }
                        return p;
                    };
                } else {
                    if (!global.hasOwnProperty(key)) {
                        taro[key] = unsupport(key);
                        return;
                    }
                    if (typeof global[key] === \\"function\\") {
                        taro[key] = function() {
                            for (var _len2 = arguments.length, args = new Array(_len2), _key2 = 0; _key2 < _len2; _key2++) {
                                args[_key2] = arguments[_key2];
                            }
                            if (config.handleSyncApis) {
                                return config.handleSyncApis(key, global, args);
                            } else {
                                return global[key].apply(global, args);
                            }
                        };
                    } else {
                        taro[key] = global[key];
                    }
                }
            }));
            !config.isOnlyPromisify && equipCommonApis(taro, global, config);
        }
        function equipCommonApis(taro, global) {
            var apis = arguments.length > 2 && arguments[2] !== undefined ? arguments[2] : {};
            taro.canIUseWebp = getCanIUseWebp(taro);
            taro.getCurrentPages = getCurrentPages || unsupport(\\"getCurrentPages\\");
            taro.getApp = getApp || unsupport(\\"getApp\\");
            taro.env = global.env || {};
            try {
                taro.requirePlugin = requirePlugin || unsupport(\\"requirePlugin\\");
            } catch (error) {
                taro.requirePlugin = unsupport(\\"requirePlugin\\");
            }
            var request = apis.request ? apis.request : getNormalRequest(global);
            function taroInterceptor(chain) {
                return request(chain.requestParams);
            }
            var link = new taro.Link(taroInterceptor);
            taro.request = link.request.bind(link);
            taro.addInterceptor = link.addInterceptor.bind(link);
            taro.cleanInterceptors = link.cleanInterceptors.bind(link);
            taro.miniGlobal = taro.options.miniGlobal = global;
        }
        var runtime_needPromiseApis = new Set([ \\"addCard\\", \\"authPrivateMessage\\", \\"checkIsOpenAccessibility\\", \\"checkIsSoterEnrolledInDevice\\", \\"checkIsSupportSoterAuthentication\\", \\"chooseInvoice\\", \\"chooseMedia\\", \\"chooseMessageFile\\", \\"compressVideo\\", \\"connectWifi\\", \\"createBLEPeripheralServer\\", \\"disableAlertBeforeUnload\\", \\"enableAlertBeforeUnload\\", \\"exitVoIPChat\\", \\"getBLEDeviceRSSI\\", \\"getBackgroundAudioPlayerState\\", \\"getBackgroundFetchData\\", \\"getBackgroundFetchToken\\", \\"getGroupEnterInfo\\", \\"getHCEState\\", \\"getSelectedTextRange\\", \\"getShareInfo\\", \\"getVideoInfo\\", \\"getWeRunData\\", \\"join1v1Chat\\", \\"joinVoIPChat\\", \\"makeBluetoothPair\\", \\"openCard\\", \\"openVideoEditor\\", \\"playBackgroundAudio\\", \\"playVoice\\", \\"previewMedia\\", \\"requestPayment\\", \\"saveFileToDisk\\", \\"scanItem\\", \\"seekBackgroundAudio\\", \\"sendHCEMessage\\", \\"setBLEMTU\\", \\"setBackgroundFetchToken\\", \\"setEnable1v1Chat\\", \\"setTopBarText\\", \\"setWifiList\\", \\"setWindowSize\\", \\"showRedPackage\\", \\"startGyroscope\\", \\"startHCE\\", \\"startLocalServiceDiscovery\\", \\"startLocationUpdate\\", \\"startLocationUpdateBackground\\", \\"startRecord\\", \\"startSoterAuthentication\\", \\"startWifi\\", \\"stopGyroscope\\", \\"stopHCE\\", \\"stopLocalServiceDiscovery\\", \\"stopLocationUpdate\\", \\"stopWifi\\", \\"subscribeVoIPVideoMembers\\", \\"updateShareMenu\\", \\"updateVoIPChatMuteConfig\\", \\"updateWeChatApp\\", \\"sendBizRedPacket\\", \\"getUserProfile\\", \\"stopBluetoothDevicesDiscovery\\", \\"startBluetoothDevicesDiscovery\\", \\"openBluetoothAdapter\\", \\"getConnectedBluetoothDevices\\", \\"getBluetoothDevices\\", \\"getBluetoothAdapterState\\", \\"closeBluetoothAdapter\\", \\"writeBLECharacteristicValue\\", \\"readBLECharacteristicValue\\", \\"notifyBLECharacteristicValueChange\\", \\"getBLEDeviceServices\\", \\"getBLEDeviceCharacteristics\\", \\"createBLEConnection\\", \\"closeBLEConnection\\", \\"startFacialRecognitionVerify\\" ]);
        function initNativeApi(taro) {
            processApis(taro, wx, {
                needPromiseApis: runtime_needPromiseApis
            });
            taro.cloud = wx.cloud;
        }
<<<<<<< HEAD
        var components = {
            Progress: {
                \\"border-radius\\": \\"0\\",
                \\"font-size\\": \\"16\\",
                duration: \\"30\\",
                bindActiveEnd: \\"\\"
            },
            RichText: {
                space: \\"\\"
            },
            Text: {
                \\"user-select\\": \\"false\\"
            },
            Map: {
                polygons: \\"[]\\",
                subkey: \\"\\",
                rotate: \\"0\\",
                skew: \\"0\\",
                \\"enable-3D\\": \\"false\\",
                \\"show-compass\\": \\"false\\",
                \\"show-scale\\": \\"false\\",
                \\"enable-overlooking\\": \\"false\\",
                \\"enable-zoom\\": \\"true\\",
                \\"enable-scroll\\": \\"true\\",
                \\"enable-rotate\\": \\"false\\",
                \\"enable-satellite\\": \\"false\\",
                \\"enable-traffic\\": \\"false\\",
                setting: \\"[]\\",
                bindLabelTap: \\"\\",
                bindRegionChange: \\"\\",
                bindPoiTap: \\"\\"
            },
            Button: {
                lang: \\"en\\",
                \\"session-from\\": \\"\\",
                \\"send-message-title\\": \\"\\",
                \\"send-message-path\\": \\"\\",
                \\"send-message-img\\": \\"\\",
                \\"app-parameter\\": \\"\\",
                \\"show-message-card\\": \\"false\\",
                \\"business-id\\": \\"\\",
                bindGetUserInfo: \\"\\",
                bindContact: \\"\\",
                bindGetPhoneNumber: \\"\\",
                bindError: \\"\\",
                bindOpenSetting: \\"\\",
                bindLaunchApp: \\"\\"
            },
            Form: {
                \\"report-submit-timeout\\": \\"0\\"
            },
            Input: {
                \\"always-embed\\": \\"false\\",
                \\"adjust-position\\": \\"true\\",
                \\"hold-keyboard\\": \\"false\\",
                bindKeyboardHeightChange: \\"\\"
            },
            Picker: {
                \\"header-text\\": \\"\\"
            },
            PickerView: {
                bindPickStart: \\"\\",
                bindPickEnd: \\"\\"
            },
            Slider: {
                color: singleQuote(\\"#e9e9e9\\"),
                \\"selected-color\\": singleQuote(\\"#1aad19\\")
            },
            Textarea: {
                \\"show-confirm-bar\\": \\"true\\",
                \\"adjust-position\\": \\"true\\",
                \\"hold-keyboard\\": \\"false\\",
                \\"disable-default-padding\\": \\"false\\",
                \\"confirm-type\\": singleQuote(\\"return\\"),
                \\"confirm-hold\\": \\"false\\",
                bindKeyboardHeightChange: \\"\\"
            },
            ScrollView: {
                \\"enable-flex\\": \\"false\\",
                \\"scroll-anchoring\\": \\"false\\",
                \\"refresher-enabled\\": \\"false\\",
                \\"refresher-threshold\\": \\"45\\",
                \\"refresher-default-style\\": singleQuote(\\"black\\"),
                \\"refresher-background\\": singleQuote(\\"#FFF\\"),
                \\"refresher-triggered\\": \\"false\\",
                enhanced: \\"false\\",
                bounces: \\"true\\",
                \\"show-scrollbar\\": \\"true\\",
                \\"paging-enabled\\": \\"false\\",
                \\"fast-deceleration\\": \\"false\\",
                bindDragStart: \\"\\",
                bindDragging: \\"\\",
                bindDragEnd: \\"\\",
                bindRefresherPulling: \\"\\",
                bindRefresherRefresh: \\"\\",
                bindRefresherRestore: \\"\\",
                bindRefresherAbort: \\"\\"
            },
            Swiper: {
                \\"snap-to-edge\\": \\"false\\",
                \\"easing-function\\": singleQuote(\\"default\\")
            },
            SwiperItem: {
                \\"skip-hidden-item-layout\\": \\"false\\"
            },
            Navigator: {
                target: singleQuote(\\"self\\"),
                \\"app-id\\": \\"\\",
                path: \\"\\",
                \\"extra-data\\": \\"\\",
                version: singleQuote(\\"version\\")
            },
            Camera: {
                mode: singleQuote(\\"normal\\"),
                resolution: singleQuote(\\"medium\\"),
                \\"frame-size\\": singleQuote(\\"medium\\"),
                bindInitDone: \\"\\",
                bindScanCode: \\"\\"
            },
            Image: {
                webp: \\"false\\",
                \\"show-menu-by-longpress\\": \\"false\\"
            },
            LivePlayer: {
                mode: singleQuote(\\"live\\"),
                \\"sound-mode\\": singleQuote(\\"speaker\\"),
                \\"auto-pause-if-navigate\\": \\"true\\",
                \\"auto-pause-if-open-native\\": \\"true\\",
                \\"picture-in-picture-mode\\": \\"[]\\",
                bindstatechange: \\"\\",
                bindfullscreenchange: \\"\\",
                bindnetstatus: \\"\\",
                bindAudioVolumeNotify: \\"\\",
                bindEnterPictureInPicture: \\"\\",
                bindLeavePictureInPicture: \\"\\"
            },
            Video: {
                title: \\"\\",
                \\"play-btn-position\\": singleQuote(\\"bottom\\"),
                \\"enable-play-gesture\\": \\"false\\",
                \\"auto-pause-if-navigate\\": \\"true\\",
                \\"auto-pause-if-open-native\\": \\"true\\",
                \\"vslide-gesture\\": \\"false\\",
                \\"vslide-gesture-in-fullscreen\\": \\"true\\",
                \\"ad-unit-id\\": \\"\\",
                \\"poster-for-crawler\\": \\"\\",
                \\"show-casting-button\\": \\"false\\",
                \\"picture-in-picture-mode\\": \\"[]\\",
                \\"enable-auto-rotation\\": \\"false\\",
                \\"show-screen-lock-button\\": \\"false\\",
                bindProgress: \\"\\",
                bindLoadedMetadata: \\"\\",
                bindControlsToggle: \\"\\",
                bindEnterPictureInPicture: \\"\\",
                bindLeavePictureInPicture: \\"\\",
                bindSeekComplete: \\"\\",
                bindAdLoad: \\"\\",
                bindAdError: \\"\\",
                bindAdClose: \\"\\",
                bindAdPlay: \\"\\"
            },
            Canvas: {
                type: \\"\\"
            },
            Ad: {
                \\"ad-type\\": singleQuote(\\"banner\\"),
                \\"ad-theme\\": singleQuote(\\"white\\")
            },
            CoverView: {
                \\"marker-id\\": \\"\\",
                slot: \\"\\"
            },
            Editor: {
                \\"read-only\\": \\"false\\",
                placeholder: \\"\\",
                \\"show-img-size\\": \\"false\\",
                \\"show-img-toolbar\\": \\"false\\",
                \\"show-img-resize\\": \\"false\\",
                focus: \\"false\\",
                bindReady: \\"\\",
                bindFocus: \\"\\",
                bindBlur: \\"\\",
                bindInput: \\"\\",
                bindStatusChange: \\"\\",
                name: \\"\\"
            },
            MatchMedia: {
                \\"min-width\\": \\"\\",
                \\"max-width\\": \\"\\",
                width: \\"\\",
                \\"min-height\\": \\"\\",
                \\"max-height\\": \\"\\",
                height: \\"\\",
                orientation: \\"\\"
            },
            FunctionalPageNavigator: {
                version: singleQuote(\\"release\\"),
                name: \\"\\",
                args: \\"\\",
                bindSuccess: \\"\\",
                bindFail: \\"\\",
                bindCancel: \\"\\"
            },
            LivePusher: {
                url: \\"\\",
                mode: singleQuote(\\"RTC\\"),
                autopush: \\"false\\",
                muted: \\"false\\",
                \\"enable-camera\\": \\"true\\",
                \\"auto-focus\\": \\"true\\",
                orientation: singleQuote(\\"vertical\\"),
                beauty: \\"0\\",
                whiteness: \\"0\\",
                aspect: singleQuote(\\"9:16\\"),
                \\"min-bitrate\\": \\"200\\",
                \\"max-bitrate\\": \\"1000\\",
                \\"audio-quality\\": singleQuote(\\"high\\"),
                \\"waiting-image\\": \\"\\",
                \\"waiting-image-hash\\": \\"\\",
                zoom: \\"false\\",
                \\"device-position\\": singleQuote(\\"front\\"),
                \\"background-mute\\": \\"false\\",
                mirror: \\"false\\",
                \\"remote-mirror\\": \\"false\\",
                \\"local-mirror\\": \\"false\\",
                \\"audio-reverb-type\\": \\"0\\",
                \\"enable-mic\\": \\"true\\",
                \\"enable-agc\\": \\"false\\",
                \\"enable-ans\\": \\"false\\",
                \\"audio-volume-type\\": singleQuote(\\"voicecall\\"),
                \\"video-width\\": \\"360\\",
                \\"video-height\\": \\"640\\",
                \\"beauty-style\\": singleQuote(\\"smooth\\"),
                filter: singleQuote(\\"standard\\"),
                animation: \\"\\",
                bindStateChange: \\"\\",
                bindNetStatus: \\"\\",
                bindBgmStart: \\"\\",
                bindBgmProgress: \\"\\",
                bindBgmComplete: \\"\\",
                bindAudioVolumeNotify: \\"\\"
            },
            OfficialAccount: {
                bindLoad: \\"\\",
                bindError: \\"\\"
            },
            OpenData: {
                type: \\"\\",
                \\"open-gid\\": \\"\\",
                lang: singleQuote(\\"en\\"),
                \\"default-text\\": \\"\\",
                \\"default-avatar\\": \\"\\",
                bindError: \\"\\"
            },
            NavigationBar: {
                title: \\"\\",
                loading: \\"false\\",
                \\"front-color\\": \\"\\",
                \\"background-color\\": \\"\\",
                \\"color-animation-duration\\": \\"0\\",
                \\"color-animation-timing-func\\": singleQuote(\\"linear\\")
            },
            PageMeta: {
                \\"background-text-style\\": \\"\\",
                \\"background-color\\": \\"\\",
                \\"background-color-top\\": \\"\\",
                \\"background-color-bottom\\": \\"\\",
                \\"scroll-top\\": singleQuote(\\"\\"),
                \\"scroll-duration\\": \\"300\\",
                \\"page-style\\": singleQuote(\\"\\"),
                \\"root-font-size\\": singleQuote(\\"\\"),
                bindResize: \\"\\",
                bindScroll: \\"\\",
                bindScrollDone: \\"\\"
            },
            VoipRoom: {
                openid: \\"\\",
                mode: singleQuote(\\"camera\\"),
                \\"device-position\\": singleQuote(\\"front\\"),
                bindError: \\"\\"
            },
            AdCustom: {
                \\"unit-id\\": \\"\\",
                \\"ad-intervals\\": \\"\\",
                bindLoad: \\"\\",
                bindError: \\"\\"
            },
            PageContainer: {
                show: \\"false\\",
                duration: \\"300\\",
                \\"z-index\\": \\"100\\",
                overlay: \\"true\\",
                position: singleQuote(\\"bottom\\"),
                round: \\"false\\",
                \\"close-on-slideDown\\": \\"false\\",
                \\"overlay-style\\": \\"\\",
                \\"custom-style\\": \\"\\",
                bindBeforeEnter: \\"\\",
                bindEnter: \\"\\",
                bindAfterEnter: \\"\\",
                bindBeforeLeave: \\"\\",
                bindLeave: \\"\\",
                bindAfterLeave: \\"\\",
                bindClickOverlay: \\"\\"
            }
        };
        var hostConfig = {
            initNativeApi: initNativeApi
        };
        mergeReconciler(hostConfig);
        mergeInternalComponents(components);
        var taro_runtime = __webpack_require__(0);
        var mocks_taro = \\"taro\\";
        var vue = \\"vue-mock\\";
        var app = __webpack_require__(3);
        var app_App = new vue({
            onShow: function onShow() {},
            render: function render(h) {
                return h(\\"block\\", this.$slots.default);
            }
        });
        var lib_src_app = app_App;
        var app_config = {
            pages: [ \\"pages/index/index\\" ],
            window: {
                backgroundTextStyle: \\"light\\",
                navigationBarBackgroundColor: \\"#fff\\",
                navigationBarTitleText: \\"WeChat\\",
                navigationBarTextStyle: \\"black\\"
            }
        };
        taro_runtime[\\"window\\"].__taroAppConfig = app_config;
        var inst = App(Object(taro_runtime[\\"createVueApp\\"])(lib_src_app, vue, app_config));
        undefined({
            designWidth: 750,
            deviceRatio: {
                640: 1.17,
                750: 1,
                828: .905
            }
=======
        var link = new taro.Link(taroInterceptor);
        taro.request = link.request.bind(link);
        taro.addInterceptor = link.addInterceptor.bind(link);
        taro.cleanInterceptors = link.cleanInterceptors.bind(link);
        taro.miniGlobal = global;
    }
    var runtime_noPromiseApis = new Set([ \\"getAccountInfoSync\\", \\"getEnterOptionsSync\\", \\"offBLEPeripheralConnectionStateChanged\\", \\"offBeaconServiceChange\\", \\"offBeaconUpdate\\", \\"offDeviceMotionChange\\", \\"offHCEMessage\\", \\"offKeyboardHeightChange\\", \\"offLocalServiceDiscoveryStop\\", \\"offLocalServiceFound\\", \\"offLocalServiceLost\\", \\"offLocalServiceResolveFail\\", \\"offLocationChange\\", \\"offThemeChange\\", \\"offVoIPChatInterrupted\\", \\"offVoIPChatMembersChanged\\", \\"offVoIPVideoMembersChanged\\", \\"offWifiConnected\\", \\"offWindowResize\\", \\"onBLEPeripheralConnectionStateChanged\\", \\"onBackgroundAudioPause\\", \\"onBackgroundAudioPlay\\", \\"onBackgroundAudioStop\\", \\"onBackgroundFetchData\\", \\"onHCEMessage\\", \\"onKeyboardHeightChange\\", \\"onLocalServiceDiscoveryStop\\", \\"onLocalServiceFound\\", \\"onLocalServiceLost\\", \\"onLocalServiceResolveFail\\", \\"onLocationChange\\", \\"onThemeChange\\", \\"onVoIPChatInterrupted\\", \\"onVoIPChatMembersChanged\\", \\"onVoIPChatSpeakersChanged\\", \\"onVoIPVideoMembersChanged\\", \\"onWifiConnected\\", \\"onWindowResize\\", \\"reportMonitor\\", \\"onGyroscopeChange\\", \\"offGyroscopeChange\\", \\"createAudioContext\\", \\"createLivePusherContext\\", \\"createMediaContainer\\", \\"createMediaRecorder\\", \\"createOffscreenCanvas\\", \\"createRewardedVideoAd\\", \\"createUDPSocket\\", \\"createVideoDecoder\\", \\"createWorker\\", \\"getLogManager\\", \\"getNFCAdapter\\", \\"getPerformance\\", \\"getRealtimeLogManager\\", \\"pauseBackgroundAudio\\", \\"pauseVoice\\", \\"reportPerformance\\", \\"stopBackgroundAudio\\", \\"stopRecord\\", \\"stopVoice\\", \\"onBluetoothDeviceFound\\", \\"onBluetoothAdapterStateChange\\", \\"offBluetoothDeviceFound\\", \\"offBluetoothAdapterStateChange\\", \\"onBLEConnectionStateChange\\", \\"onBLECharacteristicValueChange\\", \\"offBLEConnectionStateChange\\", \\"offBLECharacteristicValueChange\\", \\"onCopyUrl\\", \\"offCopyUrl\\" ]);
    var runtime_needPromiseApis = new Set([ \\"addCard\\", \\"authPrivateMessage\\", \\"checkIsOpenAccessibility\\", \\"checkIsSoterEnrolledInDevice\\", \\"checkIsSupportSoterAuthentication\\", \\"chooseInvoice\\", \\"chooseMedia\\", \\"chooseMessageFile\\", \\"compressVideo\\", \\"connectWifi\\", \\"createBLEPeripheralServer\\", \\"disableAlertBeforeUnload\\", \\"enableAlertBeforeUnload\\", \\"exitVoIPChat\\", \\"getBLEDeviceRSSI\\", \\"getBackgroundAudioPlayerState\\", \\"getBackgroundFetchData\\", \\"getBackgroundFetchToken\\", \\"getGroupEnterInfo\\", \\"getHCEState\\", \\"getSelectedTextRange\\", \\"getShareInfo\\", \\"getVideoInfo\\", \\"getWeRunData\\", \\"join1v1Chat\\", \\"joinVoIPChat\\", \\"makeBluetoothPair\\", \\"openCard\\", \\"openVideoEditor\\", \\"playBackgroundAudio\\", \\"playVoice\\", \\"previewMedia\\", \\"requestPayment\\", \\"saveFileToDisk\\", \\"scanItem\\", \\"seekBackgroundAudio\\", \\"sendHCEMessage\\", \\"setBLEMTU\\", \\"setBackgroundFetchToken\\", \\"setEnable1v1Chat\\", \\"setTopBarText\\", \\"setWifiList\\", \\"setWindowSize\\", \\"showRedPackage\\", \\"startGyroscope\\", \\"startHCE\\", \\"startLocalServiceDiscovery\\", \\"startLocationUpdate\\", \\"startLocationUpdateBackground\\", \\"startRecord\\", \\"startSoterAuthentication\\", \\"startWifi\\", \\"stopGyroscope\\", \\"stopHCE\\", \\"stopLocalServiceDiscovery\\", \\"stopLocationUpdate\\", \\"stopWifi\\", \\"subscribeVoIPVideoMembers\\", \\"updateShareMenu\\", \\"updateVoIPChatMuteConfig\\", \\"updateWeChatApp\\", \\"sendBizRedPacket\\", \\"getUserProfile\\", \\"stopBluetoothDevicesDiscovery\\", \\"startBluetoothDevicesDiscovery\\", \\"openBluetoothAdapter\\", \\"getConnectedBluetoothDevices\\", \\"getBluetoothDevices\\", \\"getBluetoothAdapterState\\", \\"closeBluetoothAdapter\\", \\"writeBLECharacteristicValue\\", \\"readBLECharacteristicValue\\", \\"notifyBLECharacteristicValueChange\\", \\"getBLEDeviceServices\\", \\"getBLEDeviceCharacteristics\\", \\"createBLEConnection\\", \\"closeBLEConnection\\", \\"startFacialRecognitionVerify\\", \\"choosePoi\\" ]);
    function initNativeApi(taro) {
        processApis(taro, wx, {
            noPromiseApis: runtime_noPromiseApis,
            needPromiseApis: runtime_needPromiseApis
>>>>>>> 81d97d7f
        });
    }
<<<<<<< HEAD
}, [ [ 6, 0, 1 ] ] ]);
=======
    var components = {
        Progress: {
            \\"border-radius\\": \\"0\\",
            \\"font-size\\": \\"16\\",
            duration: \\"30\\",
            bindActiveEnd: \\"\\"
        },
        RichText: {
            space: \\"\\"
        },
        Text: {
            \\"user-select\\": \\"false\\"
        },
        Map: {
            polygons: \\"[]\\",
            subkey: \\"\\",
            rotate: \\"0\\",
            skew: \\"0\\",
            \\"enable-3D\\": \\"false\\",
            \\"show-compass\\": \\"false\\",
            \\"show-scale\\": \\"false\\",
            \\"enable-overlooking\\": \\"false\\",
            \\"enable-zoom\\": \\"true\\",
            \\"enable-scroll\\": \\"true\\",
            \\"enable-rotate\\": \\"false\\",
            \\"enable-satellite\\": \\"false\\",
            \\"enable-traffic\\": \\"false\\",
            setting: \\"[]\\",
            bindLabelTap: \\"\\",
            bindRegionChange: \\"\\",
            bindPoiTap: \\"\\"
        },
        Button: {
            lang: \\"en\\",
            \\"session-from\\": \\"\\",
            \\"send-message-title\\": \\"\\",
            \\"send-message-path\\": \\"\\",
            \\"send-message-img\\": \\"\\",
            \\"app-parameter\\": \\"\\",
            \\"show-message-card\\": \\"false\\",
            \\"business-id\\": \\"\\",
            bindGetUserInfo: \\"\\",
            bindContact: \\"\\",
            bindGetPhoneNumber: \\"\\",
            bindError: \\"\\",
            bindOpenSetting: \\"\\",
            bindLaunchApp: \\"\\"
        },
        Form: {
            \\"report-submit-timeout\\": \\"0\\"
        },
        Input: {
            \\"always-embed\\": \\"false\\",
            \\"adjust-position\\": \\"true\\",
            \\"hold-keyboard\\": \\"false\\",
            bindKeyboardHeightChange: \\"\\"
        },
        Picker: {
            \\"header-text\\": \\"\\"
        },
        PickerView: {
            bindPickStart: \\"\\",
            bindPickEnd: \\"\\"
        },
        Slider: {
            color: singleQuote(\\"#e9e9e9\\"),
            \\"selected-color\\": singleQuote(\\"#1aad19\\")
        },
        Textarea: {
            \\"show-confirm-bar\\": \\"true\\",
            \\"adjust-position\\": \\"true\\",
            \\"hold-keyboard\\": \\"false\\",
            \\"disable-default-padding\\": \\"false\\",
            \\"confirm-type\\": singleQuote(\\"return\\"),
            \\"confirm-hold\\": \\"false\\",
            bindKeyboardHeightChange: \\"\\"
        },
        ScrollView: {
            \\"enable-flex\\": \\"false\\",
            \\"scroll-anchoring\\": \\"false\\",
            \\"refresher-enabled\\": \\"false\\",
            \\"refresher-threshold\\": \\"45\\",
            \\"refresher-default-style\\": singleQuote(\\"black\\"),
            \\"refresher-background\\": singleQuote(\\"#FFF\\"),
            \\"refresher-triggered\\": \\"false\\",
            enhanced: \\"false\\",
            bounces: \\"true\\",
            \\"show-scrollbar\\": \\"true\\",
            \\"paging-enabled\\": \\"false\\",
            \\"fast-deceleration\\": \\"false\\",
            bindDragStart: \\"\\",
            bindDragging: \\"\\",
            bindDragEnd: \\"\\",
            bindRefresherPulling: \\"\\",
            bindRefresherRefresh: \\"\\",
            bindRefresherRestore: \\"\\",
            bindRefresherAbort: \\"\\"
        },
        Swiper: {
            \\"snap-to-edge\\": \\"false\\",
            \\"easing-function\\": singleQuote(\\"default\\")
        },
        SwiperItem: {
            \\"skip-hidden-item-layout\\": \\"false\\"
        },
        Navigator: {
            target: singleQuote(\\"self\\"),
            \\"app-id\\": \\"\\",
            path: \\"\\",
            \\"extra-data\\": \\"\\",
            version: singleQuote(\\"version\\")
        },
        Camera: {
            mode: singleQuote(\\"normal\\"),
            resolution: singleQuote(\\"medium\\"),
            \\"frame-size\\": singleQuote(\\"medium\\"),
            bindInitDone: \\"\\",
            bindScanCode: \\"\\"
        },
        Image: {
            webp: \\"false\\",
            \\"show-menu-by-longpress\\": \\"false\\"
        },
        LivePlayer: {
            mode: singleQuote(\\"live\\"),
            \\"sound-mode\\": singleQuote(\\"speaker\\"),
            \\"auto-pause-if-navigate\\": \\"true\\",
            \\"auto-pause-if-open-native\\": \\"true\\",
            \\"picture-in-picture-mode\\": \\"[]\\",
            bindstatechange: \\"\\",
            bindfullscreenchange: \\"\\",
            bindnetstatus: \\"\\",
            bindAudioVolumeNotify: \\"\\",
            bindEnterPictureInPicture: \\"\\",
            bindLeavePictureInPicture: \\"\\"
        },
        Video: {
            title: \\"\\",
            \\"play-btn-position\\": singleQuote(\\"bottom\\"),
            \\"enable-play-gesture\\": \\"false\\",
            \\"auto-pause-if-navigate\\": \\"true\\",
            \\"auto-pause-if-open-native\\": \\"true\\",
            \\"vslide-gesture\\": \\"false\\",
            \\"vslide-gesture-in-fullscreen\\": \\"true\\",
            \\"ad-unit-id\\": \\"\\",
            \\"poster-for-crawler\\": \\"\\",
            \\"show-casting-button\\": \\"false\\",
            \\"picture-in-picture-mode\\": \\"[]\\",
            \\"enable-auto-rotation\\": \\"false\\",
            \\"show-screen-lock-button\\": \\"false\\",
            \\"show-snapshot-button\\": \\"false\\",
            \\"show-background-playback-button\\": \\"false\\",
            \\"background-poster\\": \\"\\",
            bindProgress: \\"\\",
            bindLoadedMetadata: \\"\\",
            bindControlsToggle: \\"\\",
            bindEnterPictureInPicture: \\"\\",
            bindLeavePictureInPicture: \\"\\",
            bindSeekComplete: \\"\\",
            bindAdLoad: \\"\\",
            bindAdError: \\"\\",
            bindAdClose: \\"\\",
            bindAdPlay: \\"\\"
        },
        Canvas: {
            type: \\"\\"
        },
        Ad: {
            \\"ad-type\\": singleQuote(\\"banner\\"),
            \\"ad-theme\\": singleQuote(\\"white\\")
        },
        CoverView: {
            \\"marker-id\\": \\"\\",
            slot: \\"\\"
        },
        Editor: {
            \\"read-only\\": \\"false\\",
            placeholder: \\"\\",
            \\"show-img-size\\": \\"false\\",
            \\"show-img-toolbar\\": \\"false\\",
            \\"show-img-resize\\": \\"false\\",
            focus: \\"false\\",
            bindReady: \\"\\",
            bindFocus: \\"\\",
            bindBlur: \\"\\",
            bindInput: \\"\\",
            bindStatusChange: \\"\\",
            name: \\"\\"
        },
        MatchMedia: {
            \\"min-width\\": \\"\\",
            \\"max-width\\": \\"\\",
            width: \\"\\",
            \\"min-height\\": \\"\\",
            \\"max-height\\": \\"\\",
            height: \\"\\",
            orientation: \\"\\"
        },
        FunctionalPageNavigator: {
            version: singleQuote(\\"release\\"),
            name: \\"\\",
            args: \\"\\",
            bindSuccess: \\"\\",
            bindFail: \\"\\",
            bindCancel: \\"\\"
        },
        LivePusher: {
            url: \\"\\",
            mode: singleQuote(\\"RTC\\"),
            autopush: \\"false\\",
            muted: \\"false\\",
            \\"enable-camera\\": \\"true\\",
            \\"auto-focus\\": \\"true\\",
            orientation: singleQuote(\\"vertical\\"),
            beauty: \\"0\\",
            whiteness: \\"0\\",
            aspect: singleQuote(\\"9:16\\"),
            \\"min-bitrate\\": \\"200\\",
            \\"max-bitrate\\": \\"1000\\",
            \\"audio-quality\\": singleQuote(\\"high\\"),
            \\"waiting-image\\": \\"\\",
            \\"waiting-image-hash\\": \\"\\",
            zoom: \\"false\\",
            \\"device-position\\": singleQuote(\\"front\\"),
            \\"background-mute\\": \\"false\\",
            mirror: \\"false\\",
            \\"remote-mirror\\": \\"false\\",
            \\"local-mirror\\": \\"false\\",
            \\"audio-reverb-type\\": \\"0\\",
            \\"enable-mic\\": \\"true\\",
            \\"enable-agc\\": \\"false\\",
            \\"enable-ans\\": \\"false\\",
            \\"audio-volume-type\\": singleQuote(\\"voicecall\\"),
            \\"video-width\\": \\"360\\",
            \\"video-height\\": \\"640\\",
            \\"beauty-style\\": singleQuote(\\"smooth\\"),
            filter: singleQuote(\\"standard\\"),
            animation: \\"\\",
            bindStateChange: \\"\\",
            bindNetStatus: \\"\\",
            bindBgmStart: \\"\\",
            bindBgmProgress: \\"\\",
            bindBgmComplete: \\"\\",
            bindAudioVolumeNotify: \\"\\"
        },
        OfficialAccount: {
            bindLoad: \\"\\",
            bindError: \\"\\"
        },
        OpenData: {
            type: \\"\\",
            \\"open-gid\\": \\"\\",
            lang: singleQuote(\\"en\\"),
            \\"default-text\\": \\"\\",
            \\"default-avatar\\": \\"\\",
            bindError: \\"\\"
        },
        NavigationBar: {
            title: \\"\\",
            loading: \\"false\\",
            \\"front-color\\": \\"\\",
            \\"background-color\\": \\"\\",
            \\"color-animation-duration\\": \\"0\\",
            \\"color-animation-timing-func\\": singleQuote(\\"linear\\")
        },
        PageMeta: {
            \\"background-text-style\\": \\"\\",
            \\"background-color\\": \\"\\",
            \\"background-color-top\\": \\"\\",
            \\"background-color-bottom\\": \\"\\",
            \\"scroll-top\\": singleQuote(\\"\\"),
            \\"scroll-duration\\": \\"300\\",
            \\"page-style\\": singleQuote(\\"\\"),
            \\"root-font-size\\": singleQuote(\\"\\"),
            bindResize: \\"\\",
            bindScroll: \\"\\",
            bindScrollDone: \\"\\"
        },
        VoipRoom: {
            openid: \\"\\",
            mode: singleQuote(\\"camera\\"),
            \\"device-position\\": singleQuote(\\"front\\"),
            bindError: \\"\\"
        },
        AdCustom: {
            \\"unit-id\\": \\"\\",
            \\"ad-intervals\\": \\"\\",
            bindLoad: \\"\\",
            bindError: \\"\\"
        },
        PageContainer: {
            show: \\"false\\",
            duration: \\"300\\",
            \\"z-index\\": \\"100\\",
            overlay: \\"true\\",
            position: singleQuote(\\"bottom\\"),
            round: \\"false\\",
            \\"close-on-slideDown\\": \\"false\\",
            \\"overlay-style\\": \\"\\",
            \\"custom-style\\": \\"\\",
            bindBeforeEnter: \\"\\",
            bindEnter: \\"\\",
            bindAfterEnter: \\"\\",
            bindBeforeLeave: \\"\\",
            bindLeave: \\"\\",
            bindAfterLeave: \\"\\",
            bindClickOverlay: \\"\\"
        },
        KeyboardAccessory: {}
    };
    var hostConfig = {
        initNativeApi: initNativeApi,
        onTaroElementCreate: function onTaroElementCreate(tagName) {
            warn(tagName === \\"MAP\\", \\"\\\\u5fae\\\\u4fe1\\\\u5c0f\\\\u7a0b\\\\u5e8f map \\\\u7ec4\\\\u4ef6\\\\u7684 \`setting\` \\\\u5c5e\\\\u6027\\\\u9700\\\\u8981\\\\u4f20\\\\u9012\\\\u4e00\\\\u4e2a\\\\u9ed8\\\\u8ba4\\\\u503c\\\\u3002\\\\u8be6\\\\u60c5\\\\uff1a\\\\n https://developers.weixin.qq.com/miniprogram/dev/component/map.html\\");
        }
    };
    mergeReconciler(hostConfig);
    mergeInternalComponents(components);
    var taro_runtime = __webpack_require__(0);
    var mocks_taro = \\"taro\\";
    var vue = \\"vue-mock\\";
    var app = __webpack_require__(4);
    var app_App = new vue({
        onShow: function onShow() {},
        render: function render(h) {
            return h(\\"block\\", this.$slots.default);
        }
    });
    var lib_src_app = app_App;
    var app_config = {
        pages: [ \\"pages/index/index\\" ],
        window: {
            backgroundTextStyle: \\"light\\",
            navigationBarBackgroundColor: \\"#fff\\",
            navigationBarTitleText: \\"WeChat\\",
            navigationBarTextStyle: \\"black\\"
        }
    };
    taro_runtime[\\"window\\"].__taroAppConfig = app_config;
    var inst = App(Object(taro_runtime[\\"createVueApp\\"])(lib_src_app, vue, app_config));
    undefined({
        designWidth: 750,
        deviceRatio: {
            640: 1.17,
            750: 1,
            828: .905
        }
    });
} ], [ [ 7, 0, 1 ] ] ]);
>>>>>>> 81d97d7f



/** filePath: dist/app.json **/
{\\"pages\\":[\\"pages/index/index\\"],\\"window\\":{\\"backgroundTextStyle\\":\\"light\\",\\"navigationBarBackgroundColor\\":\\"#fff\\",\\"navigationBarTitleText\\":\\"WeChat\\",\\"navigationBarTextStyle\\":\\"black\\"}}

/** filePath: dist/app.wxss **/


/** filePath: dist/base.wxml **/
<wxs module=\\"xs\\" src=\\"./utils.wxs\\" />
<template name=\\"taro_tmpl\\">
  <block wx:for=\\"{{root.cn}}\\" wx:key=\\"uid\\">
    <template is=\\"tmpl_0_container\\" data=\\"{{i:item,l:''}}\\" />
  </block>
</template>

<template name=\\"tmpl_0_catch-view\\">
  <view hover-class=\\"{{xs.b(i.hoverClass,'none')}}\\" hover-stop-propagation=\\"{{xs.b(i.hoverStopPropagation,false)}}\\" hover-start-time=\\"{{xs.b(i.hoverStartTime,50)}}\\" hover-stay-time=\\"{{xs.b(i.hoverStayTime,400)}}\\" animation=\\"{{i.animation}}\\" bindtouchstart=\\"eh\\" bindtouchend=\\"eh\\" bindtouchcancel=\\"eh\\" bindlongpress=\\"eh\\" bindanimationstart=\\"eh\\" bindanimationiteration=\\"eh\\" bindanimationend=\\"eh\\" bindtransitionend=\\"eh\\" style=\\"{{i.st}}\\" class=\\"{{i.cl}}\\" bindtap=\\"eh\\" catchtouchmove=\\"eh\\"  id=\\"{{i.uid}}\\">
    <block wx:for=\\"{{i.cn}}\\" wx:key=\\"uid\\">
      <template is=\\"{{xs.e(cid+1)}}\\" data=\\"{{i:item,l:l}}\\" />
    </block>
  </view>
</template>

<template name=\\"tmpl_0_static-view\\">
  <view hover-class=\\"{{xs.b(i.hoverClass,'none')}}\\" hover-stop-propagation=\\"{{xs.b(i.hoverStopPropagation,false)}}\\" hover-start-time=\\"{{xs.b(i.hoverStartTime,50)}}\\" hover-stay-time=\\"{{xs.b(i.hoverStayTime,400)}}\\" animation=\\"{{i.animation}}\\" style=\\"{{i.st}}\\" class=\\"{{i.cl}}\\"  id=\\"{{i.uid}}\\">
    <block wx:for=\\"{{i.cn}}\\" wx:key=\\"uid\\">
      <template is=\\"{{xs.e(cid+1)}}\\" data=\\"{{i:item,l:l}}\\" />
    </block>
  </view>
</template>

<template name=\\"tmpl_0_pure-view\\">
  <view style=\\"{{i.st}}\\" class=\\"{{i.cl}}\\"  id=\\"{{i.uid}}\\">
    <block wx:for=\\"{{i.cn}}\\" wx:key=\\"uid\\">
      <template is=\\"{{xs.e(cid+1)}}\\" data=\\"{{i:item,l:l}}\\" />
    </block>
  </view>
</template>

<template name=\\"tmpl_0_view\\">
  <view hover-class=\\"{{xs.b(i.hoverClass,'none')}}\\" hover-stop-propagation=\\"{{xs.b(i.hoverStopPropagation,false)}}\\" hover-start-time=\\"{{xs.b(i.hoverStartTime,50)}}\\" hover-stay-time=\\"{{xs.b(i.hoverStayTime,400)}}\\" animation=\\"{{i.animation}}\\" bindtouchstart=\\"eh\\" bindtouchmove=\\"eh\\" bindtouchend=\\"eh\\" bindtouchcancel=\\"eh\\" bindlongpress=\\"eh\\" bindanimationstart=\\"eh\\" bindanimationiteration=\\"eh\\" bindanimationend=\\"eh\\" bindtransitionend=\\"eh\\" style=\\"{{i.st}}\\" class=\\"{{i.cl}}\\" bindtap=\\"eh\\"  id=\\"{{i.uid}}\\">
    <block wx:for=\\"{{i.cn}}\\" wx:key=\\"uid\\">
      <template is=\\"{{xs.e(cid+1)}}\\" data=\\"{{i:item,l:l}}\\" />
    </block>
  </view>
</template>

<template name=\\"tmpl_0_static-text\\">
  <text selectable=\\"{{xs.b(i.selectable,false)}}\\" space=\\"{{i.space}}\\" decode=\\"{{xs.b(i.decode,false)}}\\" style=\\"{{i.st}}\\" class=\\"{{i.cl}}\\"  id=\\"{{i.uid}}\\">
    <block wx:for=\\"{{i.cn}}\\" wx:key=\\"uid\\">
      <template is=\\"{{xs.e(cid+1)}}\\" data=\\"{{i:item,l:l}}\\" />
    </block>
  </text>
</template>

<template name=\\"tmpl_0_text\\">
  <text selectable=\\"{{xs.b(i.selectable,false)}}\\" space=\\"{{i.space}}\\" decode=\\"{{xs.b(i.decode,false)}}\\" style=\\"{{i.st}}\\" class=\\"{{i.cl}}\\" bindtap=\\"eh\\"  id=\\"{{i.uid}}\\">
    <block wx:for=\\"{{i.cn}}\\" wx:key=\\"uid\\">
      <template is=\\"{{xs.e(cid+1)}}\\" data=\\"{{i:item,l:l}}\\" />
    </block>
  </text>
</template>

<template name=\\"tmpl_0_scroll-view\\">
  <scroll-view scroll-x=\\"{{xs.b(i.scrollX,false)}}\\" scroll-y=\\"{{xs.b(i.scrollY,false)}}\\" upper-threshold=\\"{{xs.b(i.upperThreshold,50)}}\\" lower-threshold=\\"{{xs.b(i.lowerThreshold,50)}}\\" scroll-top=\\"{{i.scrollTop}}\\" scroll-left=\\"{{i.scrollLeft}}\\" scroll-into-view=\\"{{i.scrollIntoView}}\\" scroll-with-animation=\\"{{xs.b(i.scrollWithAnimation,false)}}\\" enable-back-to-top=\\"{{xs.b(i.enableBackToTop,false)}}\\" bindscrolltoupper=\\"eh\\" bindscrolltolower=\\"eh\\" bindscroll=\\"eh\\" bindtouchstart=\\"eh\\" bindtouchmove=\\"eh\\" bindtouchend=\\"eh\\" bindtouchcancel=\\"eh\\" bindlongpress=\\"eh\\" bindanimationstart=\\"eh\\" bindanimationiteration=\\"eh\\" bindanimationend=\\"eh\\" bindtransitionend=\\"eh\\" style=\\"{{i.st}}\\" class=\\"{{i.cl}}\\" bindtap=\\"eh\\"  id=\\"{{i.uid}}\\">
    <block wx:for=\\"{{i.cn}}\\" wx:key=\\"uid\\">
      <template is=\\"{{xs.e(cid+1)}}\\" data=\\"{{i:item,l:l}}\\" />
    </block>
  </scroll-view>
</template>

<template name=\\"tmpl_0_static-image\\">
  <image src=\\"{{i.src}}\\" mode=\\"{{xs.b(i.mode,'scaleToFill')}}\\" lazy-load=\\"{{xs.b(i.lazyLoad,false)}}\\" style=\\"{{i.st}}\\" class=\\"{{i.cl}}\\"  id=\\"{{i.uid}}\\">
    <block wx:for=\\"{{i.cn}}\\" wx:key=\\"uid\\">
      <template is=\\"{{xs.e(cid+1)}}\\" data=\\"{{i:item,l:l}}\\" />
    </block>
  </image>
</template>

<template name=\\"tmpl_0_image\\">
  <image src=\\"{{i.src}}\\" mode=\\"{{xs.b(i.mode,'scaleToFill')}}\\" lazy-load=\\"{{xs.b(i.lazyLoad,false)}}\\" binderror=\\"eh\\" bindload=\\"eh\\" bindtouchstart=\\"eh\\" bindtouchmove=\\"eh\\" bindtouchend=\\"eh\\" bindtouchcancel=\\"eh\\" bindlongpress=\\"eh\\" style=\\"{{i.st}}\\" class=\\"{{i.cl}}\\" bindtap=\\"eh\\"  id=\\"{{i.uid}}\\">
    <block wx:for=\\"{{i.cn}}\\" wx:key=\\"uid\\">
      <template is=\\"{{xs.e(cid+1)}}\\" data=\\"{{i:item,l:l}}\\" />
    </block>
  </image>
</template>

<template name=\\"tmpl_0_#text\\" data=\\"{{i:i}}\\">
  <block>{{i.v}}</block>
</template>

<template name=\\"tmpl_0_container\\">
  <template is=\\"{{xs.a(0, i.nn, l)}}\\" data=\\"{{i:i,cid:0,l:xs.f(l,i.nn)}}\\" />
</template>

<template name=\\"tmpl_1_catch-view\\">
  <view hover-class=\\"{{xs.b(i.hoverClass,'none')}}\\" hover-stop-propagation=\\"{{xs.b(i.hoverStopPropagation,false)}}\\" hover-start-time=\\"{{xs.b(i.hoverStartTime,50)}}\\" hover-stay-time=\\"{{xs.b(i.hoverStayTime,400)}}\\" animation=\\"{{i.animation}}\\" bindtouchstart=\\"eh\\" bindtouchend=\\"eh\\" bindtouchcancel=\\"eh\\" bindlongpress=\\"eh\\" bindanimationstart=\\"eh\\" bindanimationiteration=\\"eh\\" bindanimationend=\\"eh\\" bindtransitionend=\\"eh\\" style=\\"{{i.st}}\\" class=\\"{{i.cl}}\\" bindtap=\\"eh\\" catchtouchmove=\\"eh\\"  id=\\"{{i.uid}}\\">
    <block wx:for=\\"{{i.cn}}\\" wx:key=\\"uid\\">
      <template is=\\"{{xs.e(cid+1)}}\\" data=\\"{{i:item,l:l}}\\" />
    </block>
  </view>
</template>

<template name=\\"tmpl_1_static-view\\">
  <view hover-class=\\"{{xs.b(i.hoverClass,'none')}}\\" hover-stop-propagation=\\"{{xs.b(i.hoverStopPropagation,false)}}\\" hover-start-time=\\"{{xs.b(i.hoverStartTime,50)}}\\" hover-stay-time=\\"{{xs.b(i.hoverStayTime,400)}}\\" animation=\\"{{i.animation}}\\" style=\\"{{i.st}}\\" class=\\"{{i.cl}}\\"  id=\\"{{i.uid}}\\">
    <block wx:for=\\"{{i.cn}}\\" wx:key=\\"uid\\">
      <template is=\\"{{xs.e(cid+1)}}\\" data=\\"{{i:item,l:l}}\\" />
    </block>
  </view>
</template>

<template name=\\"tmpl_1_pure-view\\">
  <view style=\\"{{i.st}}\\" class=\\"{{i.cl}}\\"  id=\\"{{i.uid}}\\">
    <block wx:for=\\"{{i.cn}}\\" wx:key=\\"uid\\">
      <template is=\\"{{xs.e(cid+1)}}\\" data=\\"{{i:item,l:l}}\\" />
    </block>
  </view>
</template>

<template name=\\"tmpl_1_view\\">
  <view hover-class=\\"{{xs.b(i.hoverClass,'none')}}\\" hover-stop-propagation=\\"{{xs.b(i.hoverStopPropagation,false)}}\\" hover-start-time=\\"{{xs.b(i.hoverStartTime,50)}}\\" hover-stay-time=\\"{{xs.b(i.hoverStayTime,400)}}\\" animation=\\"{{i.animation}}\\" bindtouchstart=\\"eh\\" bindtouchmove=\\"eh\\" bindtouchend=\\"eh\\" bindtouchcancel=\\"eh\\" bindlongpress=\\"eh\\" bindanimationstart=\\"eh\\" bindanimationiteration=\\"eh\\" bindanimationend=\\"eh\\" bindtransitionend=\\"eh\\" style=\\"{{i.st}}\\" class=\\"{{i.cl}}\\" bindtap=\\"eh\\"  id=\\"{{i.uid}}\\">
    <block wx:for=\\"{{i.cn}}\\" wx:key=\\"uid\\">
      <template is=\\"{{xs.e(cid+1)}}\\" data=\\"{{i:item,l:l}}\\" />
    </block>
  </view>
</template>

<template name=\\"tmpl_1_static-text\\">
  <text selectable=\\"{{xs.b(i.selectable,false)}}\\" space=\\"{{i.space}}\\" decode=\\"{{xs.b(i.decode,false)}}\\" style=\\"{{i.st}}\\" class=\\"{{i.cl}}\\"  id=\\"{{i.uid}}\\">
    <block wx:for=\\"{{i.cn}}\\" wx:key=\\"uid\\">
      <template is=\\"{{xs.e(cid+1)}}\\" data=\\"{{i:item,l:l}}\\" />
    </block>
  </text>
</template>

<template name=\\"tmpl_1_text\\">
  <text selectable=\\"{{xs.b(i.selectable,false)}}\\" space=\\"{{i.space}}\\" decode=\\"{{xs.b(i.decode,false)}}\\" style=\\"{{i.st}}\\" class=\\"{{i.cl}}\\" bindtap=\\"eh\\"  id=\\"{{i.uid}}\\">
    <block wx:for=\\"{{i.cn}}\\" wx:key=\\"uid\\">
      <template is=\\"{{xs.e(cid+1)}}\\" data=\\"{{i:item,l:l}}\\" />
    </block>
  </text>
</template>

<template name=\\"tmpl_1_scroll-view\\">
  <scroll-view scroll-x=\\"{{xs.b(i.scrollX,false)}}\\" scroll-y=\\"{{xs.b(i.scrollY,false)}}\\" upper-threshold=\\"{{xs.b(i.upperThreshold,50)}}\\" lower-threshold=\\"{{xs.b(i.lowerThreshold,50)}}\\" scroll-top=\\"{{i.scrollTop}}\\" scroll-left=\\"{{i.scrollLeft}}\\" scroll-into-view=\\"{{i.scrollIntoView}}\\" scroll-with-animation=\\"{{xs.b(i.scrollWithAnimation,false)}}\\" enable-back-to-top=\\"{{xs.b(i.enableBackToTop,false)}}\\" bindscrolltoupper=\\"eh\\" bindscrolltolower=\\"eh\\" bindscroll=\\"eh\\" bindtouchstart=\\"eh\\" bindtouchmove=\\"eh\\" bindtouchend=\\"eh\\" bindtouchcancel=\\"eh\\" bindlongpress=\\"eh\\" bindanimationstart=\\"eh\\" bindanimationiteration=\\"eh\\" bindanimationend=\\"eh\\" bindtransitionend=\\"eh\\" style=\\"{{i.st}}\\" class=\\"{{i.cl}}\\" bindtap=\\"eh\\"  id=\\"{{i.uid}}\\">
    <block wx:for=\\"{{i.cn}}\\" wx:key=\\"uid\\">
      <template is=\\"{{xs.e(cid+1)}}\\" data=\\"{{i:item,l:l}}\\" />
    </block>
  </scroll-view>
</template>

<template name=\\"tmpl_1_container\\">
  <template is=\\"{{xs.a(1, i.nn, l)}}\\" data=\\"{{i:i,cid:1,l:xs.f(l,i.nn)}}\\" />
</template>

<template name=\\"tmpl_2_catch-view\\">
  <view hover-class=\\"{{xs.b(i.hoverClass,'none')}}\\" hover-stop-propagation=\\"{{xs.b(i.hoverStopPropagation,false)}}\\" hover-start-time=\\"{{xs.b(i.hoverStartTime,50)}}\\" hover-stay-time=\\"{{xs.b(i.hoverStayTime,400)}}\\" animation=\\"{{i.animation}}\\" bindtouchstart=\\"eh\\" bindtouchend=\\"eh\\" bindtouchcancel=\\"eh\\" bindlongpress=\\"eh\\" bindanimationstart=\\"eh\\" bindanimationiteration=\\"eh\\" bindanimationend=\\"eh\\" bindtransitionend=\\"eh\\" style=\\"{{i.st}}\\" class=\\"{{i.cl}}\\" bindtap=\\"eh\\" catchtouchmove=\\"eh\\"  id=\\"{{i.uid}}\\">
    <block wx:for=\\"{{i.cn}}\\" wx:key=\\"uid\\">
      <template is=\\"{{xs.e(cid+1)}}\\" data=\\"{{i:item,l:l}}\\" />
    </block>
  </view>
</template>

<template name=\\"tmpl_2_static-view\\">
  <view hover-class=\\"{{xs.b(i.hoverClass,'none')}}\\" hover-stop-propagation=\\"{{xs.b(i.hoverStopPropagation,false)}}\\" hover-start-time=\\"{{xs.b(i.hoverStartTime,50)}}\\" hover-stay-time=\\"{{xs.b(i.hoverStayTime,400)}}\\" animation=\\"{{i.animation}}\\" style=\\"{{i.st}}\\" class=\\"{{i.cl}}\\"  id=\\"{{i.uid}}\\">
    <block wx:for=\\"{{i.cn}}\\" wx:key=\\"uid\\">
      <template is=\\"{{xs.e(cid+1)}}\\" data=\\"{{i:item,l:l}}\\" />
    </block>
  </view>
</template>

<template name=\\"tmpl_2_pure-view\\">
  <view style=\\"{{i.st}}\\" class=\\"{{i.cl}}\\"  id=\\"{{i.uid}}\\">
    <block wx:for=\\"{{i.cn}}\\" wx:key=\\"uid\\">
      <template is=\\"{{xs.e(cid+1)}}\\" data=\\"{{i:item,l:l}}\\" />
    </block>
  </view>
</template>

<template name=\\"tmpl_2_view\\">
  <view hover-class=\\"{{xs.b(i.hoverClass,'none')}}\\" hover-stop-propagation=\\"{{xs.b(i.hoverStopPropagation,false)}}\\" hover-start-time=\\"{{xs.b(i.hoverStartTime,50)}}\\" hover-stay-time=\\"{{xs.b(i.hoverStayTime,400)}}\\" animation=\\"{{i.animation}}\\" bindtouchstart=\\"eh\\" bindtouchmove=\\"eh\\" bindtouchend=\\"eh\\" bindtouchcancel=\\"eh\\" bindlongpress=\\"eh\\" bindanimationstart=\\"eh\\" bindanimationiteration=\\"eh\\" bindanimationend=\\"eh\\" bindtransitionend=\\"eh\\" style=\\"{{i.st}}\\" class=\\"{{i.cl}}\\" bindtap=\\"eh\\"  id=\\"{{i.uid}}\\">
    <block wx:for=\\"{{i.cn}}\\" wx:key=\\"uid\\">
      <template is=\\"{{xs.e(cid+1)}}\\" data=\\"{{i:item,l:l}}\\" />
    </block>
  </view>
</template>

<template name=\\"tmpl_2_static-text\\">
  <text selectable=\\"{{xs.b(i.selectable,false)}}\\" space=\\"{{i.space}}\\" decode=\\"{{xs.b(i.decode,false)}}\\" style=\\"{{i.st}}\\" class=\\"{{i.cl}}\\"  id=\\"{{i.uid}}\\">
    <block wx:for=\\"{{i.cn}}\\" wx:key=\\"uid\\">
      <template is=\\"{{xs.e(cid+1)}}\\" data=\\"{{i:item,l:l}}\\" />
    </block>
  </text>
</template>

<template name=\\"tmpl_2_text\\">
  <text selectable=\\"{{xs.b(i.selectable,false)}}\\" space=\\"{{i.space}}\\" decode=\\"{{xs.b(i.decode,false)}}\\" style=\\"{{i.st}}\\" class=\\"{{i.cl}}\\" bindtap=\\"eh\\"  id=\\"{{i.uid}}\\">
    <block wx:for=\\"{{i.cn}}\\" wx:key=\\"uid\\">
      <template is=\\"{{xs.e(cid+1)}}\\" data=\\"{{i:item,l:l}}\\" />
    </block>
  </text>
</template>

<template name=\\"tmpl_2_scroll-view\\">
  <scroll-view scroll-x=\\"{{xs.b(i.scrollX,false)}}\\" scroll-y=\\"{{xs.b(i.scrollY,false)}}\\" upper-threshold=\\"{{xs.b(i.upperThreshold,50)}}\\" lower-threshold=\\"{{xs.b(i.lowerThreshold,50)}}\\" scroll-top=\\"{{i.scrollTop}}\\" scroll-left=\\"{{i.scrollLeft}}\\" scroll-into-view=\\"{{i.scrollIntoView}}\\" scroll-with-animation=\\"{{xs.b(i.scrollWithAnimation,false)}}\\" enable-back-to-top=\\"{{xs.b(i.enableBackToTop,false)}}\\" bindscrolltoupper=\\"eh\\" bindscrolltolower=\\"eh\\" bindscroll=\\"eh\\" bindtouchstart=\\"eh\\" bindtouchmove=\\"eh\\" bindtouchend=\\"eh\\" bindtouchcancel=\\"eh\\" bindlongpress=\\"eh\\" bindanimationstart=\\"eh\\" bindanimationiteration=\\"eh\\" bindanimationend=\\"eh\\" bindtransitionend=\\"eh\\" style=\\"{{i.st}}\\" class=\\"{{i.cl}}\\" bindtap=\\"eh\\"  id=\\"{{i.uid}}\\">
    <block wx:for=\\"{{i.cn}}\\" wx:key=\\"uid\\">
      <template is=\\"{{xs.e(cid+1)}}\\" data=\\"{{i:item,l:l}}\\" />
    </block>
  </scroll-view>
</template>

<template name=\\"tmpl_2_container\\">
  <template is=\\"{{xs.a(2, i.nn, l)}}\\" data=\\"{{i:i,cid:2,l:xs.f(l,i.nn)}}\\" />
</template>

<template name=\\"tmpl_3_catch-view\\">
  <view hover-class=\\"{{xs.b(i.hoverClass,'none')}}\\" hover-stop-propagation=\\"{{xs.b(i.hoverStopPropagation,false)}}\\" hover-start-time=\\"{{xs.b(i.hoverStartTime,50)}}\\" hover-stay-time=\\"{{xs.b(i.hoverStayTime,400)}}\\" animation=\\"{{i.animation}}\\" bindtouchstart=\\"eh\\" bindtouchend=\\"eh\\" bindtouchcancel=\\"eh\\" bindlongpress=\\"eh\\" bindanimationstart=\\"eh\\" bindanimationiteration=\\"eh\\" bindanimationend=\\"eh\\" bindtransitionend=\\"eh\\" style=\\"{{i.st}}\\" class=\\"{{i.cl}}\\" bindtap=\\"eh\\" catchtouchmove=\\"eh\\"  id=\\"{{i.uid}}\\">
    <block wx:for=\\"{{i.cn}}\\" wx:key=\\"uid\\">
      <template is=\\"{{xs.e(cid+1)}}\\" data=\\"{{i:item,l:l}}\\" />
    </block>
  </view>
</template>

<template name=\\"tmpl_3_static-view\\">
  <view hover-class=\\"{{xs.b(i.hoverClass,'none')}}\\" hover-stop-propagation=\\"{{xs.b(i.hoverStopPropagation,false)}}\\" hover-start-time=\\"{{xs.b(i.hoverStartTime,50)}}\\" hover-stay-time=\\"{{xs.b(i.hoverStayTime,400)}}\\" animation=\\"{{i.animation}}\\" style=\\"{{i.st}}\\" class=\\"{{i.cl}}\\"  id=\\"{{i.uid}}\\">
    <block wx:for=\\"{{i.cn}}\\" wx:key=\\"uid\\">
      <template is=\\"{{xs.e(cid+1)}}\\" data=\\"{{i:item,l:l}}\\" />
    </block>
  </view>
</template>

<template name=\\"tmpl_3_pure-view\\">
  <view style=\\"{{i.st}}\\" class=\\"{{i.cl}}\\"  id=\\"{{i.uid}}\\">
    <block wx:for=\\"{{i.cn}}\\" wx:key=\\"uid\\">
      <template is=\\"{{xs.e(cid+1)}}\\" data=\\"{{i:item,l:l}}\\" />
    </block>
  </view>
</template>

<template name=\\"tmpl_3_view\\">
  <view hover-class=\\"{{xs.b(i.hoverClass,'none')}}\\" hover-stop-propagation=\\"{{xs.b(i.hoverStopPropagation,false)}}\\" hover-start-time=\\"{{xs.b(i.hoverStartTime,50)}}\\" hover-stay-time=\\"{{xs.b(i.hoverStayTime,400)}}\\" animation=\\"{{i.animation}}\\" bindtouchstart=\\"eh\\" bindtouchmove=\\"eh\\" bindtouchend=\\"eh\\" bindtouchcancel=\\"eh\\" bindlongpress=\\"eh\\" bindanimationstart=\\"eh\\" bindanimationiteration=\\"eh\\" bindanimationend=\\"eh\\" bindtransitionend=\\"eh\\" style=\\"{{i.st}}\\" class=\\"{{i.cl}}\\" bindtap=\\"eh\\"  id=\\"{{i.uid}}\\">
    <block wx:for=\\"{{i.cn}}\\" wx:key=\\"uid\\">
      <template is=\\"{{xs.e(cid+1)}}\\" data=\\"{{i:item,l:l}}\\" />
    </block>
  </view>
</template>

<template name=\\"tmpl_3_static-text\\">
  <text selectable=\\"{{xs.b(i.selectable,false)}}\\" space=\\"{{i.space}}\\" decode=\\"{{xs.b(i.decode,false)}}\\" style=\\"{{i.st}}\\" class=\\"{{i.cl}}\\"  id=\\"{{i.uid}}\\">
    <block wx:for=\\"{{i.cn}}\\" wx:key=\\"uid\\">
      <template is=\\"{{xs.e(cid+1)}}\\" data=\\"{{i:item,l:l}}\\" />
    </block>
  </text>
</template>

<template name=\\"tmpl_3_text\\">
  <text selectable=\\"{{xs.b(i.selectable,false)}}\\" space=\\"{{i.space}}\\" decode=\\"{{xs.b(i.decode,false)}}\\" style=\\"{{i.st}}\\" class=\\"{{i.cl}}\\" bindtap=\\"eh\\"  id=\\"{{i.uid}}\\">
    <block wx:for=\\"{{i.cn}}\\" wx:key=\\"uid\\">
      <template is=\\"{{xs.e(cid+1)}}\\" data=\\"{{i:item,l:l}}\\" />
    </block>
  </text>
</template>

<template name=\\"tmpl_3_scroll-view\\">
  <scroll-view scroll-x=\\"{{xs.b(i.scrollX,false)}}\\" scroll-y=\\"{{xs.b(i.scrollY,false)}}\\" upper-threshold=\\"{{xs.b(i.upperThreshold,50)}}\\" lower-threshold=\\"{{xs.b(i.lowerThreshold,50)}}\\" scroll-top=\\"{{i.scrollTop}}\\" scroll-left=\\"{{i.scrollLeft}}\\" scroll-into-view=\\"{{i.scrollIntoView}}\\" scroll-with-animation=\\"{{xs.b(i.scrollWithAnimation,false)}}\\" enable-back-to-top=\\"{{xs.b(i.enableBackToTop,false)}}\\" bindscrolltoupper=\\"eh\\" bindscrolltolower=\\"eh\\" bindscroll=\\"eh\\" bindtouchstart=\\"eh\\" bindtouchmove=\\"eh\\" bindtouchend=\\"eh\\" bindtouchcancel=\\"eh\\" bindlongpress=\\"eh\\" bindanimationstart=\\"eh\\" bindanimationiteration=\\"eh\\" bindanimationend=\\"eh\\" bindtransitionend=\\"eh\\" style=\\"{{i.st}}\\" class=\\"{{i.cl}}\\" bindtap=\\"eh\\"  id=\\"{{i.uid}}\\">
    <block wx:for=\\"{{i.cn}}\\" wx:key=\\"uid\\">
      <template is=\\"{{xs.e(cid+1)}}\\" data=\\"{{i:item,l:l}}\\" />
    </block>
  </scroll-view>
</template>

<template name=\\"tmpl_3_container\\">
  <template is=\\"{{xs.a(3, i.nn, l)}}\\" data=\\"{{i:i,cid:3,l:xs.f(l,i.nn)}}\\" />
</template>

<template name=\\"tmpl_4_catch-view\\">
  <view hover-class=\\"{{xs.b(i.hoverClass,'none')}}\\" hover-stop-propagation=\\"{{xs.b(i.hoverStopPropagation,false)}}\\" hover-start-time=\\"{{xs.b(i.hoverStartTime,50)}}\\" hover-stay-time=\\"{{xs.b(i.hoverStayTime,400)}}\\" animation=\\"{{i.animation}}\\" bindtouchstart=\\"eh\\" bindtouchend=\\"eh\\" bindtouchcancel=\\"eh\\" bindlongpress=\\"eh\\" bindanimationstart=\\"eh\\" bindanimationiteration=\\"eh\\" bindanimationend=\\"eh\\" bindtransitionend=\\"eh\\" style=\\"{{i.st}}\\" class=\\"{{i.cl}}\\" bindtap=\\"eh\\" catchtouchmove=\\"eh\\"  id=\\"{{i.uid}}\\">
    <block wx:for=\\"{{i.cn}}\\" wx:key=\\"uid\\">
      <template is=\\"{{xs.e(cid+1)}}\\" data=\\"{{i:item,l:l}}\\" />
    </block>
  </view>
</template>

<template name=\\"tmpl_4_static-view\\">
  <view hover-class=\\"{{xs.b(i.hoverClass,'none')}}\\" hover-stop-propagation=\\"{{xs.b(i.hoverStopPropagation,false)}}\\" hover-start-time=\\"{{xs.b(i.hoverStartTime,50)}}\\" hover-stay-time=\\"{{xs.b(i.hoverStayTime,400)}}\\" animation=\\"{{i.animation}}\\" style=\\"{{i.st}}\\" class=\\"{{i.cl}}\\"  id=\\"{{i.uid}}\\">
    <block wx:for=\\"{{i.cn}}\\" wx:key=\\"uid\\">
      <template is=\\"{{xs.e(cid+1)}}\\" data=\\"{{i:item,l:l}}\\" />
    </block>
  </view>
</template>

<template name=\\"tmpl_4_pure-view\\">
  <view style=\\"{{i.st}}\\" class=\\"{{i.cl}}\\"  id=\\"{{i.uid}}\\">
    <block wx:for=\\"{{i.cn}}\\" wx:key=\\"uid\\">
      <template is=\\"{{xs.e(cid+1)}}\\" data=\\"{{i:item,l:l}}\\" />
    </block>
  </view>
</template>

<template name=\\"tmpl_4_view\\">
  <view hover-class=\\"{{xs.b(i.hoverClass,'none')}}\\" hover-stop-propagation=\\"{{xs.b(i.hoverStopPropagation,false)}}\\" hover-start-time=\\"{{xs.b(i.hoverStartTime,50)}}\\" hover-stay-time=\\"{{xs.b(i.hoverStayTime,400)}}\\" animation=\\"{{i.animation}}\\" bindtouchstart=\\"eh\\" bindtouchmove=\\"eh\\" bindtouchend=\\"eh\\" bindtouchcancel=\\"eh\\" bindlongpress=\\"eh\\" bindanimationstart=\\"eh\\" bindanimationiteration=\\"eh\\" bindanimationend=\\"eh\\" bindtransitionend=\\"eh\\" style=\\"{{i.st}}\\" class=\\"{{i.cl}}\\" bindtap=\\"eh\\"  id=\\"{{i.uid}}\\">
    <block wx:for=\\"{{i.cn}}\\" wx:key=\\"uid\\">
      <template is=\\"{{xs.e(cid+1)}}\\" data=\\"{{i:item,l:l}}\\" />
    </block>
  </view>
</template>

<template name=\\"tmpl_4_static-text\\">
  <text selectable=\\"{{xs.b(i.selectable,false)}}\\" space=\\"{{i.space}}\\" decode=\\"{{xs.b(i.decode,false)}}\\" style=\\"{{i.st}}\\" class=\\"{{i.cl}}\\"  id=\\"{{i.uid}}\\">
    <block wx:for=\\"{{i.cn}}\\" wx:key=\\"uid\\">
      <template is=\\"{{xs.e(cid+1)}}\\" data=\\"{{i:item,l:l}}\\" />
    </block>
  </text>
</template>

<template name=\\"tmpl_4_text\\">
  <text selectable=\\"{{xs.b(i.selectable,false)}}\\" space=\\"{{i.space}}\\" decode=\\"{{xs.b(i.decode,false)}}\\" style=\\"{{i.st}}\\" class=\\"{{i.cl}}\\" bindtap=\\"eh\\"  id=\\"{{i.uid}}\\">
    <block wx:for=\\"{{i.cn}}\\" wx:key=\\"uid\\">
      <template is=\\"{{xs.e(cid+1)}}\\" data=\\"{{i:item,l:l}}\\" />
    </block>
  </text>
</template>

<template name=\\"tmpl_4_container\\">
  <template is=\\"{{xs.a(4, i.nn, l)}}\\" data=\\"{{i:i,cid:4,l:xs.f(l,i.nn)}}\\" />
</template>

<template name=\\"tmpl_5_catch-view\\">
  <view hover-class=\\"{{xs.b(i.hoverClass,'none')}}\\" hover-stop-propagation=\\"{{xs.b(i.hoverStopPropagation,false)}}\\" hover-start-time=\\"{{xs.b(i.hoverStartTime,50)}}\\" hover-stay-time=\\"{{xs.b(i.hoverStayTime,400)}}\\" animation=\\"{{i.animation}}\\" bindtouchstart=\\"eh\\" bindtouchend=\\"eh\\" bindtouchcancel=\\"eh\\" bindlongpress=\\"eh\\" bindanimationstart=\\"eh\\" bindanimationiteration=\\"eh\\" bindanimationend=\\"eh\\" bindtransitionend=\\"eh\\" style=\\"{{i.st}}\\" class=\\"{{i.cl}}\\" bindtap=\\"eh\\" catchtouchmove=\\"eh\\"  id=\\"{{i.uid}}\\">
    <block wx:for=\\"{{i.cn}}\\" wx:key=\\"uid\\">
      <template is=\\"{{xs.e(cid+1)}}\\" data=\\"{{i:item,l:l}}\\" />
    </block>
  </view>
</template>

<template name=\\"tmpl_5_static-view\\">
  <view hover-class=\\"{{xs.b(i.hoverClass,'none')}}\\" hover-stop-propagation=\\"{{xs.b(i.hoverStopPropagation,false)}}\\" hover-start-time=\\"{{xs.b(i.hoverStartTime,50)}}\\" hover-stay-time=\\"{{xs.b(i.hoverStayTime,400)}}\\" animation=\\"{{i.animation}}\\" style=\\"{{i.st}}\\" class=\\"{{i.cl}}\\"  id=\\"{{i.uid}}\\">
    <block wx:for=\\"{{i.cn}}\\" wx:key=\\"uid\\">
      <template is=\\"{{xs.e(cid+1)}}\\" data=\\"{{i:item,l:l}}\\" />
    </block>
  </view>
</template>

<template name=\\"tmpl_5_pure-view\\">
  <view style=\\"{{i.st}}\\" class=\\"{{i.cl}}\\"  id=\\"{{i.uid}}\\">
    <block wx:for=\\"{{i.cn}}\\" wx:key=\\"uid\\">
      <template is=\\"{{xs.e(cid+1)}}\\" data=\\"{{i:item,l:l}}\\" />
    </block>
  </view>
</template>

<template name=\\"tmpl_5_view\\">
  <view hover-class=\\"{{xs.b(i.hoverClass,'none')}}\\" hover-stop-propagation=\\"{{xs.b(i.hoverStopPropagation,false)}}\\" hover-start-time=\\"{{xs.b(i.hoverStartTime,50)}}\\" hover-stay-time=\\"{{xs.b(i.hoverStayTime,400)}}\\" animation=\\"{{i.animation}}\\" bindtouchstart=\\"eh\\" bindtouchmove=\\"eh\\" bindtouchend=\\"eh\\" bindtouchcancel=\\"eh\\" bindlongpress=\\"eh\\" bindanimationstart=\\"eh\\" bindanimationiteration=\\"eh\\" bindanimationend=\\"eh\\" bindtransitionend=\\"eh\\" style=\\"{{i.st}}\\" class=\\"{{i.cl}}\\" bindtap=\\"eh\\"  id=\\"{{i.uid}}\\">
    <block wx:for=\\"{{i.cn}}\\" wx:key=\\"uid\\">
      <template is=\\"{{xs.e(cid+1)}}\\" data=\\"{{i:item,l:l}}\\" />
    </block>
  </view>
</template>

<template name=\\"tmpl_5_static-text\\">
  <text selectable=\\"{{xs.b(i.selectable,false)}}\\" space=\\"{{i.space}}\\" decode=\\"{{xs.b(i.decode,false)}}\\" style=\\"{{i.st}}\\" class=\\"{{i.cl}}\\"  id=\\"{{i.uid}}\\">
    <block wx:for=\\"{{i.cn}}\\" wx:key=\\"uid\\">
      <template is=\\"{{xs.e(cid+1)}}\\" data=\\"{{i:item,l:l}}\\" />
    </block>
  </text>
</template>

<template name=\\"tmpl_5_text\\">
  <text selectable=\\"{{xs.b(i.selectable,false)}}\\" space=\\"{{i.space}}\\" decode=\\"{{xs.b(i.decode,false)}}\\" style=\\"{{i.st}}\\" class=\\"{{i.cl}}\\" bindtap=\\"eh\\"  id=\\"{{i.uid}}\\">
    <block wx:for=\\"{{i.cn}}\\" wx:key=\\"uid\\">
      <template is=\\"{{xs.e(cid+1)}}\\" data=\\"{{i:item,l:l}}\\" />
    </block>
  </text>
</template>

<template name=\\"tmpl_5_container\\">
  <template is=\\"{{xs.a(5, i.nn, l)}}\\" data=\\"{{i:i,cid:5,l:xs.f(l,i.nn)}}\\" />
</template>

<template name=\\"tmpl_6_catch-view\\">
  <view hover-class=\\"{{xs.b(i.hoverClass,'none')}}\\" hover-stop-propagation=\\"{{xs.b(i.hoverStopPropagation,false)}}\\" hover-start-time=\\"{{xs.b(i.hoverStartTime,50)}}\\" hover-stay-time=\\"{{xs.b(i.hoverStayTime,400)}}\\" animation=\\"{{i.animation}}\\" bindtouchstart=\\"eh\\" bindtouchend=\\"eh\\" bindtouchcancel=\\"eh\\" bindlongpress=\\"eh\\" bindanimationstart=\\"eh\\" bindanimationiteration=\\"eh\\" bindanimationend=\\"eh\\" bindtransitionend=\\"eh\\" style=\\"{{i.st}}\\" class=\\"{{i.cl}}\\" bindtap=\\"eh\\" catchtouchmove=\\"eh\\"  id=\\"{{i.uid}}\\">
    <block wx:for=\\"{{i.cn}}\\" wx:key=\\"uid\\">
      <template is=\\"{{xs.e(cid+1)}}\\" data=\\"{{i:item,l:l}}\\" />
    </block>
  </view>
</template>

<template name=\\"tmpl_6_static-view\\">
  <view hover-class=\\"{{xs.b(i.hoverClass,'none')}}\\" hover-stop-propagation=\\"{{xs.b(i.hoverStopPropagation,false)}}\\" hover-start-time=\\"{{xs.b(i.hoverStartTime,50)}}\\" hover-stay-time=\\"{{xs.b(i.hoverStayTime,400)}}\\" animation=\\"{{i.animation}}\\" style=\\"{{i.st}}\\" class=\\"{{i.cl}}\\"  id=\\"{{i.uid}}\\">
    <block wx:for=\\"{{i.cn}}\\" wx:key=\\"uid\\">
      <template is=\\"{{xs.e(cid+1)}}\\" data=\\"{{i:item,l:l}}\\" />
    </block>
  </view>
</template>

<template name=\\"tmpl_6_pure-view\\">
  <view style=\\"{{i.st}}\\" class=\\"{{i.cl}}\\"  id=\\"{{i.uid}}\\">
    <block wx:for=\\"{{i.cn}}\\" wx:key=\\"uid\\">
      <template is=\\"{{xs.e(cid+1)}}\\" data=\\"{{i:item,l:l}}\\" />
    </block>
  </view>
</template>

<template name=\\"tmpl_6_view\\">
  <view hover-class=\\"{{xs.b(i.hoverClass,'none')}}\\" hover-stop-propagation=\\"{{xs.b(i.hoverStopPropagation,false)}}\\" hover-start-time=\\"{{xs.b(i.hoverStartTime,50)}}\\" hover-stay-time=\\"{{xs.b(i.hoverStayTime,400)}}\\" animation=\\"{{i.animation}}\\" bindtouchstart=\\"eh\\" bindtouchmove=\\"eh\\" bindtouchend=\\"eh\\" bindtouchcancel=\\"eh\\" bindlongpress=\\"eh\\" bindanimationstart=\\"eh\\" bindanimationiteration=\\"eh\\" bindanimationend=\\"eh\\" bindtransitionend=\\"eh\\" style=\\"{{i.st}}\\" class=\\"{{i.cl}}\\" bindtap=\\"eh\\"  id=\\"{{i.uid}}\\">
    <block wx:for=\\"{{i.cn}}\\" wx:key=\\"uid\\">
      <template is=\\"{{xs.e(cid+1)}}\\" data=\\"{{i:item,l:l}}\\" />
    </block>
  </view>
</template>

<template name=\\"tmpl_6_text\\">
  <text selectable=\\"{{xs.b(i.selectable,false)}}\\" space=\\"{{i.space}}\\" decode=\\"{{xs.b(i.decode,false)}}\\" style=\\"{{i.st}}\\" class=\\"{{i.cl}}\\" bindtap=\\"eh\\"  id=\\"{{i.uid}}\\">
    <block wx:for=\\"{{i.cn}}\\" wx:key=\\"uid\\">
      <template is=\\"{{xs.e(cid+1)}}\\" data=\\"{{i:item,l:l}}\\" />
    </block>
  </text>
</template>

<template name=\\"tmpl_6_container\\">
  <template is=\\"{{xs.a(6, i.nn, l)}}\\" data=\\"{{i:i,cid:6,l:xs.f(l,i.nn)}}\\" />
</template>

<template name=\\"tmpl_7_catch-view\\">
  <view hover-class=\\"{{xs.b(i.hoverClass,'none')}}\\" hover-stop-propagation=\\"{{xs.b(i.hoverStopPropagation,false)}}\\" hover-start-time=\\"{{xs.b(i.hoverStartTime,50)}}\\" hover-stay-time=\\"{{xs.b(i.hoverStayTime,400)}}\\" animation=\\"{{i.animation}}\\" bindtouchstart=\\"eh\\" bindtouchend=\\"eh\\" bindtouchcancel=\\"eh\\" bindlongpress=\\"eh\\" bindanimationstart=\\"eh\\" bindanimationiteration=\\"eh\\" bindanimationend=\\"eh\\" bindtransitionend=\\"eh\\" style=\\"{{i.st}}\\" class=\\"{{i.cl}}\\" bindtap=\\"eh\\" catchtouchmove=\\"eh\\"  id=\\"{{i.uid}}\\">
    <block wx:for=\\"{{i.cn}}\\" wx:key=\\"uid\\">
      <template is=\\"{{xs.e(cid+1)}}\\" data=\\"{{i:item,l:l}}\\" />
    </block>
  </view>
</template>

<template name=\\"tmpl_7_static-view\\">
  <view hover-class=\\"{{xs.b(i.hoverClass,'none')}}\\" hover-stop-propagation=\\"{{xs.b(i.hoverStopPropagation,false)}}\\" hover-start-time=\\"{{xs.b(i.hoverStartTime,50)}}\\" hover-stay-time=\\"{{xs.b(i.hoverStayTime,400)}}\\" animation=\\"{{i.animation}}\\" style=\\"{{i.st}}\\" class=\\"{{i.cl}}\\"  id=\\"{{i.uid}}\\">
    <block wx:for=\\"{{i.cn}}\\" wx:key=\\"uid\\">
      <template is=\\"{{xs.e(cid+1)}}\\" data=\\"{{i:item,l:l}}\\" />
    </block>
  </view>
</template>

<template name=\\"tmpl_7_pure-view\\">
  <view style=\\"{{i.st}}\\" class=\\"{{i.cl}}\\"  id=\\"{{i.uid}}\\">
    <block wx:for=\\"{{i.cn}}\\" wx:key=\\"uid\\">
      <template is=\\"{{xs.e(cid+1)}}\\" data=\\"{{i:item,l:l}}\\" />
    </block>
  </view>
</template>

<template name=\\"tmpl_7_view\\">
  <view hover-class=\\"{{xs.b(i.hoverClass,'none')}}\\" hover-stop-propagation=\\"{{xs.b(i.hoverStopPropagation,false)}}\\" hover-start-time=\\"{{xs.b(i.hoverStartTime,50)}}\\" hover-stay-time=\\"{{xs.b(i.hoverStayTime,400)}}\\" animation=\\"{{i.animation}}\\" bindtouchstart=\\"eh\\" bindtouchmove=\\"eh\\" bindtouchend=\\"eh\\" bindtouchcancel=\\"eh\\" bindlongpress=\\"eh\\" bindanimationstart=\\"eh\\" bindanimationiteration=\\"eh\\" bindanimationend=\\"eh\\" bindtransitionend=\\"eh\\" style=\\"{{i.st}}\\" class=\\"{{i.cl}}\\" bindtap=\\"eh\\"  id=\\"{{i.uid}}\\">
    <block wx:for=\\"{{i.cn}}\\" wx:key=\\"uid\\">
      <template is=\\"{{xs.e(cid+1)}}\\" data=\\"{{i:item,l:l}}\\" />
    </block>
  </view>
</template>

<template name=\\"tmpl_7_text\\">
  <text selectable=\\"{{xs.b(i.selectable,false)}}\\" space=\\"{{i.space}}\\" decode=\\"{{xs.b(i.decode,false)}}\\" style=\\"{{i.st}}\\" class=\\"{{i.cl}}\\" bindtap=\\"eh\\"  id=\\"{{i.uid}}\\">
    <block wx:for=\\"{{i.cn}}\\" wx:key=\\"uid\\">
      <template is=\\"{{xs.e(cid+1)}}\\" data=\\"{{i:item,l:l}}\\" />
    </block>
  </text>
</template>

<template name=\\"tmpl_7_container\\">
  <template is=\\"{{xs.a(7, i.nn, l)}}\\" data=\\"{{i:i,cid:7,l:xs.f(l,i.nn)}}\\" />
</template>

<template name=\\"tmpl_8_catch-view\\">
  <view hover-class=\\"{{xs.b(i.hoverClass,'none')}}\\" hover-stop-propagation=\\"{{xs.b(i.hoverStopPropagation,false)}}\\" hover-start-time=\\"{{xs.b(i.hoverStartTime,50)}}\\" hover-stay-time=\\"{{xs.b(i.hoverStayTime,400)}}\\" animation=\\"{{i.animation}}\\" bindtouchstart=\\"eh\\" bindtouchend=\\"eh\\" bindtouchcancel=\\"eh\\" bindlongpress=\\"eh\\" bindanimationstart=\\"eh\\" bindanimationiteration=\\"eh\\" bindanimationend=\\"eh\\" bindtransitionend=\\"eh\\" style=\\"{{i.st}}\\" class=\\"{{i.cl}}\\" bindtap=\\"eh\\" catchtouchmove=\\"eh\\"  id=\\"{{i.uid}}\\">
    <block wx:for=\\"{{i.cn}}\\" wx:key=\\"uid\\">
      <template is=\\"{{xs.e(cid+1)}}\\" data=\\"{{i:item,l:l}}\\" />
    </block>
  </view>
</template>

<template name=\\"tmpl_8_static-view\\">
  <view hover-class=\\"{{xs.b(i.hoverClass,'none')}}\\" hover-stop-propagation=\\"{{xs.b(i.hoverStopPropagation,false)}}\\" hover-start-time=\\"{{xs.b(i.hoverStartTime,50)}}\\" hover-stay-time=\\"{{xs.b(i.hoverStayTime,400)}}\\" animation=\\"{{i.animation}}\\" style=\\"{{i.st}}\\" class=\\"{{i.cl}}\\"  id=\\"{{i.uid}}\\">
    <block wx:for=\\"{{i.cn}}\\" wx:key=\\"uid\\">
      <template is=\\"{{xs.e(cid+1)}}\\" data=\\"{{i:item,l:l}}\\" />
    </block>
  </view>
</template>

<template name=\\"tmpl_8_pure-view\\">
  <view style=\\"{{i.st}}\\" class=\\"{{i.cl}}\\"  id=\\"{{i.uid}}\\">
    <block wx:for=\\"{{i.cn}}\\" wx:key=\\"uid\\">
      <template is=\\"{{xs.e(cid+1)}}\\" data=\\"{{i:item,l:l}}\\" />
    </block>
  </view>
</template>

<template name=\\"tmpl_8_view\\">
  <view hover-class=\\"{{xs.b(i.hoverClass,'none')}}\\" hover-stop-propagation=\\"{{xs.b(i.hoverStopPropagation,false)}}\\" hover-start-time=\\"{{xs.b(i.hoverStartTime,50)}}\\" hover-stay-time=\\"{{xs.b(i.hoverStayTime,400)}}\\" animation=\\"{{i.animation}}\\" bindtouchstart=\\"eh\\" bindtouchmove=\\"eh\\" bindtouchend=\\"eh\\" bindtouchcancel=\\"eh\\" bindlongpress=\\"eh\\" bindanimationstart=\\"eh\\" bindanimationiteration=\\"eh\\" bindanimationend=\\"eh\\" bindtransitionend=\\"eh\\" style=\\"{{i.st}}\\" class=\\"{{i.cl}}\\" bindtap=\\"eh\\"  id=\\"{{i.uid}}\\">
    <block wx:for=\\"{{i.cn}}\\" wx:key=\\"uid\\">
      <template is=\\"{{xs.e(cid+1)}}\\" data=\\"{{i:item,l:l}}\\" />
    </block>
  </view>
</template>

<template name=\\"tmpl_8_text\\">
  <text selectable=\\"{{xs.b(i.selectable,false)}}\\" space=\\"{{i.space}}\\" decode=\\"{{xs.b(i.decode,false)}}\\" style=\\"{{i.st}}\\" class=\\"{{i.cl}}\\" bindtap=\\"eh\\"  id=\\"{{i.uid}}\\">
    <block wx:for=\\"{{i.cn}}\\" wx:key=\\"uid\\">
      <template is=\\"{{xs.e(cid+1)}}\\" data=\\"{{i:item,l:l}}\\" />
    </block>
  </text>
</template>

<template name=\\"tmpl_8_container\\">
  <template is=\\"{{xs.a(8, i.nn, l)}}\\" data=\\"{{i:i,cid:8,l:xs.f(l,i.nn)}}\\" />
</template>

<template name=\\"tmpl_9_catch-view\\">
  <view hover-class=\\"{{xs.b(i.hoverClass,'none')}}\\" hover-stop-propagation=\\"{{xs.b(i.hoverStopPropagation,false)}}\\" hover-start-time=\\"{{xs.b(i.hoverStartTime,50)}}\\" hover-stay-time=\\"{{xs.b(i.hoverStayTime,400)}}\\" animation=\\"{{i.animation}}\\" bindtouchstart=\\"eh\\" bindtouchend=\\"eh\\" bindtouchcancel=\\"eh\\" bindlongpress=\\"eh\\" bindanimationstart=\\"eh\\" bindanimationiteration=\\"eh\\" bindanimationend=\\"eh\\" bindtransitionend=\\"eh\\" style=\\"{{i.st}}\\" class=\\"{{i.cl}}\\" bindtap=\\"eh\\" catchtouchmove=\\"eh\\"  id=\\"{{i.uid}}\\">
    <block wx:for=\\"{{i.cn}}\\" wx:key=\\"uid\\">
      <template is=\\"{{xs.e(cid+1)}}\\" data=\\"{{i:item,l:l}}\\" />
    </block>
  </view>
</template>

<template name=\\"tmpl_9_static-view\\">
  <view hover-class=\\"{{xs.b(i.hoverClass,'none')}}\\" hover-stop-propagation=\\"{{xs.b(i.hoverStopPropagation,false)}}\\" hover-start-time=\\"{{xs.b(i.hoverStartTime,50)}}\\" hover-stay-time=\\"{{xs.b(i.hoverStayTime,400)}}\\" animation=\\"{{i.animation}}\\" style=\\"{{i.st}}\\" class=\\"{{i.cl}}\\"  id=\\"{{i.uid}}\\">
    <block wx:for=\\"{{i.cn}}\\" wx:key=\\"uid\\">
      <template is=\\"{{xs.e(cid+1)}}\\" data=\\"{{i:item,l:l}}\\" />
    </block>
  </view>
</template>

<template name=\\"tmpl_9_pure-view\\">
  <view style=\\"{{i.st}}\\" class=\\"{{i.cl}}\\"  id=\\"{{i.uid}}\\">
    <block wx:for=\\"{{i.cn}}\\" wx:key=\\"uid\\">
      <template is=\\"{{xs.e(cid+1)}}\\" data=\\"{{i:item,l:l}}\\" />
    </block>
  </view>
</template>

<template name=\\"tmpl_9_view\\">
  <view hover-class=\\"{{xs.b(i.hoverClass,'none')}}\\" hover-stop-propagation=\\"{{xs.b(i.hoverStopPropagation,false)}}\\" hover-start-time=\\"{{xs.b(i.hoverStartTime,50)}}\\" hover-stay-time=\\"{{xs.b(i.hoverStayTime,400)}}\\" animation=\\"{{i.animation}}\\" bindtouchstart=\\"eh\\" bindtouchmove=\\"eh\\" bindtouchend=\\"eh\\" bindtouchcancel=\\"eh\\" bindlongpress=\\"eh\\" bindanimationstart=\\"eh\\" bindanimationiteration=\\"eh\\" bindanimationend=\\"eh\\" bindtransitionend=\\"eh\\" style=\\"{{i.st}}\\" class=\\"{{i.cl}}\\" bindtap=\\"eh\\"  id=\\"{{i.uid}}\\">
    <block wx:for=\\"{{i.cn}}\\" wx:key=\\"uid\\">
      <template is=\\"{{xs.e(cid+1)}}\\" data=\\"{{i:item,l:l}}\\" />
    </block>
  </view>
</template>

<template name=\\"tmpl_9_text\\">
  <text selectable=\\"{{xs.b(i.selectable,false)}}\\" space=\\"{{i.space}}\\" decode=\\"{{xs.b(i.decode,false)}}\\" style=\\"{{i.st}}\\" class=\\"{{i.cl}}\\" bindtap=\\"eh\\"  id=\\"{{i.uid}}\\">
    <block wx:for=\\"{{i.cn}}\\" wx:key=\\"uid\\">
      <template is=\\"{{xs.e(cid+1)}}\\" data=\\"{{i:item,l:l}}\\" />
    </block>
  </text>
</template>

<template name=\\"tmpl_9_container\\">
  <template is=\\"{{xs.a(9, i.nn, l)}}\\" data=\\"{{i:i,cid:9,l:xs.f(l,i.nn)}}\\" />
</template>

<template name=\\"tmpl_10_catch-view\\">
  <view hover-class=\\"{{xs.b(i.hoverClass,'none')}}\\" hover-stop-propagation=\\"{{xs.b(i.hoverStopPropagation,false)}}\\" hover-start-time=\\"{{xs.b(i.hoverStartTime,50)}}\\" hover-stay-time=\\"{{xs.b(i.hoverStayTime,400)}}\\" animation=\\"{{i.animation}}\\" bindtouchstart=\\"eh\\" bindtouchend=\\"eh\\" bindtouchcancel=\\"eh\\" bindlongpress=\\"eh\\" bindanimationstart=\\"eh\\" bindanimationiteration=\\"eh\\" bindanimationend=\\"eh\\" bindtransitionend=\\"eh\\" style=\\"{{i.st}}\\" class=\\"{{i.cl}}\\" bindtap=\\"eh\\" catchtouchmove=\\"eh\\"  id=\\"{{i.uid}}\\">
    <block wx:for=\\"{{i.cn}}\\" wx:key=\\"uid\\">
      <template is=\\"{{xs.e(cid+1)}}\\" data=\\"{{i:item,l:l}}\\" />
    </block>
  </view>
</template>

<template name=\\"tmpl_10_static-view\\">
  <view hover-class=\\"{{xs.b(i.hoverClass,'none')}}\\" hover-stop-propagation=\\"{{xs.b(i.hoverStopPropagation,false)}}\\" hover-start-time=\\"{{xs.b(i.hoverStartTime,50)}}\\" hover-stay-time=\\"{{xs.b(i.hoverStayTime,400)}}\\" animation=\\"{{i.animation}}\\" style=\\"{{i.st}}\\" class=\\"{{i.cl}}\\"  id=\\"{{i.uid}}\\">
    <block wx:for=\\"{{i.cn}}\\" wx:key=\\"uid\\">
      <template is=\\"{{xs.e(cid+1)}}\\" data=\\"{{i:item,l:l}}\\" />
    </block>
  </view>
</template>

<template name=\\"tmpl_10_pure-view\\">
  <view style=\\"{{i.st}}\\" class=\\"{{i.cl}}\\"  id=\\"{{i.uid}}\\">
    <block wx:for=\\"{{i.cn}}\\" wx:key=\\"uid\\">
      <template is=\\"{{xs.e(cid+1)}}\\" data=\\"{{i:item,l:l}}\\" />
    </block>
  </view>
</template>

<template name=\\"tmpl_10_view\\">
  <view hover-class=\\"{{xs.b(i.hoverClass,'none')}}\\" hover-stop-propagation=\\"{{xs.b(i.hoverStopPropagation,false)}}\\" hover-start-time=\\"{{xs.b(i.hoverStartTime,50)}}\\" hover-stay-time=\\"{{xs.b(i.hoverStayTime,400)}}\\" animation=\\"{{i.animation}}\\" bindtouchstart=\\"eh\\" bindtouchmove=\\"eh\\" bindtouchend=\\"eh\\" bindtouchcancel=\\"eh\\" bindlongpress=\\"eh\\" bindanimationstart=\\"eh\\" bindanimationiteration=\\"eh\\" bindanimationend=\\"eh\\" bindtransitionend=\\"eh\\" style=\\"{{i.st}}\\" class=\\"{{i.cl}}\\" bindtap=\\"eh\\"  id=\\"{{i.uid}}\\">
    <block wx:for=\\"{{i.cn}}\\" wx:key=\\"uid\\">
      <template is=\\"{{xs.e(cid+1)}}\\" data=\\"{{i:item,l:l}}\\" />
    </block>
  </view>
</template>

<template name=\\"tmpl_10_text\\">
  <text selectable=\\"{{xs.b(i.selectable,false)}}\\" space=\\"{{i.space}}\\" decode=\\"{{xs.b(i.decode,false)}}\\" style=\\"{{i.st}}\\" class=\\"{{i.cl}}\\" bindtap=\\"eh\\"  id=\\"{{i.uid}}\\">
    <block wx:for=\\"{{i.cn}}\\" wx:key=\\"uid\\">
      <template is=\\"{{xs.e(cid+1)}}\\" data=\\"{{i:item,l:l}}\\" />
    </block>
  </text>
</template>

<template name=\\"tmpl_10_container\\">
  <template is=\\"{{xs.a(10, i.nn, l)}}\\" data=\\"{{i:i,cid:10,l:xs.f(l,i.nn)}}\\" />
</template>

<template name=\\"tmpl_11_catch-view\\">
  <view hover-class=\\"{{xs.b(i.hoverClass,'none')}}\\" hover-stop-propagation=\\"{{xs.b(i.hoverStopPropagation,false)}}\\" hover-start-time=\\"{{xs.b(i.hoverStartTime,50)}}\\" hover-stay-time=\\"{{xs.b(i.hoverStayTime,400)}}\\" animation=\\"{{i.animation}}\\" bindtouchstart=\\"eh\\" bindtouchend=\\"eh\\" bindtouchcancel=\\"eh\\" bindlongpress=\\"eh\\" bindanimationstart=\\"eh\\" bindanimationiteration=\\"eh\\" bindanimationend=\\"eh\\" bindtransitionend=\\"eh\\" style=\\"{{i.st}}\\" class=\\"{{i.cl}}\\" bindtap=\\"eh\\" catchtouchmove=\\"eh\\"  id=\\"{{i.uid}}\\">
    <block wx:for=\\"{{i.cn}}\\" wx:key=\\"uid\\">
      <template is=\\"{{xs.e(cid+1)}}\\" data=\\"{{i:item,l:l}}\\" />
    </block>
  </view>
</template>

<template name=\\"tmpl_11_static-view\\">
  <view hover-class=\\"{{xs.b(i.hoverClass,'none')}}\\" hover-stop-propagation=\\"{{xs.b(i.hoverStopPropagation,false)}}\\" hover-start-time=\\"{{xs.b(i.hoverStartTime,50)}}\\" hover-stay-time=\\"{{xs.b(i.hoverStayTime,400)}}\\" animation=\\"{{i.animation}}\\" style=\\"{{i.st}}\\" class=\\"{{i.cl}}\\"  id=\\"{{i.uid}}\\">
    <block wx:for=\\"{{i.cn}}\\" wx:key=\\"uid\\">
      <template is=\\"{{xs.e(cid+1)}}\\" data=\\"{{i:item,l:l}}\\" />
    </block>
  </view>
</template>

<template name=\\"tmpl_11_pure-view\\">
  <view style=\\"{{i.st}}\\" class=\\"{{i.cl}}\\"  id=\\"{{i.uid}}\\">
    <block wx:for=\\"{{i.cn}}\\" wx:key=\\"uid\\">
      <template is=\\"{{xs.e(cid+1)}}\\" data=\\"{{i:item,l:l}}\\" />
    </block>
  </view>
</template>

<template name=\\"tmpl_11_view\\">
  <view hover-class=\\"{{xs.b(i.hoverClass,'none')}}\\" hover-stop-propagation=\\"{{xs.b(i.hoverStopPropagation,false)}}\\" hover-start-time=\\"{{xs.b(i.hoverStartTime,50)}}\\" hover-stay-time=\\"{{xs.b(i.hoverStayTime,400)}}\\" animation=\\"{{i.animation}}\\" bindtouchstart=\\"eh\\" bindtouchmove=\\"eh\\" bindtouchend=\\"eh\\" bindtouchcancel=\\"eh\\" bindlongpress=\\"eh\\" bindanimationstart=\\"eh\\" bindanimationiteration=\\"eh\\" bindanimationend=\\"eh\\" bindtransitionend=\\"eh\\" style=\\"{{i.st}}\\" class=\\"{{i.cl}}\\" bindtap=\\"eh\\"  id=\\"{{i.uid}}\\">
    <block wx:for=\\"{{i.cn}}\\" wx:key=\\"uid\\">
      <template is=\\"{{xs.e(cid+1)}}\\" data=\\"{{i:item,l:l}}\\" />
    </block>
  </view>
</template>

<template name=\\"tmpl_11_text\\">
  <text selectable=\\"{{xs.b(i.selectable,false)}}\\" space=\\"{{i.space}}\\" decode=\\"{{xs.b(i.decode,false)}}\\" style=\\"{{i.st}}\\" class=\\"{{i.cl}}\\" bindtap=\\"eh\\"  id=\\"{{i.uid}}\\">
    <block wx:for=\\"{{i.cn}}\\" wx:key=\\"uid\\">
      <template is=\\"{{xs.e(cid+1)}}\\" data=\\"{{i:item,l:l}}\\" />
    </block>
  </text>
</template>

<template name=\\"tmpl_11_container\\">
  <template is=\\"{{xs.a(11, i.nn, l)}}\\" data=\\"{{i:i,cid:11,l:xs.f(l,i.nn)}}\\" />
</template>

<template name=\\"tmpl_12_catch-view\\">
  <view hover-class=\\"{{xs.b(i.hoverClass,'none')}}\\" hover-stop-propagation=\\"{{xs.b(i.hoverStopPropagation,false)}}\\" hover-start-time=\\"{{xs.b(i.hoverStartTime,50)}}\\" hover-stay-time=\\"{{xs.b(i.hoverStayTime,400)}}\\" animation=\\"{{i.animation}}\\" bindtouchstart=\\"eh\\" bindtouchend=\\"eh\\" bindtouchcancel=\\"eh\\" bindlongpress=\\"eh\\" bindanimationstart=\\"eh\\" bindanimationiteration=\\"eh\\" bindanimationend=\\"eh\\" bindtransitionend=\\"eh\\" style=\\"{{i.st}}\\" class=\\"{{i.cl}}\\" bindtap=\\"eh\\" catchtouchmove=\\"eh\\"  id=\\"{{i.uid}}\\">
    <block wx:for=\\"{{i.cn}}\\" wx:key=\\"uid\\">
      <template is=\\"{{xs.e(cid+1)}}\\" data=\\"{{i:item,l:l}}\\" />
    </block>
  </view>
</template>

<template name=\\"tmpl_12_static-view\\">
  <view hover-class=\\"{{xs.b(i.hoverClass,'none')}}\\" hover-stop-propagation=\\"{{xs.b(i.hoverStopPropagation,false)}}\\" hover-start-time=\\"{{xs.b(i.hoverStartTime,50)}}\\" hover-stay-time=\\"{{xs.b(i.hoverStayTime,400)}}\\" animation=\\"{{i.animation}}\\" style=\\"{{i.st}}\\" class=\\"{{i.cl}}\\"  id=\\"{{i.uid}}\\">
    <block wx:for=\\"{{i.cn}}\\" wx:key=\\"uid\\">
      <template is=\\"{{xs.e(cid+1)}}\\" data=\\"{{i:item,l:l}}\\" />
    </block>
  </view>
</template>

<template name=\\"tmpl_12_pure-view\\">
  <view style=\\"{{i.st}}\\" class=\\"{{i.cl}}\\"  id=\\"{{i.uid}}\\">
    <block wx:for=\\"{{i.cn}}\\" wx:key=\\"uid\\">
      <template is=\\"{{xs.e(cid+1)}}\\" data=\\"{{i:item,l:l}}\\" />
    </block>
  </view>
</template>

<template name=\\"tmpl_12_view\\">
  <view hover-class=\\"{{xs.b(i.hoverClass,'none')}}\\" hover-stop-propagation=\\"{{xs.b(i.hoverStopPropagation,false)}}\\" hover-start-time=\\"{{xs.b(i.hoverStartTime,50)}}\\" hover-stay-time=\\"{{xs.b(i.hoverStayTime,400)}}\\" animation=\\"{{i.animation}}\\" bindtouchstart=\\"eh\\" bindtouchmove=\\"eh\\" bindtouchend=\\"eh\\" bindtouchcancel=\\"eh\\" bindlongpress=\\"eh\\" bindanimationstart=\\"eh\\" bindanimationiteration=\\"eh\\" bindanimationend=\\"eh\\" bindtransitionend=\\"eh\\" style=\\"{{i.st}}\\" class=\\"{{i.cl}}\\" bindtap=\\"eh\\"  id=\\"{{i.uid}}\\">
    <block wx:for=\\"{{i.cn}}\\" wx:key=\\"uid\\">
      <template is=\\"{{xs.e(cid+1)}}\\" data=\\"{{i:item,l:l}}\\" />
    </block>
  </view>
</template>

<template name=\\"tmpl_12_text\\">
  <text selectable=\\"{{xs.b(i.selectable,false)}}\\" space=\\"{{i.space}}\\" decode=\\"{{xs.b(i.decode,false)}}\\" style=\\"{{i.st}}\\" class=\\"{{i.cl}}\\" bindtap=\\"eh\\"  id=\\"{{i.uid}}\\">
    <block wx:for=\\"{{i.cn}}\\" wx:key=\\"uid\\">
      <template is=\\"{{xs.e(cid+1)}}\\" data=\\"{{i:item,l:l}}\\" />
    </block>
  </text>
</template>

<template name=\\"tmpl_12_container\\">
  <template is=\\"{{xs.a(12, i.nn, l)}}\\" data=\\"{{i:i,cid:12,l:xs.f(l,i.nn)}}\\" />
</template>

<template name=\\"tmpl_13_catch-view\\">
  <view hover-class=\\"{{xs.b(i.hoverClass,'none')}}\\" hover-stop-propagation=\\"{{xs.b(i.hoverStopPropagation,false)}}\\" hover-start-time=\\"{{xs.b(i.hoverStartTime,50)}}\\" hover-stay-time=\\"{{xs.b(i.hoverStayTime,400)}}\\" animation=\\"{{i.animation}}\\" bindtouchstart=\\"eh\\" bindtouchend=\\"eh\\" bindtouchcancel=\\"eh\\" bindlongpress=\\"eh\\" bindanimationstart=\\"eh\\" bindanimationiteration=\\"eh\\" bindanimationend=\\"eh\\" bindtransitionend=\\"eh\\" style=\\"{{i.st}}\\" class=\\"{{i.cl}}\\" bindtap=\\"eh\\" catchtouchmove=\\"eh\\"  id=\\"{{i.uid}}\\">
    <block wx:for=\\"{{i.cn}}\\" wx:key=\\"uid\\">
      <template is=\\"{{xs.e(cid+1)}}\\" data=\\"{{i:item,l:l}}\\" />
    </block>
  </view>
</template>

<template name=\\"tmpl_13_static-view\\">
  <view hover-class=\\"{{xs.b(i.hoverClass,'none')}}\\" hover-stop-propagation=\\"{{xs.b(i.hoverStopPropagation,false)}}\\" hover-start-time=\\"{{xs.b(i.hoverStartTime,50)}}\\" hover-stay-time=\\"{{xs.b(i.hoverStayTime,400)}}\\" animation=\\"{{i.animation}}\\" style=\\"{{i.st}}\\" class=\\"{{i.cl}}\\"  id=\\"{{i.uid}}\\">
    <block wx:for=\\"{{i.cn}}\\" wx:key=\\"uid\\">
      <template is=\\"{{xs.e(cid+1)}}\\" data=\\"{{i:item,l:l}}\\" />
    </block>
  </view>
</template>

<template name=\\"tmpl_13_pure-view\\">
  <view style=\\"{{i.st}}\\" class=\\"{{i.cl}}\\"  id=\\"{{i.uid}}\\">
    <block wx:for=\\"{{i.cn}}\\" wx:key=\\"uid\\">
      <template is=\\"{{xs.e(cid+1)}}\\" data=\\"{{i:item,l:l}}\\" />
    </block>
  </view>
</template>

<template name=\\"tmpl_13_view\\">
  <view hover-class=\\"{{xs.b(i.hoverClass,'none')}}\\" hover-stop-propagation=\\"{{xs.b(i.hoverStopPropagation,false)}}\\" hover-start-time=\\"{{xs.b(i.hoverStartTime,50)}}\\" hover-stay-time=\\"{{xs.b(i.hoverStayTime,400)}}\\" animation=\\"{{i.animation}}\\" bindtouchstart=\\"eh\\" bindtouchmove=\\"eh\\" bindtouchend=\\"eh\\" bindtouchcancel=\\"eh\\" bindlongpress=\\"eh\\" bindanimationstart=\\"eh\\" bindanimationiteration=\\"eh\\" bindanimationend=\\"eh\\" bindtransitionend=\\"eh\\" style=\\"{{i.st}}\\" class=\\"{{i.cl}}\\" bindtap=\\"eh\\"  id=\\"{{i.uid}}\\">
    <block wx:for=\\"{{i.cn}}\\" wx:key=\\"uid\\">
      <template is=\\"{{xs.e(cid+1)}}\\" data=\\"{{i:item,l:l}}\\" />
    </block>
  </view>
</template>

<template name=\\"tmpl_13_text\\">
  <text selectable=\\"{{xs.b(i.selectable,false)}}\\" space=\\"{{i.space}}\\" decode=\\"{{xs.b(i.decode,false)}}\\" style=\\"{{i.st}}\\" class=\\"{{i.cl}}\\" bindtap=\\"eh\\"  id=\\"{{i.uid}}\\">
    <block wx:for=\\"{{i.cn}}\\" wx:key=\\"uid\\">
      <template is=\\"{{xs.e(cid+1)}}\\" data=\\"{{i:item,l:l}}\\" />
    </block>
  </text>
</template>

<template name=\\"tmpl_13_container\\">
  <template is=\\"{{xs.a(13, i.nn, l)}}\\" data=\\"{{i:i,cid:13,l:xs.f(l,i.nn)}}\\" />
</template>

<template name=\\"tmpl_14_catch-view\\">
  <view hover-class=\\"{{xs.b(i.hoverClass,'none')}}\\" hover-stop-propagation=\\"{{xs.b(i.hoverStopPropagation,false)}}\\" hover-start-time=\\"{{xs.b(i.hoverStartTime,50)}}\\" hover-stay-time=\\"{{xs.b(i.hoverStayTime,400)}}\\" animation=\\"{{i.animation}}\\" bindtouchstart=\\"eh\\" bindtouchend=\\"eh\\" bindtouchcancel=\\"eh\\" bindlongpress=\\"eh\\" bindanimationstart=\\"eh\\" bindanimationiteration=\\"eh\\" bindanimationend=\\"eh\\" bindtransitionend=\\"eh\\" style=\\"{{i.st}}\\" class=\\"{{i.cl}}\\" bindtap=\\"eh\\" catchtouchmove=\\"eh\\"  id=\\"{{i.uid}}\\">
    <block wx:for=\\"{{i.cn}}\\" wx:key=\\"uid\\">
      <template is=\\"{{xs.e(cid+1)}}\\" data=\\"{{i:item,l:l}}\\" />
    </block>
  </view>
</template>

<template name=\\"tmpl_14_static-view\\">
  <view hover-class=\\"{{xs.b(i.hoverClass,'none')}}\\" hover-stop-propagation=\\"{{xs.b(i.hoverStopPropagation,false)}}\\" hover-start-time=\\"{{xs.b(i.hoverStartTime,50)}}\\" hover-stay-time=\\"{{xs.b(i.hoverStayTime,400)}}\\" animation=\\"{{i.animation}}\\" style=\\"{{i.st}}\\" class=\\"{{i.cl}}\\"  id=\\"{{i.uid}}\\">
    <block wx:for=\\"{{i.cn}}\\" wx:key=\\"uid\\">
      <template is=\\"{{xs.e(cid+1)}}\\" data=\\"{{i:item,l:l}}\\" />
    </block>
  </view>
</template>

<template name=\\"tmpl_14_pure-view\\">
  <view style=\\"{{i.st}}\\" class=\\"{{i.cl}}\\"  id=\\"{{i.uid}}\\">
    <block wx:for=\\"{{i.cn}}\\" wx:key=\\"uid\\">
      <template is=\\"{{xs.e(cid+1)}}\\" data=\\"{{i:item,l:l}}\\" />
    </block>
  </view>
</template>

<template name=\\"tmpl_14_view\\">
  <view hover-class=\\"{{xs.b(i.hoverClass,'none')}}\\" hover-stop-propagation=\\"{{xs.b(i.hoverStopPropagation,false)}}\\" hover-start-time=\\"{{xs.b(i.hoverStartTime,50)}}\\" hover-stay-time=\\"{{xs.b(i.hoverStayTime,400)}}\\" animation=\\"{{i.animation}}\\" bindtouchstart=\\"eh\\" bindtouchmove=\\"eh\\" bindtouchend=\\"eh\\" bindtouchcancel=\\"eh\\" bindlongpress=\\"eh\\" bindanimationstart=\\"eh\\" bindanimationiteration=\\"eh\\" bindanimationend=\\"eh\\" bindtransitionend=\\"eh\\" style=\\"{{i.st}}\\" class=\\"{{i.cl}}\\" bindtap=\\"eh\\"  id=\\"{{i.uid}}\\">
    <block wx:for=\\"{{i.cn}}\\" wx:key=\\"uid\\">
      <template is=\\"{{xs.e(cid+1)}}\\" data=\\"{{i:item,l:l}}\\" />
    </block>
  </view>
</template>

<template name=\\"tmpl_14_text\\">
  <text selectable=\\"{{xs.b(i.selectable,false)}}\\" space=\\"{{i.space}}\\" decode=\\"{{xs.b(i.decode,false)}}\\" style=\\"{{i.st}}\\" class=\\"{{i.cl}}\\" bindtap=\\"eh\\"  id=\\"{{i.uid}}\\">
    <block wx:for=\\"{{i.cn}}\\" wx:key=\\"uid\\">
      <template is=\\"{{xs.e(cid+1)}}\\" data=\\"{{i:item,l:l}}\\" />
    </block>
  </text>
</template>

<template name=\\"tmpl_14_container\\">
  <template is=\\"{{xs.a(14, i.nn, l)}}\\" data=\\"{{i:i,cid:14,l:xs.f(l,i.nn)}}\\" />
</template>

<template name=\\"tmpl_15_container\\">
  <block wx:if=\\"{{i.nn === '#text'}}\\">
    <template is=\\"tmpl_0_#text\\" data=\\"{{i:i}}\\" />
  </block>
  <block wx:else>
    <comp i=\\"{{i}}\\" l=\\"{{l}}\\" />
  </block>
</template>


/** filePath: dist/comp.js **/
(wx[\\"webpackJsonp\\"] = wx[\\"webpackJsonp\\"] || []).push([ [ 4 ], {
    4: function(module, __webpack_exports__, __webpack_require__) {
        \\"use strict\\";
        __webpack_require__.r(__webpack_exports__);
        var _tarojs_runtime__WEBPACK_IMPORTED_MODULE_0__ = __webpack_require__(0);
        Component(Object(_tarojs_runtime__WEBPACK_IMPORTED_MODULE_0__[\\"createRecursiveComponentConfig\\"])());
    }
}, [ [ 4, 0, 1 ] ] ]);

/** filePath: dist/comp.json **/
{\\"component\\":true,\\"usingComponents\\":{\\"comp\\":\\"./comp\\",\\"custom-wrapper\\":\\"./custom-wrapper\\"}}

/** filePath: dist/comp.wxml **/
<import src=\\"./base.wxml\\" />
<template is=\\"tmpl_0_container\\" data=\\"{{i:i,l:l}}\\" />

/** filePath: dist/custom-wrapper.js **/
(wx[\\"webpackJsonp\\"] = wx[\\"webpackJsonp\\"] || []).push([ [ 5 ], {
    5: function(module, __webpack_exports__, __webpack_require__) {
        \\"use strict\\";
        __webpack_require__.r(__webpack_exports__);
        var _tarojs_runtime__WEBPACK_IMPORTED_MODULE_0__ = __webpack_require__(0);
        Component(Object(_tarojs_runtime__WEBPACK_IMPORTED_MODULE_0__[\\"createRecursiveComponentConfig\\"])(\\"custom-wrapper\\"));
    }
}, [ [ 5, 0, 1 ] ] ]);

/** filePath: dist/custom-wrapper.json **/
{\\"component\\":true,\\"usingComponents\\":{\\"comp\\":\\"./comp\\",\\"custom-wrapper\\":\\"./custom-wrapper\\"}}

/** filePath: dist/custom-wrapper.wxml **/
<import src=\\"./base.wxml\\" />
  <block wx:for=\\"{{i.cn}}\\" wx:key=\\"uid\\">
    <template is=\\"tmpl_0_container\\" data=\\"{{i:item,l:''}}\\" />
  </block>

/** filePath: dist/pages/index/index.js **/
(wx[\\"webpackJsonp\\"] = wx[\\"webpackJsonp\\"] || []).push([ [ 6 ], {
    7: function(module, __webpack_exports__, __webpack_require__) {
        \\"use strict\\";
        __webpack_require__.r(__webpack_exports__);
        var taro_runtime = __webpack_require__(0);
        var render = function() {
            var _vm = this;
            var _h = _vm.$createElement;
            var _c = _vm._self._c || _h;
            return _c(\\"view\\", {
                staticClass: \\"index\\"
            }, [ _c(\\"text\\", [ _vm._v(_vm._s(_vm.msg)) ]) ]);
        };
        var staticRenderFns = [];
        render._withStripped = true;
        var indexvue_type_script_lang_js_ = {
            data: function data() {
                return {
                    msg: \\"Hello world!\\"
                };
            }
        };
        var pages_indexvue_type_script_lang_js_ = indexvue_type_script_lang_js_;
        function normalizeComponent(scriptExports, render, staticRenderFns, functionalTemplate, injectStyles, scopeId, moduleIdentifier, shadowMode) {
            var options = typeof scriptExports === \\"function\\" ? scriptExports.options : scriptExports;
            if (render) {
                options.render = render;
                options.staticRenderFns = staticRenderFns;
                options._compiled = true;
            }
            if (functionalTemplate) {
                options.functional = true;
            }
            if (scopeId) {
                options._scopeId = \\"data-v-\\" + scopeId;
            }
            var hook;
            if (moduleIdentifier) {
                hook = function(context) {
                    context = context || this.$vnode && this.$vnode.ssrContext || this.parent && this.parent.$vnode && this.parent.$vnode.ssrContext;
                    if (!context && typeof __VUE_SSR_CONTEXT__ !== \\"undefined\\") {
                        context = __VUE_SSR_CONTEXT__;
                    }
                    if (injectStyles) {
                        injectStyles.call(this, context);
                    }
                    if (context && context._registeredComponents) {
                        context._registeredComponents.add(moduleIdentifier);
                    }
                };
                options._ssrRegister = hook;
            } else if (injectStyles) {
                hook = shadowMode ? function() {
                    injectStyles.call(this, (options.functional ? this.parent : this).$root.$options.shadowRoot);
                } : injectStyles;
            }
            if (hook) {
                if (options.functional) {
                    options._injectStyles = hook;
                    var originalRender = options.render;
                    options.render = function renderWithStyleInjection(h, context) {
                        hook.call(context);
                        return originalRender(h, context);
                    };
                } else {
                    var existing = options.beforeCreate;
                    options.beforeCreate = existing ? [].concat(existing, hook) : [ hook ];
                }
            }
            return {
                exports: scriptExports,
                options: options
            };
        }
        var component = normalizeComponent(pages_indexvue_type_script_lang_js_, render, staticRenderFns, false, null, null, null);
        if (false) {
            var api;
        }
        component.options.__file = \\"src/pages/index/index.vue\\";
        var index = component.exports;
        var config = {
            navigationBarTitleText: \\"\\\\u9996\\\\u9875\\"
        };
        var inst = Page(Object(taro_runtime[\\"createPageConfig\\"])(index, \\"pages/index/index\\", {
            root: {
                cn: []
            }
        }, config || {}));
    }
}, [ [ 7, 0, 1 ] ] ]);

/** filePath: dist/pages/index/index.json **/
{\\"navigationBarTitleText\\":\\"首页\\",\\"usingComponents\\":{\\"custom-wrapper\\":\\"../../custom-wrapper\\",\\"comp\\":\\"../../comp\\"}}

/** filePath: dist/pages/index/index.wxml **/
<import src=\\"../../base.wxml\\"/>
<template is=\\"taro_tmpl\\" data=\\"{{root:root}}\\" />

/** filePath: dist/runtime.js **/
(function(modules) {
    function webpackJsonpCallback(data) {
        var chunkIds = data[0];
        var moreModules = data[1];
        var executeModules = data[2];
        var moduleId, chunkId, i = 0, resolves = [];
        for (;i < chunkIds.length; i++) {
            chunkId = chunkIds[i];
            if (Object.prototype.hasOwnProperty.call(installedChunks, chunkId) && installedChunks[chunkId]) {
                resolves.push(installedChunks[chunkId][0]);
            }
            installedChunks[chunkId] = 0;
        }
        for (moduleId in moreModules) {
            if (Object.prototype.hasOwnProperty.call(moreModules, moduleId)) {
                modules[moduleId] = moreModules[moduleId];
            }
        }
        if (parentJsonpFunction) parentJsonpFunction(data);
        while (resolves.length) {
            resolves.shift()();
        }
        deferredModules.push.apply(deferredModules, executeModules || []);
        return checkDeferredModules();
    }
    function checkDeferredModules() {
        var result;
        for (var i = 0; i < deferredModules.length; i++) {
            var deferredModule = deferredModules[i];
            var fulfilled = true;
            for (var j = 1; j < deferredModule.length; j++) {
                var depId = deferredModule[j];
                if (installedChunks[depId] !== 0) fulfilled = false;
            }
            if (fulfilled) {
                deferredModules.splice(i--, 1);
                result = __webpack_require__(__webpack_require__.s = deferredModule[0]);
            }
        }
        return result;
    }
    var installedModules = {};
    var installedChunks = {
        0: 0
    };
    var deferredModules = [];
    function __webpack_require__(moduleId) {
        if (installedModules[moduleId]) {
            return installedModules[moduleId].exports;
        }
        var module = installedModules[moduleId] = {
            i: moduleId,
            l: false,
            exports: {}
        };
        modules[moduleId].call(module.exports, module, module.exports, __webpack_require__);
        module.l = true;
        return module.exports;
    }
    __webpack_require__.m = modules;
    __webpack_require__.c = installedModules;
    __webpack_require__.d = function(exports, name, getter) {
        if (!__webpack_require__.o(exports, name)) {
            Object.defineProperty(exports, name, {
                enumerable: true,
                get: getter
            });
        }
    };
    __webpack_require__.r = function(exports) {
        if (typeof Symbol !== \\"undefined\\" && Symbol.toStringTag) {
            Object.defineProperty(exports, Symbol.toStringTag, {
                value: \\"Module\\"
            });
        }
        Object.defineProperty(exports, \\"__esModule\\", {
            value: true
        });
    };
    __webpack_require__.t = function(value, mode) {
        if (mode & 1) value = __webpack_require__(value);
        if (mode & 8) return value;
        if (mode & 4 && typeof value === \\"object\\" && value && value.__esModule) return value;
        var ns = Object.create(null);
        __webpack_require__.r(ns);
        Object.defineProperty(ns, \\"default\\", {
            enumerable: true,
            value: value
        });
        if (mode & 2 && typeof value != \\"string\\") for (var key in value) __webpack_require__.d(ns, key, function(key) {
            return value[key];
        }.bind(null, key));
        return ns;
    };
    __webpack_require__.n = function(module) {
        var getter = module && module.__esModule ? function getDefault() {
            return module[\\"default\\"];
        } : function getModuleExports() {
            return module;
        };
        __webpack_require__.d(getter, \\"a\\", getter);
        return getter;
    };
    __webpack_require__.o = function(object, property) {
        return Object.prototype.hasOwnProperty.call(object, property);
    };
    __webpack_require__.p = \\"/\\";
    var jsonpArray = wx[\\"webpackJsonp\\"] = wx[\\"webpackJsonp\\"] || [];
    var oldJsonpFunction = jsonpArray.push.bind(jsonpArray);
    jsonpArray.push = webpackJsonpCallback;
    jsonpArray = jsonpArray.slice();
    for (var i = 0; i < jsonpArray.length; i++) webpackJsonpCallback(jsonpArray[i]);
    var parentJsonpFunction = oldJsonpFunction;
    checkDeferredModules();
})([]);

/** filePath: dist/taro.js **/
(wx[\\"webpackJsonp\\"] = wx[\\"webpackJsonp\\"] || []).push([ [ 1 ], [ function(module, __webpack_exports__, __webpack_require__) {
    \\"use strict\\";
    var _unused_webpack_default_export = \\"taro-runtime-mock\\";
} ] ]);

/** filePath: dist/utils.wxs **/
module.exports = {
  a: function (l, n, s) {
    var a = [\\"view\\",\\"catch-view\\",\\"cover-view\\",\\"static-view\\",\\"pure-view\\",\\"block\\",\\"text\\",\\"static-text\\",\\"slot\\",\\"slot-view\\",\\"label\\",\\"form\\",\\"scroll-view\\",\\"swiper\\",\\"swiper-item\\"]
    var b = [\\"static-text\\",\\"slot\\",\\"slot-view\\",\\"label\\",\\"form\\",\\"scroll-view\\",\\"swiper\\",\\"swiper-item\\"]
    if (a.indexOf(n) === -1) {
      l = 0
    }
    if (b.indexOf(n) > -1) {
      var u = s.split(',')
      var depth = 0
      for (var i = 0; i < u.length; i++) {
        if (u[i] === n) depth++
      }
      l = depth
    }
    return 'tmpl_' + l + '_' + n
  },
  b: function (a, b) {
    return a === undefined ? b : a
  },
  c: function(i, prefix) {
    var s = i.focus !== undefined ? 'focus' : 'blur'
    return prefix + i.nn + '_' + s
  },
  d: function (i, v) {
    return i === undefined ? v : i
  },
  e: function (n) {
    return 'tmpl_' + n + '_container'
  },
  f: function (l, n) {
    var b = [\\"static-text\\",\\"slot\\",\\"slot-view\\",\\"label\\",\\"form\\",\\"scroll-view\\",\\"swiper\\",\\"swiper-item\\"]
    if (b.indexOf(n) > -1) {
      if (l) l += ','
      l += n
    }
    return l
  }
}
"
`;<|MERGE_RESOLUTION|>--- conflicted
+++ resolved
@@ -575,92 +575,8 @@
                     if (typeof ret[name] === \\"string\\") {
                         ret[name] = [ ret[name] ];
                     }
-<<<<<<< HEAD
                     if (Array.isArray(ret[name])) {
                         ret[name].push(val);
-=======
-                    return str + \\"\\".concat(attr, '=\\"{{i.').concat(toCamelCase(attr), '}}\\" ');
-                }), \\"\\");
-            }
-        }, {
-            key: \\"buildComponentTemplate\\",
-            value: function buildComponentTemplate(comp, level) {
-                return this.focusComponents.has(comp.nodeName) ? this.buildFocusComponentTemplte(comp, level) : this.buildStandardComponentTemplate(comp, level);
-            }
-        }, {
-            key: \\"getChildren\\",
-            value: function getChildren(comp, level) {
-                var isSupportRecursive = this.isSupportRecursive, Adapter = this.Adapter, supportXS = this.supportXS;
-                var nextLevel = isSupportRecursive ? 0 : level + 1;
-                var data = !this.isSupportRecursive && supportXS ? \\"\\".concat(this.dataKeymap(\\"i:item,l:l\\")) : this.dataKeymap(\\"i:item\\");
-                var child = supportXS ? '<template is=\\"{{xs.e('.concat(isSupportRecursive ? 0 : \\"cid+1\\", ')}}\\" data=\\"{{').concat(data, '}}\\" />') : '<template is=\\"tmpl_'.concat(nextLevel, \\"_\\", \\"container\\", '\\" data=\\"{{').concat(data, '}}\\" />');
-                if (isFunction(this.modifyLoopBody)) {
-                    child = this.modifyLoopBody(child, comp.nodeName);
-                }
-                var children = this.voidElements.has(comp.nodeName) ? \\"\\" : \\"\\\\n    <block \\".concat(Adapter.for, '=\\"{{i.', \\"cn\\", '}}\\" ').concat(Adapter.key, '=\\"uid\\">\\\\n      ').concat(child, \\"\\\\n    </block>\\\\n  \\");
-                if (isFunction(this.modifyLoopContainer)) {
-                    children = this.modifyLoopContainer(children, comp.nodeName);
-                }
-                return children;
-            }
-        }, {
-            key: \\"buildFocusComponentTemplte\\",
-            value: function buildFocusComponentTemplte(comp, level) {
-                var children = this.getChildren(comp, level);
-                var attrs = Object.assign({}, comp.attributes);
-                var templateName = this.supportXS ? \\"xs.c(i, 'tmpl_\\".concat(level, \\"_')\\") : \\"i.focus ? 'tmpl_\\".concat(level, \\"_\\").concat(comp.nodeName, \\"_focus' : 'tmpl_\\").concat(level, \\"_\\").concat(comp.nodeName, \\"_blur'\\");
-                delete attrs.focus;
-                return '\\\\n<template name=\\"tmpl_'.concat(level, \\"_\\").concat(comp.nodeName, '\\">\\\\n  <template is=\\"{{').concat(templateName, '}}\\" data=\\"{{').concat(this.dataKeymap(\\"i:i\\")).concat(children ? \\",cid:cid\\" : \\"\\", '}}\\" />\\\\n</template>\\\\n\\\\n<template name=\\"tmpl_').concat(level, \\"_\\").concat(comp.nodeName, '_focus\\">\\\\n  <').concat(comp.nodeName, \\" \\").concat(this.buildAttribute(comp.attributes, comp.nodeName), ' id=\\"{{i.uid}}\\">').concat(children, \\"</\\").concat(comp.nodeName, '>\\\\n</template>\\\\n\\\\n<template name=\\"tmpl_').concat(level, \\"_\\").concat(comp.nodeName, '_blur\\">\\\\n  <').concat(comp.nodeName, \\" \\").concat(this.buildAttribute(attrs, comp.nodeName), ' id=\\"{{i.uid}}\\">').concat(children, \\"</\\").concat(comp.nodeName, \\">\\\\n</template>\\\\n\\");
-            }
-        }, {
-            key: \\"buildStandardComponentTemplate\\",
-            value: function buildStandardComponentTemplate(comp, level) {
-                var children = this.getChildren(comp, level);
-                var nodeName = \\"\\";
-                switch (comp.nodeName) {
-                  case \\"slot\\":
-                  case \\"slot-view\\":
-                  case \\"catch-view\\":
-                  case \\"static-view\\":
-                  case \\"pure-view\\":
-                    nodeName = \\"view\\";
-                    break;
-
-                  case \\"static-text\\":
-                    nodeName = \\"text\\";
-                    break;
-
-                  case \\"static-image\\":
-                    nodeName = \\"image\\";
-                    break;
-
-                  default:
-                    nodeName = comp.nodeName;
-                    break;
-                }
-                var res = '\\\\n<template name=\\"tmpl_'.concat(level, \\"_\\").concat(comp.nodeName, '\\">\\\\n  <').concat(nodeName, \\" \\").concat(this.buildAttribute(comp.attributes, comp.nodeName), ' id=\\"{{i.uid}}\\">').concat(children, \\"</\\").concat(nodeName, \\">\\\\n</template>\\\\n\\");
-                if (isFunction(this.modifyTemplateResult)) {
-                    res = this.modifyTemplateResult(res, comp.nodeName, level, children);
-                }
-                return res;
-            }
-        }, {
-            key: \\"buildPlainTextTemplate\\",
-            value: function buildPlainTextTemplate(level) {
-                return '\\\\n<template name=\\"tmpl_'.concat(level, '_#text\\" data=\\"{{').concat(this.dataKeymap(\\"i:i\\"), '}}\\">\\\\n  <block>{{i.', \\"v\\", \\"}}</block>\\\\n</template>\\\\n\\");
-            }
-        }, {
-            key: \\"buildThirdPartyTemplate\\",
-            value: function buildThirdPartyTemplate(level, componentConfig) {
-                var _this4 = this;
-                var Adapter = this.Adapter, isSupportRecursive = this.isSupportRecursive, supportXS = this.supportXS, nestElements = this.nestElements;
-                var nextLevel = isSupportRecursive ? 0 : level + 1;
-                var template = \\"\\";
-                var data = !isSupportRecursive && supportXS ? \\"\\".concat(this.dataKeymap(\\"i:item,l:l\\")) : this.dataKeymap(\\"i:item\\");
-                componentConfig.thirdPartyComponents.forEach((function(attrs, compName) {
-                    if (compName === \\"custom-wrapper\\") {
-                        template += '\\\\n<template name=\\"tmpl_'.concat(level, \\"_\\").concat(compName, '\\">\\\\n  <').concat(compName, ' i=\\"{{i}}\\" l=\\"{{l}}\\" id=\\"{{i.uid}}\\">\\\\n  </').concat(compName, \\">\\\\n</template>\\\\n  \\");
->>>>>>> 81d97d7f
                     } else {
                         ret[name] = val;
                     }
@@ -894,14 +810,13 @@
             taro.cleanInterceptors = link.cleanInterceptors.bind(link);
             taro.miniGlobal = taro.options.miniGlobal = global;
         }
-        var runtime_needPromiseApis = new Set([ \\"addCard\\", \\"authPrivateMessage\\", \\"checkIsOpenAccessibility\\", \\"checkIsSoterEnrolledInDevice\\", \\"checkIsSupportSoterAuthentication\\", \\"chooseInvoice\\", \\"chooseMedia\\", \\"chooseMessageFile\\", \\"compressVideo\\", \\"connectWifi\\", \\"createBLEPeripheralServer\\", \\"disableAlertBeforeUnload\\", \\"enableAlertBeforeUnload\\", \\"exitVoIPChat\\", \\"getBLEDeviceRSSI\\", \\"getBackgroundAudioPlayerState\\", \\"getBackgroundFetchData\\", \\"getBackgroundFetchToken\\", \\"getGroupEnterInfo\\", \\"getHCEState\\", \\"getSelectedTextRange\\", \\"getShareInfo\\", \\"getVideoInfo\\", \\"getWeRunData\\", \\"join1v1Chat\\", \\"joinVoIPChat\\", \\"makeBluetoothPair\\", \\"openCard\\", \\"openVideoEditor\\", \\"playBackgroundAudio\\", \\"playVoice\\", \\"previewMedia\\", \\"requestPayment\\", \\"saveFileToDisk\\", \\"scanItem\\", \\"seekBackgroundAudio\\", \\"sendHCEMessage\\", \\"setBLEMTU\\", \\"setBackgroundFetchToken\\", \\"setEnable1v1Chat\\", \\"setTopBarText\\", \\"setWifiList\\", \\"setWindowSize\\", \\"showRedPackage\\", \\"startGyroscope\\", \\"startHCE\\", \\"startLocalServiceDiscovery\\", \\"startLocationUpdate\\", \\"startLocationUpdateBackground\\", \\"startRecord\\", \\"startSoterAuthentication\\", \\"startWifi\\", \\"stopGyroscope\\", \\"stopHCE\\", \\"stopLocalServiceDiscovery\\", \\"stopLocationUpdate\\", \\"stopWifi\\", \\"subscribeVoIPVideoMembers\\", \\"updateShareMenu\\", \\"updateVoIPChatMuteConfig\\", \\"updateWeChatApp\\", \\"sendBizRedPacket\\", \\"getUserProfile\\", \\"stopBluetoothDevicesDiscovery\\", \\"startBluetoothDevicesDiscovery\\", \\"openBluetoothAdapter\\", \\"getConnectedBluetoothDevices\\", \\"getBluetoothDevices\\", \\"getBluetoothAdapterState\\", \\"closeBluetoothAdapter\\", \\"writeBLECharacteristicValue\\", \\"readBLECharacteristicValue\\", \\"notifyBLECharacteristicValueChange\\", \\"getBLEDeviceServices\\", \\"getBLEDeviceCharacteristics\\", \\"createBLEConnection\\", \\"closeBLEConnection\\", \\"startFacialRecognitionVerify\\" ]);
+        var runtime_needPromiseApis = new Set([ \\"addCard\\", \\"authPrivateMessage\\", \\"checkIsOpenAccessibility\\", \\"checkIsSoterEnrolledInDevice\\", \\"checkIsSupportSoterAuthentication\\", \\"chooseInvoice\\", \\"chooseMedia\\", \\"chooseMessageFile\\", \\"compressVideo\\", \\"connectWifi\\", \\"createBLEPeripheralServer\\", \\"disableAlertBeforeUnload\\", \\"enableAlertBeforeUnload\\", \\"exitVoIPChat\\", \\"getBLEDeviceRSSI\\", \\"getBackgroundAudioPlayerState\\", \\"getBackgroundFetchData\\", \\"getBackgroundFetchToken\\", \\"getGroupEnterInfo\\", \\"getHCEState\\", \\"getSelectedTextRange\\", \\"getShareInfo\\", \\"getVideoInfo\\", \\"getWeRunData\\", \\"join1v1Chat\\", \\"joinVoIPChat\\", \\"makeBluetoothPair\\", \\"openCard\\", \\"openVideoEditor\\", \\"playBackgroundAudio\\", \\"playVoice\\", \\"previewMedia\\", \\"requestPayment\\", \\"saveFileToDisk\\", \\"scanItem\\", \\"seekBackgroundAudio\\", \\"sendHCEMessage\\", \\"setBLEMTU\\", \\"setBackgroundFetchToken\\", \\"setEnable1v1Chat\\", \\"setTopBarText\\", \\"setWifiList\\", \\"setWindowSize\\", \\"showRedPackage\\", \\"startGyroscope\\", \\"startHCE\\", \\"startLocalServiceDiscovery\\", \\"startLocationUpdate\\", \\"startLocationUpdateBackground\\", \\"startRecord\\", \\"startSoterAuthentication\\", \\"startWifi\\", \\"stopGyroscope\\", \\"stopHCE\\", \\"stopLocalServiceDiscovery\\", \\"stopLocationUpdate\\", \\"stopWifi\\", \\"subscribeVoIPVideoMembers\\", \\"updateShareMenu\\", \\"updateVoIPChatMuteConfig\\", \\"updateWeChatApp\\", \\"sendBizRedPacket\\", \\"getUserProfile\\", \\"stopBluetoothDevicesDiscovery\\", \\"startBluetoothDevicesDiscovery\\", \\"openBluetoothAdapter\\", \\"getConnectedBluetoothDevices\\", \\"getBluetoothDevices\\", \\"getBluetoothAdapterState\\", \\"closeBluetoothAdapter\\", \\"writeBLECharacteristicValue\\", \\"readBLECharacteristicValue\\", \\"notifyBLECharacteristicValueChange\\", \\"getBLEDeviceServices\\", \\"getBLEDeviceCharacteristics\\", \\"createBLEConnection\\", \\"closeBLEConnection\\", \\"startFacialRecognitionVerify\\", \\"choosePoi\\" ]);
         function initNativeApi(taro) {
             processApis(taro, wx, {
                 needPromiseApis: runtime_needPromiseApis
             });
             taro.cloud = wx.cloud;
         }
-<<<<<<< HEAD
         var components = {
             Progress: {
                 \\"border-radius\\": \\"0\\",
@@ -1052,6 +967,9 @@
                 \\"picture-in-picture-mode\\": \\"[]\\",
                 \\"enable-auto-rotation\\": \\"false\\",
                 \\"show-screen-lock-button\\": \\"false\\",
+                \\"show-snapshot-button\\": \\"false\\",
+                \\"show-background-playback-button\\": \\"false\\",
+                \\"background-poster\\": \\"\\",
                 bindProgress: \\"\\",
                 bindLoadedMetadata: \\"\\",
                 bindControlsToggle: \\"\\",
@@ -1206,7 +1124,8 @@
                 bindLeave: \\"\\",
                 bindAfterLeave: \\"\\",
                 bindClickOverlay: \\"\\"
-            }
+            },
+            KeyboardAccessory: {}
         };
         var hostConfig = {
             initNativeApi: initNativeApi
@@ -1242,375 +1161,9 @@
                 750: 1,
                 828: .905
             }
-=======
-        var link = new taro.Link(taroInterceptor);
-        taro.request = link.request.bind(link);
-        taro.addInterceptor = link.addInterceptor.bind(link);
-        taro.cleanInterceptors = link.cleanInterceptors.bind(link);
-        taro.miniGlobal = global;
-    }
-    var runtime_noPromiseApis = new Set([ \\"getAccountInfoSync\\", \\"getEnterOptionsSync\\", \\"offBLEPeripheralConnectionStateChanged\\", \\"offBeaconServiceChange\\", \\"offBeaconUpdate\\", \\"offDeviceMotionChange\\", \\"offHCEMessage\\", \\"offKeyboardHeightChange\\", \\"offLocalServiceDiscoveryStop\\", \\"offLocalServiceFound\\", \\"offLocalServiceLost\\", \\"offLocalServiceResolveFail\\", \\"offLocationChange\\", \\"offThemeChange\\", \\"offVoIPChatInterrupted\\", \\"offVoIPChatMembersChanged\\", \\"offVoIPVideoMembersChanged\\", \\"offWifiConnected\\", \\"offWindowResize\\", \\"onBLEPeripheralConnectionStateChanged\\", \\"onBackgroundAudioPause\\", \\"onBackgroundAudioPlay\\", \\"onBackgroundAudioStop\\", \\"onBackgroundFetchData\\", \\"onHCEMessage\\", \\"onKeyboardHeightChange\\", \\"onLocalServiceDiscoveryStop\\", \\"onLocalServiceFound\\", \\"onLocalServiceLost\\", \\"onLocalServiceResolveFail\\", \\"onLocationChange\\", \\"onThemeChange\\", \\"onVoIPChatInterrupted\\", \\"onVoIPChatMembersChanged\\", \\"onVoIPChatSpeakersChanged\\", \\"onVoIPVideoMembersChanged\\", \\"onWifiConnected\\", \\"onWindowResize\\", \\"reportMonitor\\", \\"onGyroscopeChange\\", \\"offGyroscopeChange\\", \\"createAudioContext\\", \\"createLivePusherContext\\", \\"createMediaContainer\\", \\"createMediaRecorder\\", \\"createOffscreenCanvas\\", \\"createRewardedVideoAd\\", \\"createUDPSocket\\", \\"createVideoDecoder\\", \\"createWorker\\", \\"getLogManager\\", \\"getNFCAdapter\\", \\"getPerformance\\", \\"getRealtimeLogManager\\", \\"pauseBackgroundAudio\\", \\"pauseVoice\\", \\"reportPerformance\\", \\"stopBackgroundAudio\\", \\"stopRecord\\", \\"stopVoice\\", \\"onBluetoothDeviceFound\\", \\"onBluetoothAdapterStateChange\\", \\"offBluetoothDeviceFound\\", \\"offBluetoothAdapterStateChange\\", \\"onBLEConnectionStateChange\\", \\"onBLECharacteristicValueChange\\", \\"offBLEConnectionStateChange\\", \\"offBLECharacteristicValueChange\\", \\"onCopyUrl\\", \\"offCopyUrl\\" ]);
-    var runtime_needPromiseApis = new Set([ \\"addCard\\", \\"authPrivateMessage\\", \\"checkIsOpenAccessibility\\", \\"checkIsSoterEnrolledInDevice\\", \\"checkIsSupportSoterAuthentication\\", \\"chooseInvoice\\", \\"chooseMedia\\", \\"chooseMessageFile\\", \\"compressVideo\\", \\"connectWifi\\", \\"createBLEPeripheralServer\\", \\"disableAlertBeforeUnload\\", \\"enableAlertBeforeUnload\\", \\"exitVoIPChat\\", \\"getBLEDeviceRSSI\\", \\"getBackgroundAudioPlayerState\\", \\"getBackgroundFetchData\\", \\"getBackgroundFetchToken\\", \\"getGroupEnterInfo\\", \\"getHCEState\\", \\"getSelectedTextRange\\", \\"getShareInfo\\", \\"getVideoInfo\\", \\"getWeRunData\\", \\"join1v1Chat\\", \\"joinVoIPChat\\", \\"makeBluetoothPair\\", \\"openCard\\", \\"openVideoEditor\\", \\"playBackgroundAudio\\", \\"playVoice\\", \\"previewMedia\\", \\"requestPayment\\", \\"saveFileToDisk\\", \\"scanItem\\", \\"seekBackgroundAudio\\", \\"sendHCEMessage\\", \\"setBLEMTU\\", \\"setBackgroundFetchToken\\", \\"setEnable1v1Chat\\", \\"setTopBarText\\", \\"setWifiList\\", \\"setWindowSize\\", \\"showRedPackage\\", \\"startGyroscope\\", \\"startHCE\\", \\"startLocalServiceDiscovery\\", \\"startLocationUpdate\\", \\"startLocationUpdateBackground\\", \\"startRecord\\", \\"startSoterAuthentication\\", \\"startWifi\\", \\"stopGyroscope\\", \\"stopHCE\\", \\"stopLocalServiceDiscovery\\", \\"stopLocationUpdate\\", \\"stopWifi\\", \\"subscribeVoIPVideoMembers\\", \\"updateShareMenu\\", \\"updateVoIPChatMuteConfig\\", \\"updateWeChatApp\\", \\"sendBizRedPacket\\", \\"getUserProfile\\", \\"stopBluetoothDevicesDiscovery\\", \\"startBluetoothDevicesDiscovery\\", \\"openBluetoothAdapter\\", \\"getConnectedBluetoothDevices\\", \\"getBluetoothDevices\\", \\"getBluetoothAdapterState\\", \\"closeBluetoothAdapter\\", \\"writeBLECharacteristicValue\\", \\"readBLECharacteristicValue\\", \\"notifyBLECharacteristicValueChange\\", \\"getBLEDeviceServices\\", \\"getBLEDeviceCharacteristics\\", \\"createBLEConnection\\", \\"closeBLEConnection\\", \\"startFacialRecognitionVerify\\", \\"choosePoi\\" ]);
-    function initNativeApi(taro) {
-        processApis(taro, wx, {
-            noPromiseApis: runtime_noPromiseApis,
-            needPromiseApis: runtime_needPromiseApis
->>>>>>> 81d97d7f
         });
     }
-<<<<<<< HEAD
 }, [ [ 6, 0, 1 ] ] ]);
-=======
-    var components = {
-        Progress: {
-            \\"border-radius\\": \\"0\\",
-            \\"font-size\\": \\"16\\",
-            duration: \\"30\\",
-            bindActiveEnd: \\"\\"
-        },
-        RichText: {
-            space: \\"\\"
-        },
-        Text: {
-            \\"user-select\\": \\"false\\"
-        },
-        Map: {
-            polygons: \\"[]\\",
-            subkey: \\"\\",
-            rotate: \\"0\\",
-            skew: \\"0\\",
-            \\"enable-3D\\": \\"false\\",
-            \\"show-compass\\": \\"false\\",
-            \\"show-scale\\": \\"false\\",
-            \\"enable-overlooking\\": \\"false\\",
-            \\"enable-zoom\\": \\"true\\",
-            \\"enable-scroll\\": \\"true\\",
-            \\"enable-rotate\\": \\"false\\",
-            \\"enable-satellite\\": \\"false\\",
-            \\"enable-traffic\\": \\"false\\",
-            setting: \\"[]\\",
-            bindLabelTap: \\"\\",
-            bindRegionChange: \\"\\",
-            bindPoiTap: \\"\\"
-        },
-        Button: {
-            lang: \\"en\\",
-            \\"session-from\\": \\"\\",
-            \\"send-message-title\\": \\"\\",
-            \\"send-message-path\\": \\"\\",
-            \\"send-message-img\\": \\"\\",
-            \\"app-parameter\\": \\"\\",
-            \\"show-message-card\\": \\"false\\",
-            \\"business-id\\": \\"\\",
-            bindGetUserInfo: \\"\\",
-            bindContact: \\"\\",
-            bindGetPhoneNumber: \\"\\",
-            bindError: \\"\\",
-            bindOpenSetting: \\"\\",
-            bindLaunchApp: \\"\\"
-        },
-        Form: {
-            \\"report-submit-timeout\\": \\"0\\"
-        },
-        Input: {
-            \\"always-embed\\": \\"false\\",
-            \\"adjust-position\\": \\"true\\",
-            \\"hold-keyboard\\": \\"false\\",
-            bindKeyboardHeightChange: \\"\\"
-        },
-        Picker: {
-            \\"header-text\\": \\"\\"
-        },
-        PickerView: {
-            bindPickStart: \\"\\",
-            bindPickEnd: \\"\\"
-        },
-        Slider: {
-            color: singleQuote(\\"#e9e9e9\\"),
-            \\"selected-color\\": singleQuote(\\"#1aad19\\")
-        },
-        Textarea: {
-            \\"show-confirm-bar\\": \\"true\\",
-            \\"adjust-position\\": \\"true\\",
-            \\"hold-keyboard\\": \\"false\\",
-            \\"disable-default-padding\\": \\"false\\",
-            \\"confirm-type\\": singleQuote(\\"return\\"),
-            \\"confirm-hold\\": \\"false\\",
-            bindKeyboardHeightChange: \\"\\"
-        },
-        ScrollView: {
-            \\"enable-flex\\": \\"false\\",
-            \\"scroll-anchoring\\": \\"false\\",
-            \\"refresher-enabled\\": \\"false\\",
-            \\"refresher-threshold\\": \\"45\\",
-            \\"refresher-default-style\\": singleQuote(\\"black\\"),
-            \\"refresher-background\\": singleQuote(\\"#FFF\\"),
-            \\"refresher-triggered\\": \\"false\\",
-            enhanced: \\"false\\",
-            bounces: \\"true\\",
-            \\"show-scrollbar\\": \\"true\\",
-            \\"paging-enabled\\": \\"false\\",
-            \\"fast-deceleration\\": \\"false\\",
-            bindDragStart: \\"\\",
-            bindDragging: \\"\\",
-            bindDragEnd: \\"\\",
-            bindRefresherPulling: \\"\\",
-            bindRefresherRefresh: \\"\\",
-            bindRefresherRestore: \\"\\",
-            bindRefresherAbort: \\"\\"
-        },
-        Swiper: {
-            \\"snap-to-edge\\": \\"false\\",
-            \\"easing-function\\": singleQuote(\\"default\\")
-        },
-        SwiperItem: {
-            \\"skip-hidden-item-layout\\": \\"false\\"
-        },
-        Navigator: {
-            target: singleQuote(\\"self\\"),
-            \\"app-id\\": \\"\\",
-            path: \\"\\",
-            \\"extra-data\\": \\"\\",
-            version: singleQuote(\\"version\\")
-        },
-        Camera: {
-            mode: singleQuote(\\"normal\\"),
-            resolution: singleQuote(\\"medium\\"),
-            \\"frame-size\\": singleQuote(\\"medium\\"),
-            bindInitDone: \\"\\",
-            bindScanCode: \\"\\"
-        },
-        Image: {
-            webp: \\"false\\",
-            \\"show-menu-by-longpress\\": \\"false\\"
-        },
-        LivePlayer: {
-            mode: singleQuote(\\"live\\"),
-            \\"sound-mode\\": singleQuote(\\"speaker\\"),
-            \\"auto-pause-if-navigate\\": \\"true\\",
-            \\"auto-pause-if-open-native\\": \\"true\\",
-            \\"picture-in-picture-mode\\": \\"[]\\",
-            bindstatechange: \\"\\",
-            bindfullscreenchange: \\"\\",
-            bindnetstatus: \\"\\",
-            bindAudioVolumeNotify: \\"\\",
-            bindEnterPictureInPicture: \\"\\",
-            bindLeavePictureInPicture: \\"\\"
-        },
-        Video: {
-            title: \\"\\",
-            \\"play-btn-position\\": singleQuote(\\"bottom\\"),
-            \\"enable-play-gesture\\": \\"false\\",
-            \\"auto-pause-if-navigate\\": \\"true\\",
-            \\"auto-pause-if-open-native\\": \\"true\\",
-            \\"vslide-gesture\\": \\"false\\",
-            \\"vslide-gesture-in-fullscreen\\": \\"true\\",
-            \\"ad-unit-id\\": \\"\\",
-            \\"poster-for-crawler\\": \\"\\",
-            \\"show-casting-button\\": \\"false\\",
-            \\"picture-in-picture-mode\\": \\"[]\\",
-            \\"enable-auto-rotation\\": \\"false\\",
-            \\"show-screen-lock-button\\": \\"false\\",
-            \\"show-snapshot-button\\": \\"false\\",
-            \\"show-background-playback-button\\": \\"false\\",
-            \\"background-poster\\": \\"\\",
-            bindProgress: \\"\\",
-            bindLoadedMetadata: \\"\\",
-            bindControlsToggle: \\"\\",
-            bindEnterPictureInPicture: \\"\\",
-            bindLeavePictureInPicture: \\"\\",
-            bindSeekComplete: \\"\\",
-            bindAdLoad: \\"\\",
-            bindAdError: \\"\\",
-            bindAdClose: \\"\\",
-            bindAdPlay: \\"\\"
-        },
-        Canvas: {
-            type: \\"\\"
-        },
-        Ad: {
-            \\"ad-type\\": singleQuote(\\"banner\\"),
-            \\"ad-theme\\": singleQuote(\\"white\\")
-        },
-        CoverView: {
-            \\"marker-id\\": \\"\\",
-            slot: \\"\\"
-        },
-        Editor: {
-            \\"read-only\\": \\"false\\",
-            placeholder: \\"\\",
-            \\"show-img-size\\": \\"false\\",
-            \\"show-img-toolbar\\": \\"false\\",
-            \\"show-img-resize\\": \\"false\\",
-            focus: \\"false\\",
-            bindReady: \\"\\",
-            bindFocus: \\"\\",
-            bindBlur: \\"\\",
-            bindInput: \\"\\",
-            bindStatusChange: \\"\\",
-            name: \\"\\"
-        },
-        MatchMedia: {
-            \\"min-width\\": \\"\\",
-            \\"max-width\\": \\"\\",
-            width: \\"\\",
-            \\"min-height\\": \\"\\",
-            \\"max-height\\": \\"\\",
-            height: \\"\\",
-            orientation: \\"\\"
-        },
-        FunctionalPageNavigator: {
-            version: singleQuote(\\"release\\"),
-            name: \\"\\",
-            args: \\"\\",
-            bindSuccess: \\"\\",
-            bindFail: \\"\\",
-            bindCancel: \\"\\"
-        },
-        LivePusher: {
-            url: \\"\\",
-            mode: singleQuote(\\"RTC\\"),
-            autopush: \\"false\\",
-            muted: \\"false\\",
-            \\"enable-camera\\": \\"true\\",
-            \\"auto-focus\\": \\"true\\",
-            orientation: singleQuote(\\"vertical\\"),
-            beauty: \\"0\\",
-            whiteness: \\"0\\",
-            aspect: singleQuote(\\"9:16\\"),
-            \\"min-bitrate\\": \\"200\\",
-            \\"max-bitrate\\": \\"1000\\",
-            \\"audio-quality\\": singleQuote(\\"high\\"),
-            \\"waiting-image\\": \\"\\",
-            \\"waiting-image-hash\\": \\"\\",
-            zoom: \\"false\\",
-            \\"device-position\\": singleQuote(\\"front\\"),
-            \\"background-mute\\": \\"false\\",
-            mirror: \\"false\\",
-            \\"remote-mirror\\": \\"false\\",
-            \\"local-mirror\\": \\"false\\",
-            \\"audio-reverb-type\\": \\"0\\",
-            \\"enable-mic\\": \\"true\\",
-            \\"enable-agc\\": \\"false\\",
-            \\"enable-ans\\": \\"false\\",
-            \\"audio-volume-type\\": singleQuote(\\"voicecall\\"),
-            \\"video-width\\": \\"360\\",
-            \\"video-height\\": \\"640\\",
-            \\"beauty-style\\": singleQuote(\\"smooth\\"),
-            filter: singleQuote(\\"standard\\"),
-            animation: \\"\\",
-            bindStateChange: \\"\\",
-            bindNetStatus: \\"\\",
-            bindBgmStart: \\"\\",
-            bindBgmProgress: \\"\\",
-            bindBgmComplete: \\"\\",
-            bindAudioVolumeNotify: \\"\\"
-        },
-        OfficialAccount: {
-            bindLoad: \\"\\",
-            bindError: \\"\\"
-        },
-        OpenData: {
-            type: \\"\\",
-            \\"open-gid\\": \\"\\",
-            lang: singleQuote(\\"en\\"),
-            \\"default-text\\": \\"\\",
-            \\"default-avatar\\": \\"\\",
-            bindError: \\"\\"
-        },
-        NavigationBar: {
-            title: \\"\\",
-            loading: \\"false\\",
-            \\"front-color\\": \\"\\",
-            \\"background-color\\": \\"\\",
-            \\"color-animation-duration\\": \\"0\\",
-            \\"color-animation-timing-func\\": singleQuote(\\"linear\\")
-        },
-        PageMeta: {
-            \\"background-text-style\\": \\"\\",
-            \\"background-color\\": \\"\\",
-            \\"background-color-top\\": \\"\\",
-            \\"background-color-bottom\\": \\"\\",
-            \\"scroll-top\\": singleQuote(\\"\\"),
-            \\"scroll-duration\\": \\"300\\",
-            \\"page-style\\": singleQuote(\\"\\"),
-            \\"root-font-size\\": singleQuote(\\"\\"),
-            bindResize: \\"\\",
-            bindScroll: \\"\\",
-            bindScrollDone: \\"\\"
-        },
-        VoipRoom: {
-            openid: \\"\\",
-            mode: singleQuote(\\"camera\\"),
-            \\"device-position\\": singleQuote(\\"front\\"),
-            bindError: \\"\\"
-        },
-        AdCustom: {
-            \\"unit-id\\": \\"\\",
-            \\"ad-intervals\\": \\"\\",
-            bindLoad: \\"\\",
-            bindError: \\"\\"
-        },
-        PageContainer: {
-            show: \\"false\\",
-            duration: \\"300\\",
-            \\"z-index\\": \\"100\\",
-            overlay: \\"true\\",
-            position: singleQuote(\\"bottom\\"),
-            round: \\"false\\",
-            \\"close-on-slideDown\\": \\"false\\",
-            \\"overlay-style\\": \\"\\",
-            \\"custom-style\\": \\"\\",
-            bindBeforeEnter: \\"\\",
-            bindEnter: \\"\\",
-            bindAfterEnter: \\"\\",
-            bindBeforeLeave: \\"\\",
-            bindLeave: \\"\\",
-            bindAfterLeave: \\"\\",
-            bindClickOverlay: \\"\\"
-        },
-        KeyboardAccessory: {}
-    };
-    var hostConfig = {
-        initNativeApi: initNativeApi,
-        onTaroElementCreate: function onTaroElementCreate(tagName) {
-            warn(tagName === \\"MAP\\", \\"\\\\u5fae\\\\u4fe1\\\\u5c0f\\\\u7a0b\\\\u5e8f map \\\\u7ec4\\\\u4ef6\\\\u7684 \`setting\` \\\\u5c5e\\\\u6027\\\\u9700\\\\u8981\\\\u4f20\\\\u9012\\\\u4e00\\\\u4e2a\\\\u9ed8\\\\u8ba4\\\\u503c\\\\u3002\\\\u8be6\\\\u60c5\\\\uff1a\\\\n https://developers.weixin.qq.com/miniprogram/dev/component/map.html\\");
-        }
-    };
-    mergeReconciler(hostConfig);
-    mergeInternalComponents(components);
-    var taro_runtime = __webpack_require__(0);
-    var mocks_taro = \\"taro\\";
-    var vue = \\"vue-mock\\";
-    var app = __webpack_require__(4);
-    var app_App = new vue({
-        onShow: function onShow() {},
-        render: function render(h) {
-            return h(\\"block\\", this.$slots.default);
-        }
-    });
-    var lib_src_app = app_App;
-    var app_config = {
-        pages: [ \\"pages/index/index\\" ],
-        window: {
-            backgroundTextStyle: \\"light\\",
-            navigationBarBackgroundColor: \\"#fff\\",
-            navigationBarTitleText: \\"WeChat\\",
-            navigationBarTextStyle: \\"black\\"
-        }
-    };
-    taro_runtime[\\"window\\"].__taroAppConfig = app_config;
-    var inst = App(Object(taro_runtime[\\"createVueApp\\"])(lib_src_app, vue, app_config));
-    undefined({
-        designWidth: 750,
-        deviceRatio: {
-            640: 1.17,
-            750: 1,
-            828: .905
-        }
-    });
-} ], [ [ 7, 0, 1 ] ] ]);
->>>>>>> 81d97d7f
 
 
 
