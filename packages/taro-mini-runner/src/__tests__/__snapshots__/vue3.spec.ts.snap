// Jest Snapshot v1, https://goo.gl/fbAQLP

exports[`vue3 should build vue3 app 1`] = `17`;

exports[`vue3 should build vue3 app 2`] = `
"
/** filePath: dist/app.js **/
require(\\"./runtime\\");

require(\\"./common\\");

require(\\"./taro\\");

<<<<<<< HEAD
(wx[\\"webpackJsonp\\"] = wx[\\"webpackJsonp\\"] || []).push([ [ 3 ], [ function(module, exports, __webpack_require__) {
    \\"use strict\\";
    var _toConsumableArray = __webpack_require__(6).default;
    var _typeof = __webpack_require__(11).default;
    Object.defineProperty(exports, \\"__esModule\\", {
        value: true
    });
    function isString(o) {
        return typeof o === \\"string\\";
    }
    function isUndefined(o) {
        return typeof o === \\"undefined\\";
    }
    function isNull(o) {
        return o === null;
    }
    function isObject(o) {
        return o !== null && _typeof(o) === \\"object\\";
    }
    function isBoolean(o) {
        return o === true || o === false;
    }
    function isFunction(o) {
        return typeof o === \\"function\\";
    }
    function isNumber(o) {
        return typeof o === \\"number\\";
    }
    function isBooleanStringLiteral(o) {
        return o === \\"true\\" || o === \\"false\\";
    }
    var isArray = Array.isArray;
    exports.Shortcuts = void 0;
    (function(Shortcuts) {
        Shortcuts[\\"Container\\"] = \\"container\\";
        Shortcuts[\\"Childnodes\\"] = \\"cn\\";
        Shortcuts[\\"Text\\"] = \\"v\\";
        Shortcuts[\\"NodeType\\"] = \\"nt\\";
        Shortcuts[\\"NodeName\\"] = \\"nn\\";
        Shortcuts[\\"Style\\"] = \\"st\\";
        Shortcuts[\\"Class\\"] = \\"cl\\";
        Shortcuts[\\"Src\\"] = \\"src\\";
    })(exports.Shortcuts || (exports.Shortcuts = {}));
    var styles = {
        style: \\"i.\\".concat(\\"st\\"),
        class: \\"i.\\".concat(\\"cl\\")
    };
    var events = {
        bindtap: \\"eh\\"
    };
    var touchEvents = {
        bindTouchStart: \\"\\",
        bindTouchMove: \\"\\",
        bindTouchEnd: \\"\\",
        bindTouchCancel: \\"\\",
        bindLongTap: \\"\\"
    };
    var animationEvents = {
        bindAnimationStart: \\"\\",
        bindAnimationIteration: \\"\\",
        bindAnimationEnd: \\"\\",
        bindTransitionEnd: \\"\\"
    };
    function singleQuote(s) {
        return \\"'\\".concat(s, \\"'\\");
    }
    var View = Object.assign(Object.assign({
        \\"hover-class\\": singleQuote(\\"none\\"),
        \\"hover-stop-propagation\\": \\"false\\",
        \\"hover-start-time\\": \\"50\\",
        \\"hover-stay-time\\": \\"400\\",
        animation: \\"\\"
    }, touchEvents), animationEvents);
    var Icon = {
        type: \\"\\",
        size: \\"23\\",
        color: \\"\\"
    };
    var MapComp = Object.assign({
        longitude: \\"\\",
        latitude: \\"\\",
        scale: \\"16\\",
        markers: \\"[]\\",
        covers: \\"\\",
        polyline: \\"[]\\",
        circles: \\"[]\\",
        controls: \\"[]\\",
        \\"include-points\\": \\"[]\\",
        \\"show-location\\": \\"\\",
        \\"layer-style\\": \\"1\\",
        bindMarkerTap: \\"\\",
        bindControlTap: \\"\\",
        bindCalloutTap: \\"\\",
        bindUpdated: \\"\\"
    }, touchEvents);
    var Progress = {
        percent: \\"\\",
        \\"stroke-width\\": \\"6\\",
        color: singleQuote(\\"#09BB07\\"),
        activeColor: singleQuote(\\"#09BB07\\"),
        backgroundColor: singleQuote(\\"#EBEBEB\\"),
        active: \\"false\\",
        \\"active-mode\\": singleQuote(\\"backwards\\"),
        \\"show-info\\": \\"false\\"
    };
    var RichText = {
        nodes: \\"[]\\"
    };
    var Text = {
        selectable: \\"false\\",
        space: \\"\\",
        decode: \\"false\\"
    };
    var Button = {
        size: singleQuote(\\"default\\"),
        type: \\"\\",
        plain: \\"false\\",
        disabled: \\"\\",
        loading: \\"false\\",
        \\"form-type\\": \\"\\",
        \\"open-type\\": \\"\\",
        \\"hover-class\\": singleQuote(\\"button-hover\\"),
        \\"hover-stop-propagation\\": \\"false\\",
        \\"hover-start-time\\": \\"20\\",
        \\"hover-stay-time\\": \\"70\\",
        name: \\"\\"
    };
    var Checkbox = {
        value: \\"\\",
        disabled: \\"\\",
        checked: \\"false\\",
        color: singleQuote(\\"#09BB07\\"),
        name: \\"\\"
    };
    var CheckboxGroup = {
        bindChange: \\"\\",
        name: \\"\\"
    };
    var Form = {
        \\"report-submit\\": \\"false\\",
        bindSubmit: \\"\\",
        bindReset: \\"\\",
        name: \\"\\"
    };
    var Input = {
        value: \\"\\",
        type: singleQuote(\\"\\"),
        password: \\"false\\",
        placeholder: \\"\\",
        \\"placeholder-style\\": \\"\\",
        \\"placeholder-class\\": singleQuote(\\"input-placeholder\\"),
        disabled: \\"\\",
        maxlength: \\"140\\",
        \\"cursor-spacing\\": \\"0\\",
        focus: \\"false\\",
        \\"confirm-type\\": singleQuote(\\"done\\"),
        \\"confirm-hold\\": \\"false\\",
        cursor: \\"i.value.length\\",
        \\"selection-start\\": \\"-1\\",
        \\"selection-end\\": \\"-1\\",
        bindInput: \\"\\",
        bindFocus: \\"\\",
        bindBlur: \\"\\",
        bindConfirm: \\"\\",
        name: \\"\\"
    };
    var Label = {
        for: \\"\\",
        name: \\"\\"
    };
    var Picker = {
        mode: singleQuote(\\"selector\\"),
        disabled: \\"\\",
        range: \\"\\",
        \\"range-key\\": \\"\\",
        value: \\"\\",
        start: \\"\\",
        end: \\"\\",
        fields: singleQuote(\\"day\\"),
        \\"custom-item\\": \\"\\",
        name: \\"\\",
        bindCancel: \\"\\",
        bindChange: \\"\\",
        bindColumnChange: \\"\\"
    };
    var PickerView = {
        value: \\"\\",
        \\"indicator-style\\": \\"\\",
        \\"indicator-class\\": \\"\\",
        \\"mask-style\\": \\"\\",
        \\"mask-class\\": \\"\\",
        bindChange: \\"\\",
        name: \\"\\"
    };
    var PickerViewColumn = {
        name: \\"\\"
    };
    var Radio = {
        value: \\"\\",
        checked: \\"false\\",
        disabled: \\"\\",
        color: singleQuote(\\"#09BB07\\"),
        name: \\"\\"
    };
    var RadioGroup = {
        bindChange: \\"\\",
        name: \\"\\"
    };
    var Slider = {
        min: \\"0\\",
        max: \\"100\\",
        step: \\"1\\",
        disabled: \\"\\",
        value: \\"0\\",
        activeColor: singleQuote(\\"#1aad19\\"),
        backgroundColor: singleQuote(\\"#e9e9e9\\"),
        \\"block-size\\": \\"28\\",
        \\"block-color\\": singleQuote(\\"#ffffff\\"),
        \\"show-value\\": \\"false\\",
        bindChange: \\"\\",
        bindChanging: \\"\\",
        name: \\"\\"
    };
    var Switch = {
        checked: \\"false\\",
        disabled: \\"\\",
        type: singleQuote(\\"switch\\"),
        color: singleQuote(\\"#04BE02\\"),
        bindChange: \\"\\",
        name: \\"\\"
    };
    var Textarea = {
        value: \\"\\",
        placeholder: \\"\\",
        \\"placeholder-style\\": \\"\\",
        \\"placeholder-class\\": singleQuote(\\"textarea-placeholder\\"),
        disabled: \\"\\",
        maxlength: \\"140\\",
        \\"auto-focus\\": \\"false\\",
        focus: \\"false\\",
        \\"auto-height\\": \\"false\\",
        fixed: \\"false\\",
        \\"cursor-spacing\\": \\"0\\",
        cursor: \\"-1\\",
        \\"selection-start\\": \\"-1\\",
        \\"selection-end\\": \\"-1\\",
        bindFocus: \\"\\",
        bindBlur: \\"\\",
        bindLineChange: \\"\\",
        bindInput: \\"\\",
        bindConfirm: \\"\\",
        name: \\"\\"
    };
    var CoverImage = {
        src: \\"\\",
        bindLoad: \\"eh\\",
        bindError: \\"eh\\"
    };
    var CoverView = Object.assign({
        \\"scroll-top\\": \\"false\\"
    }, touchEvents);
    var MovableArea = {
        \\"scale-area\\": \\"false\\"
    };
    var MovableView = Object.assign(Object.assign({
        direction: \\"none\\",
        inertia: \\"false\\",
        \\"out-of-bounds\\": \\"false\\",
        x: \\"\\",
        y: \\"\\",
        damping: \\"20\\",
        friction: \\"2\\",
        disabled: \\"\\",
        scale: \\"false\\",
        \\"scale-min\\": \\"0.5\\",
        \\"scale-max\\": \\"10\\",
        \\"scale-value\\": \\"1\\",
        animation: \\"true\\",
        bindChange: \\"\\",
        bindScale: \\"\\",
        bindHTouchMove: \\"\\",
        bindVTouchMove: \\"\\",
        width: singleQuote(\\"10px\\"),
        height: singleQuote(\\"10px\\")
    }, touchEvents), animationEvents);
    var ScrollView = Object.assign(Object.assign({
        \\"scroll-x\\": \\"false\\",
        \\"scroll-y\\": \\"false\\",
        \\"upper-threshold\\": \\"50\\",
        \\"lower-threshold\\": \\"50\\",
        \\"scroll-top\\": \\"\\",
        \\"scroll-left\\": \\"\\",
        \\"scroll-into-view\\": \\"\\",
        \\"scroll-with-animation\\": \\"false\\",
        \\"enable-back-to-top\\": \\"false\\",
        bindScrollToUpper: \\"\\",
        bindScrollToLower: \\"\\",
        bindScroll: \\"\\"
    }, touchEvents), animationEvents);
    var Swiper = Object.assign({
        \\"indicator-dots\\": \\"false\\",
        \\"indicator-color\\": singleQuote(\\"rgba(0, 0, 0, .3)\\"),
        \\"indicator-active-color\\": singleQuote(\\"#000000\\"),
        autoplay: \\"false\\",
        current: \\"0\\",
        interval: \\"5000\\",
        duration: \\"500\\",
        circular: \\"false\\",
        vertical: \\"false\\",
        \\"previous-margin\\": \\"'0px'\\",
        \\"next-margin\\": \\"'0px'\\",
        \\"display-multiple-items\\": \\"1\\",
        bindChange: \\"\\",
        bindTransition: \\"\\",
        bindAnimationFinish: \\"\\"
    }, touchEvents);
    var SwiperItem = {
        \\"item-id\\": \\"\\"
    };
    var Navigator = {
        url: \\"\\",
        \\"open-type\\": singleQuote(\\"navigate\\"),
        delta: \\"1\\",
        \\"hover-class\\": singleQuote(\\"navigator-hover\\"),
        \\"hover-stop-propagation\\": \\"false\\",
        \\"hover-start-time\\": \\"50\\",
        \\"hover-stay-time\\": \\"600\\",
        bindSuccess: \\"\\",
        bindFail: \\"\\",
        bindComplete: \\"\\"
    };
    var Audio = {
        id: \\"\\",
        src: \\"\\",
        loop: \\"false\\",
        controls: \\"false\\",
        poster: \\"\\",
        name: \\"\\",
        author: \\"\\",
        bindError: \\"\\",
        bindPlay: \\"\\",
        bindPause: \\"\\",
        bindTimeUpdate: \\"\\",
        bindEnded: \\"\\"
    };
    var Camera = {
        \\"device-position\\": singleQuote(\\"back\\"),
        flash: singleQuote(\\"auto\\"),
        bindStop: \\"\\",
        bindError: \\"\\"
    };
    var Image = Object.assign({
        src: \\"\\",
        mode: singleQuote(\\"scaleToFill\\"),
        \\"lazy-load\\": \\"false\\",
        bindError: \\"\\",
        bindLoad: \\"\\"
    }, touchEvents);
    var LivePlayer = {
        src: \\"\\",
        autoplay: \\"false\\",
        muted: \\"false\\",
        orientation: singleQuote(\\"vertical\\"),
        \\"object-fit\\": singleQuote(\\"contain\\"),
        \\"background-mute\\": \\"false\\",
        \\"min-cache\\": \\"1\\",
        \\"max-cache\\": \\"3\\",
        animation: \\"\\",
        bindStateChange: \\"\\",
        bindFullScreenChange: \\"\\",
        bindNetStatus: \\"\\"
    };
    var Video = {
        src: \\"\\",
        duration: \\"\\",
        controls: \\"true\\",
        \\"danmu-list\\": \\"\\",
        \\"danmu-btn\\": \\"\\",
        \\"enable-danmu\\": \\"\\",
        autoplay: \\"false\\",
        loop: \\"false\\",
        muted: \\"false\\",
        \\"initial-time\\": \\"0\\",
        \\"page-gesture\\": \\"false\\",
        direction: \\"\\",
        \\"show-progress\\": \\"true\\",
        \\"show-fullscreen-btn\\": \\"true\\",
        \\"show-play-btn\\": \\"true\\",
        \\"show-center-play-btn\\": \\"true\\",
        \\"enable-progress-gesture\\": \\"true\\",
        \\"object-fit\\": singleQuote(\\"contain\\"),
        poster: \\"\\",
        \\"show-mute-btn\\": \\"false\\",
        animation: \\"\\",
        bindPlay: \\"\\",
        bindPause: \\"\\",
        bindEnded: \\"\\",
        bindTimeUpdate: \\"\\",
        bindFullScreenChange: \\"\\",
        bindWaiting: \\"\\",
        bindError: \\"\\"
    };
    var Canvas = Object.assign({
        \\"canvas-id\\": \\"\\",
        \\"disable-scroll\\": \\"false\\",
        bindError: \\"\\"
    }, touchEvents);
    var Ad = {
        \\"unit-id\\": \\"\\",
        \\"ad-intervals\\": \\"\\",
        bindLoad: \\"\\",
        bindError: \\"\\",
        bindClose: \\"\\"
    };
    var WebView = {
        src: \\"\\",
        bindMessage: \\"\\",
        bindLoad: \\"\\",
        bindError: \\"\\"
    };
    var Block = {};
    var SlotView = {
        name: \\"\\"
    };
    var Slot = {
        name: \\"\\"
    };
    var internalComponents = {
        View: View,
        Icon: Icon,
        Progress: Progress,
        RichText: RichText,
        Text: Text,
        Button: Button,
        Checkbox: Checkbox,
        CheckboxGroup: CheckboxGroup,
        Form: Form,
        Input: Input,
        Label: Label,
        Picker: Picker,
        PickerView: PickerView,
        PickerViewColumn: PickerViewColumn,
        Radio: Radio,
        RadioGroup: RadioGroup,
        Slider: Slider,
        Switch: Switch,
        CoverImage: CoverImage,
        Textarea: Textarea,
        CoverView: CoverView,
        MovableArea: MovableArea,
        MovableView: MovableView,
        ScrollView: ScrollView,
        Swiper: Swiper,
        SwiperItem: SwiperItem,
        Navigator: Navigator,
        Audio: Audio,
        Camera: Camera,
        Image: Image,
        LivePlayer: LivePlayer,
        Video: Video,
        Canvas: Canvas,
        Ad: Ad,
        WebView: WebView,
        Block: Block,
        Map: MapComp,
        Slot: Slot,
        SlotView: SlotView
    };
    var controlledComponent = new Set([ \\"input\\", \\"checkbox\\", \\"picker\\", \\"picker-view\\", \\"radio\\", \\"slider\\", \\"switch\\", \\"textarea\\" ]);
    var focusComponents = new Set([ \\"input\\", \\"textarea\\" ]);
    var voidElements = new Set([ \\"progress\\", \\"icon\\", \\"rich-text\\", \\"input\\", \\"textarea\\", \\"slider\\", \\"switch\\", \\"audio\\", \\"ad\\", \\"official-account\\", \\"open-data\\", \\"navigation-bar\\" ]);
    var nestElements = new Map([ [ \\"view\\", -1 ], [ \\"catch-view\\", -1 ], [ \\"cover-view\\", -1 ], [ \\"static-view\\", -1 ], [ \\"pure-view\\", -1 ], [ \\"block\\", -1 ], [ \\"text\\", -1 ], [ \\"static-text\\", 6 ], [ \\"slot\\", 8 ], [ \\"slot-view\\", 8 ], [ \\"label\\", 6 ], [ \\"form\\", 4 ], [ \\"scroll-view\\", 4 ], [ \\"swiper\\", 4 ], [ \\"swiper-item\\", 4 ] ]);
    var EMPTY_OBJ = {};
    var EMPTY_ARR = [];
    var noop = function noop() {};
    var defaultReconciler = Object.create(null);
    var box = function box(v) {
        return {
            v: v
        };
    };
    var unbox = function unbox(b) {
        return b.v;
    };
    function toDashed(s) {
        return s.replace(/([a-z0-9])([A-Z])/g, \\"$1-$2\\").toLowerCase();
    }
    function toCamelCase(s) {
        var camel = \\"\\";
        var nextCap = false;
        for (var i = 0; i < s.length; i++) {
            if (s[i] !== \\"-\\") {
                camel += nextCap ? s[i].toUpperCase() : s[i];
                nextCap = false;
            } else {
                nextCap = true;
=======
(wx[\\"webpackJsonp\\"] = wx[\\"webpackJsonp\\"] || []).push([ [ 3 ], {
    4: function(module, exports, __webpack_require__) {},
    7: function(module, __webpack_exports__, __webpack_require__) {
        \\"use strict\\";
        __webpack_require__.r(__webpack_exports__);
        function _arrayLikeToArray(arr, len) {
            if (len == null || len > arr.length) len = arr.length;
            for (var i = 0, arr2 = new Array(len); i < len; i++) {
                arr2[i] = arr[i];
>>>>>>> 1c607a29
            }
            return arr2;
        }
        function _arrayWithoutHoles(arr) {
            if (Array.isArray(arr)) return _arrayLikeToArray(arr);
        }
        function _iterableToArray(iter) {
            if (typeof Symbol !== \\"undefined\\" && iter[Symbol.iterator] != null || iter[\\"@@iterator\\"] != null) return Array.from(iter);
        }
        function _unsupportedIterableToArray(o, minLen) {
            if (!o) return;
            if (typeof o === \\"string\\") return _arrayLikeToArray(o, minLen);
            var n = Object.prototype.toString.call(o).slice(8, -1);
            if (n === \\"Object\\" && o.constructor) n = o.constructor.name;
            if (n === \\"Map\\" || n === \\"Set\\") return Array.from(o);
            if (n === \\"Arguments\\" || /^(?:Ui|I)nt(?:8|16|32)(?:Clamped)?Array$/.test(n)) return _arrayLikeToArray(o, minLen);
        }
        function _nonIterableSpread() {
            throw new TypeError(\\"Invalid attempt to spread non-iterable instance.\\\\nIn order to be iterable, non-array objects must have a [Symbol.iterator]() method.\\");
        }
        function _toConsumableArray(arr) {
            return _arrayWithoutHoles(arr) || _iterableToArray(arr) || _unsupportedIterableToArray(arr) || _nonIterableSpread();
        }
        function _typeof(obj) {
            \\"@babel/helpers - typeof\\";
            if (typeof Symbol === \\"function\\" && typeof Symbol.iterator === \\"symbol\\") {
                _typeof = function _typeof(obj) {
                    return typeof obj;
                };
            } else {
                _typeof = function _typeof(obj) {
                    return obj && typeof Symbol === \\"function\\" && obj.constructor === Symbol && obj !== Symbol.prototype ? \\"symbol\\" : typeof obj;
                };
            }
            return _typeof(obj);
        }
        function isString(o) {
            return typeof o === \\"string\\";
        }
        function isUndefined(o) {
            return typeof o === \\"undefined\\";
        }
        function isNull(o) {
            return o === null;
        }
        function isObject(o) {
            return o !== null && _typeof(o) === \\"object\\";
        }
        function isBoolean(o) {
            return o === true || o === false;
        }
        function isFunction(o) {
            return typeof o === \\"function\\";
        }
        function isNumber(o) {
            return typeof o === \\"number\\";
        }
        function isBooleanStringLiteral(o) {
            return o === \\"true\\" || o === \\"false\\";
        }
        var isArray = Array.isArray;
        var styles = {
            style: \\"i.\\".concat(\\"st\\"),
            class: \\"i.\\".concat(\\"cl\\")
        };
        var events = {
            bindtap: \\"eh\\"
        };
        var touchEvents = {
            bindTouchStart: \\"\\",
            bindTouchMove: \\"\\",
            bindTouchEnd: \\"\\",
            bindTouchCancel: \\"\\",
            bindLongTap: \\"\\"
        };
        var animationEvents = {
            bindAnimationStart: \\"\\",
            bindAnimationIteration: \\"\\",
            bindAnimationEnd: \\"\\",
            bindTransitionEnd: \\"\\"
        };
        function singleQuote(s) {
            return \\"'\\".concat(s, \\"'\\");
        }
        var View = Object.assign(Object.assign({
            \\"hover-class\\": singleQuote(\\"none\\"),
            \\"hover-stop-propagation\\": \\"false\\",
            \\"hover-start-time\\": \\"50\\",
            \\"hover-stay-time\\": \\"400\\",
            animation: \\"\\"
        }, touchEvents), animationEvents);
        var Icon = {
            type: \\"\\",
            size: \\"23\\",
            color: \\"\\"
        };
        var MapComp = Object.assign({
            longitude: \\"\\",
            latitude: \\"\\",
            scale: \\"16\\",
            markers: \\"[]\\",
            covers: \\"\\",
            polyline: \\"[]\\",
            circles: \\"[]\\",
            controls: \\"[]\\",
            \\"include-points\\": \\"[]\\",
            \\"show-location\\": \\"\\",
            \\"layer-style\\": \\"1\\",
            bindMarkerTap: \\"\\",
            bindControlTap: \\"\\",
            bindCalloutTap: \\"\\",
            bindUpdated: \\"\\"
        }, touchEvents);
        var Progress = {
            percent: \\"\\",
            \\"stroke-width\\": \\"6\\",
            color: singleQuote(\\"#09BB07\\"),
            activeColor: singleQuote(\\"#09BB07\\"),
            backgroundColor: singleQuote(\\"#EBEBEB\\"),
            active: \\"false\\",
            \\"active-mode\\": singleQuote(\\"backwards\\"),
            \\"show-info\\": \\"false\\"
        };
        var RichText = {
            nodes: \\"[]\\"
        };
        var Text = {
            selectable: \\"false\\",
            space: \\"\\",
            decode: \\"false\\"
        };
        var Button = {
            size: singleQuote(\\"default\\"),
            type: \\"\\",
            plain: \\"false\\",
            disabled: \\"\\",
            loading: \\"false\\",
            \\"form-type\\": \\"\\",
            \\"open-type\\": \\"\\",
            \\"hover-class\\": singleQuote(\\"button-hover\\"),
            \\"hover-stop-propagation\\": \\"false\\",
            \\"hover-start-time\\": \\"20\\",
            \\"hover-stay-time\\": \\"70\\",
            name: \\"\\"
        };
        var Checkbox = {
            value: \\"\\",
            disabled: \\"\\",
            checked: \\"false\\",
            color: singleQuote(\\"#09BB07\\"),
            name: \\"\\"
        };
        var CheckboxGroup = {
            bindChange: \\"\\",
            name: \\"\\"
        };
        var Form = {
            \\"report-submit\\": \\"false\\",
            bindSubmit: \\"\\",
            bindReset: \\"\\",
            name: \\"\\"
        };
        var Input = {
            value: \\"\\",
            type: singleQuote(\\"\\"),
            password: \\"false\\",
            placeholder: \\"\\",
            \\"placeholder-style\\": \\"\\",
            \\"placeholder-class\\": singleQuote(\\"input-placeholder\\"),
            disabled: \\"\\",
            maxlength: \\"140\\",
            \\"cursor-spacing\\": \\"0\\",
            focus: \\"false\\",
            \\"confirm-type\\": singleQuote(\\"done\\"),
            \\"confirm-hold\\": \\"false\\",
            cursor: \\"i.value.length\\",
            \\"selection-start\\": \\"-1\\",
            \\"selection-end\\": \\"-1\\",
            bindInput: \\"\\",
            bindFocus: \\"\\",
            bindBlur: \\"\\",
            bindConfirm: \\"\\",
            name: \\"\\"
        };
        var Label = {
            for: \\"\\",
            name: \\"\\"
        };
        var Picker = {
            mode: singleQuote(\\"selector\\"),
            disabled: \\"\\",
            range: \\"\\",
            \\"range-key\\": \\"\\",
            value: \\"\\",
            start: \\"\\",
            end: \\"\\",
            fields: singleQuote(\\"day\\"),
            \\"custom-item\\": \\"\\",
            name: \\"\\",
            bindCancel: \\"\\",
            bindChange: \\"\\",
            bindColumnChange: \\"\\"
        };
        var PickerView = {
            value: \\"\\",
            \\"indicator-style\\": \\"\\",
            \\"indicator-class\\": \\"\\",
            \\"mask-style\\": \\"\\",
            \\"mask-class\\": \\"\\",
            bindChange: \\"\\",
            name: \\"\\"
        };
        var PickerViewColumn = {
            name: \\"\\"
        };
        var Radio = {
            value: \\"\\",
            checked: \\"false\\",
            disabled: \\"\\",
            color: singleQuote(\\"#09BB07\\"),
            name: \\"\\"
        };
        var RadioGroup = {
            bindChange: \\"\\",
            name: \\"\\"
        };
        var Slider = {
            min: \\"0\\",
            max: \\"100\\",
            step: \\"1\\",
            disabled: \\"\\",
            value: \\"0\\",
            activeColor: singleQuote(\\"#1aad19\\"),
            backgroundColor: singleQuote(\\"#e9e9e9\\"),
            \\"block-size\\": \\"28\\",
            \\"block-color\\": singleQuote(\\"#ffffff\\"),
            \\"show-value\\": \\"false\\",
            bindChange: \\"\\",
            bindChanging: \\"\\",
            name: \\"\\"
        };
        var Switch = {
            checked: \\"false\\",
            disabled: \\"\\",
            type: singleQuote(\\"switch\\"),
            color: singleQuote(\\"#04BE02\\"),
            bindChange: \\"\\",
            name: \\"\\"
        };
        var Textarea = {
            value: \\"\\",
            placeholder: \\"\\",
            \\"placeholder-style\\": \\"\\",
            \\"placeholder-class\\": singleQuote(\\"textarea-placeholder\\"),
            disabled: \\"\\",
            maxlength: \\"140\\",
            \\"auto-focus\\": \\"false\\",
            focus: \\"false\\",
            \\"auto-height\\": \\"false\\",
            fixed: \\"false\\",
            \\"cursor-spacing\\": \\"0\\",
            cursor: \\"-1\\",
            \\"selection-start\\": \\"-1\\",
            \\"selection-end\\": \\"-1\\",
            bindFocus: \\"\\",
            bindBlur: \\"\\",
            bindLineChange: \\"\\",
            bindInput: \\"\\",
            bindConfirm: \\"\\",
            name: \\"\\"
        };
        var CoverImage = {
            src: \\"\\",
            bindLoad: \\"eh\\",
            bindError: \\"eh\\"
        };
        var CoverView = Object.assign({
            \\"scroll-top\\": \\"false\\"
        }, touchEvents);
        var MovableArea = {
            \\"scale-area\\": \\"false\\"
        };
        var MovableView = Object.assign(Object.assign({
            direction: \\"none\\",
            inertia: \\"false\\",
            \\"out-of-bounds\\": \\"false\\",
            x: \\"\\",
            y: \\"\\",
            damping: \\"20\\",
            friction: \\"2\\",
            disabled: \\"\\",
            scale: \\"false\\",
            \\"scale-min\\": \\"0.5\\",
            \\"scale-max\\": \\"10\\",
            \\"scale-value\\": \\"1\\",
            animation: \\"true\\",
            bindChange: \\"\\",
            bindScale: \\"\\",
            bindHTouchMove: \\"\\",
            bindVTouchMove: \\"\\",
            width: singleQuote(\\"10px\\"),
            height: singleQuote(\\"10px\\")
        }, touchEvents), animationEvents);
        var ScrollView = Object.assign(Object.assign({
            \\"scroll-x\\": \\"false\\",
            \\"scroll-y\\": \\"false\\",
            \\"upper-threshold\\": \\"50\\",
            \\"lower-threshold\\": \\"50\\",
            \\"scroll-top\\": \\"\\",
            \\"scroll-left\\": \\"\\",
            \\"scroll-into-view\\": \\"\\",
            \\"scroll-with-animation\\": \\"false\\",
            \\"enable-back-to-top\\": \\"false\\",
            bindScrollToUpper: \\"\\",
            bindScrollToLower: \\"\\",
            bindScroll: \\"\\"
        }, touchEvents), animationEvents);
        var Swiper = Object.assign({
            \\"indicator-dots\\": \\"false\\",
            \\"indicator-color\\": singleQuote(\\"rgba(0, 0, 0, .3)\\"),
            \\"indicator-active-color\\": singleQuote(\\"#000000\\"),
            autoplay: \\"false\\",
            current: \\"0\\",
            interval: \\"5000\\",
            duration: \\"500\\",
            circular: \\"false\\",
            vertical: \\"false\\",
            \\"previous-margin\\": \\"'0px'\\",
            \\"next-margin\\": \\"'0px'\\",
            \\"display-multiple-items\\": \\"1\\",
            bindChange: \\"\\",
            bindTransition: \\"\\",
            bindAnimationFinish: \\"\\"
        }, touchEvents);
        var SwiperItem = {
            \\"item-id\\": \\"\\"
        };
        var Navigator = {
            url: \\"\\",
            \\"open-type\\": singleQuote(\\"navigate\\"),
            delta: \\"1\\",
            \\"hover-class\\": singleQuote(\\"navigator-hover\\"),
            \\"hover-stop-propagation\\": \\"false\\",
            \\"hover-start-time\\": \\"50\\",
            \\"hover-stay-time\\": \\"600\\",
            bindSuccess: \\"\\",
            bindFail: \\"\\",
            bindComplete: \\"\\"
        };
        var Audio = {
            id: \\"\\",
            src: \\"\\",
            loop: \\"false\\",
            controls: \\"false\\",
            poster: \\"\\",
            name: \\"\\",
            author: \\"\\",
            bindError: \\"\\",
            bindPlay: \\"\\",
            bindPause: \\"\\",
            bindTimeUpdate: \\"\\",
            bindEnded: \\"\\"
        };
        var Camera = {
            \\"device-position\\": singleQuote(\\"back\\"),
            flash: singleQuote(\\"auto\\"),
            bindStop: \\"\\",
            bindError: \\"\\"
        };
        var Image = Object.assign({
            src: \\"\\",
            mode: singleQuote(\\"scaleToFill\\"),
            \\"lazy-load\\": \\"false\\",
            bindError: \\"\\",
            bindLoad: \\"\\"
        }, touchEvents);
        var LivePlayer = {
            src: \\"\\",
            autoplay: \\"false\\",
            muted: \\"false\\",
            orientation: singleQuote(\\"vertical\\"),
            \\"object-fit\\": singleQuote(\\"contain\\"),
            \\"background-mute\\": \\"false\\",
            \\"min-cache\\": \\"1\\",
            \\"max-cache\\": \\"3\\",
            animation: \\"\\",
            bindStateChange: \\"\\",
            bindFullScreenChange: \\"\\",
            bindNetStatus: \\"\\"
        };
        var Video = {
            src: \\"\\",
            duration: \\"\\",
            controls: \\"true\\",
            \\"danmu-list\\": \\"\\",
            \\"danmu-btn\\": \\"\\",
            \\"enable-danmu\\": \\"\\",
            autoplay: \\"false\\",
            loop: \\"false\\",
            muted: \\"false\\",
            \\"initial-time\\": \\"0\\",
            \\"page-gesture\\": \\"false\\",
            direction: \\"\\",
            \\"show-progress\\": \\"true\\",
            \\"show-fullscreen-btn\\": \\"true\\",
            \\"show-play-btn\\": \\"true\\",
            \\"show-center-play-btn\\": \\"true\\",
            \\"enable-progress-gesture\\": \\"true\\",
            \\"object-fit\\": singleQuote(\\"contain\\"),
            poster: \\"\\",
            \\"show-mute-btn\\": \\"false\\",
            animation: \\"\\",
            bindPlay: \\"\\",
            bindPause: \\"\\",
            bindEnded: \\"\\",
            bindTimeUpdate: \\"\\",
            bindFullScreenChange: \\"\\",
            bindWaiting: \\"\\",
            bindError: \\"\\"
        };
        var Canvas = Object.assign({
            \\"canvas-id\\": \\"\\",
            \\"disable-scroll\\": \\"false\\",
            bindError: \\"\\"
        }, touchEvents);
        var Ad = {
            \\"unit-id\\": \\"\\",
            \\"ad-intervals\\": \\"\\",
            bindLoad: \\"\\",
            bindError: \\"\\",
            bindClose: \\"\\"
        };
        var WebView = {
            src: \\"\\",
            bindMessage: \\"\\",
            bindLoad: \\"\\",
            bindError: \\"\\"
        };
        var Block = {};
        var SlotView = {
            name: \\"\\"
        };
        var Slot = {
            name: \\"\\"
        };
        var internalComponents = {
            View: View,
            Icon: Icon,
            Progress: Progress,
            RichText: RichText,
            Text: Text,
            Button: Button,
            Checkbox: Checkbox,
            CheckboxGroup: CheckboxGroup,
            Form: Form,
            Input: Input,
            Label: Label,
            Picker: Picker,
            PickerView: PickerView,
            PickerViewColumn: PickerViewColumn,
            Radio: Radio,
            RadioGroup: RadioGroup,
            Slider: Slider,
            Switch: Switch,
            CoverImage: CoverImage,
            Textarea: Textarea,
            CoverView: CoverView,
            MovableArea: MovableArea,
            MovableView: MovableView,
            ScrollView: ScrollView,
            Swiper: Swiper,
            SwiperItem: SwiperItem,
            Navigator: Navigator,
            Audio: Audio,
            Camera: Camera,
            Image: Image,
            LivePlayer: LivePlayer,
            Video: Video,
            Canvas: Canvas,
            Ad: Ad,
            WebView: WebView,
            Block: Block,
            Map: MapComp,
            Slot: Slot,
            SlotView: SlotView
        };
        var controlledComponent = new Set([ \\"input\\", \\"checkbox\\", \\"picker\\", \\"picker-view\\", \\"radio\\", \\"slider\\", \\"switch\\", \\"textarea\\" ]);
        var focusComponents = new Set([ \\"input\\", \\"textarea\\" ]);
        var voidElements = new Set([ \\"progress\\", \\"icon\\", \\"rich-text\\", \\"input\\", \\"textarea\\", \\"slider\\", \\"switch\\", \\"audio\\", \\"ad\\", \\"official-account\\", \\"open-data\\", \\"navigation-bar\\" ]);
        var nestElements = new Map([ [ \\"view\\", -1 ], [ \\"catch-view\\", -1 ], [ \\"cover-view\\", -1 ], [ \\"static-view\\", -1 ], [ \\"pure-view\\", -1 ], [ \\"block\\", -1 ], [ \\"text\\", -1 ], [ \\"static-text\\", 6 ], [ \\"slot\\", 8 ], [ \\"slot-view\\", 8 ], [ \\"label\\", 6 ], [ \\"form\\", 4 ], [ \\"scroll-view\\", 4 ], [ \\"swiper\\", 4 ], [ \\"swiper-item\\", 4 ] ]);
        var EMPTY_OBJ = {};
        var EMPTY_ARR = [];
        var noop = function noop() {};
        var defaultReconciler = Object.create(null);
        var box = function box(v) {
            return {
                v: v
            };
        };
        var unbox = function unbox(b) {
            return b.v;
        };
        function toDashed(s) {
            return s.replace(/([a-z0-9])([A-Z])/g, \\"$1-$2\\").toLowerCase();
        }
        function toCamelCase(s) {
            var camel = \\"\\";
            var nextCap = false;
            for (var i = 0; i < s.length; i++) {
                if (s[i] !== \\"-\\") {
                    camel += nextCap ? s[i].toUpperCase() : s[i];
                    nextCap = false;
                } else {
                    nextCap = true;
                }
            }
            return camel;
        }
        var toKebabCase = function toKebabCase(string) {
            return string.replace(/([a-z])([A-Z])/g, \\"$1-$2\\").toLowerCase();
        };
        function capitalize(s) {
            return s.charAt(0).toUpperCase() + s.slice(1);
        }
        var shared_esm_hasOwnProperty = Object.prototype.hasOwnProperty;
        var hasOwn = function hasOwn(val, key) {
            return shared_esm_hasOwnProperty.call(val, key);
        };
        var reportIssue = \\"\\\\u5982\\\\u6709\\\\u7591\\\\u95ee\\\\uff0c\\\\u8bf7\\\\u63d0\\\\u4ea4 issue \\\\u81f3\\\\uff1ahttps://github.com/nervjs/taro/issues\\";
        function ensure(condition, msg) {
            if (!condition) {
                throw new Error(msg + \\"\\\\n\\" + reportIssue);
            }
        }
        function warn(condition, msg) {
            if (false) {}
        }
        function queryToJson(str) {
            var dec = decodeURIComponent;
            var qp = str.split(\\"&\\");
            var ret = {};
            var name;
            var val;
            for (var i = 0, l = qp.length, item; i < l; ++i) {
                item = qp[i];
                if (item.length) {
                    var s = item.indexOf(\\"=\\");
                    if (s < 0) {
                        name = dec(item);
                        val = \\"\\";
                    } else {
                        name = dec(item.slice(0, s));
                        val = dec(item.slice(s + 1));
                    }
                    if (typeof ret[name] === \\"string\\") {
                        ret[name] = [ ret[name] ];
                    }
                    if (Array.isArray(ret[name])) {
                        ret[name].push(val);
                    } else {
                        ret[name] = val;
                    }
                }
            }
            return ret;
        }
        var _uniqueId = 1;
        var _loadTime = (new Date).getTime().toString();
        function getUniqueKey() {
            return _loadTime + _uniqueId++;
        }
        var cacheData = {};
        function cacheDataSet(key, val) {
            cacheData[key] = val;
        }
        function cacheDataGet(key, delelteAfterGet) {
            var temp = cacheData[key];
            delelteAfterGet && delete cacheData[key];
            return temp;
        }
        function cacheDataHas(key) {
            return key in cacheData;
        }
        function mergeInternalComponents(components) {
            Object.keys(components).forEach((function(name) {
                if (name in internalComponents) {
                    Object.assign(internalComponents[name], components[name]);
                } else {
                    internalComponents[name] = components[name];
                }
            }));
        }
        function mergeReconciler(hostConfig) {
            Object.keys(hostConfig).forEach((function(key) {
                var value = hostConfig[key];
                var raw = defaultReconciler[key];
                if (!raw) {
                    defaultReconciler[key] = value;
                } else {
                    if (isArray(raw)) {
                        defaultReconciler[key] = raw.push(value);
                    } else {
                        defaultReconciler[key] = [ raw, value ];
                    }
                }
            }));
        }
        function unsupport(api) {
            return function() {
                console.warn(\\"\\\\u5c0f\\\\u7a0b\\\\u5e8f\\\\u6682\\\\u4e0d\\\\u652f\\\\u6301 \\".concat(api));
            };
        }
        function setUniqueKeyToRoute(key, obj) {
            var routerParamsPrivateKey = \\"__key_\\";
            var useDataCacheApis = [ \\"navigateTo\\", \\"redirectTo\\", \\"reLaunch\\", \\"switchTab\\" ];
            if (useDataCacheApis.indexOf(key) > -1) {
                var url = obj.url = obj.url || \\"\\";
                var hasMark = url.indexOf(\\"?\\") > -1;
                var cacheKey = getUniqueKey();
                obj.url += (hasMark ? \\"&\\" : \\"?\\") + \\"\\".concat(routerParamsPrivateKey, \\"=\\").concat(cacheKey);
            }
        }
        function indent(str, size) {
            return str.split(\\"\\\\n\\").map((function(line, index) {
                var indent = index === 0 ? \\"\\" : Array(size).fill(\\" \\").join(\\"\\");
                return indent + line;
            })).join(\\"\\\\n\\");
        }
        var needPromiseApis = new Set([ \\"addPhoneContact\\", \\"authorize\\", \\"canvasGetImageData\\", \\"canvasPutImageData\\", \\"canvasToTempFilePath\\", \\"checkSession\\", \\"chooseAddress\\", \\"chooseImage\\", \\"chooseInvoiceTitle\\", \\"chooseLocation\\", \\"chooseVideo\\", \\"clearStorage\\", \\"closeBLEConnection\\", \\"closeBluetoothAdapter\\", \\"closeSocket\\", \\"compressImage\\", \\"connectSocket\\", \\"createBLEConnection\\", \\"downloadFile\\", \\"exitMiniProgram\\", \\"getAvailableAudioSources\\", \\"getBLEDeviceCharacteristics\\", \\"getBLEDeviceServices\\", \\"getBatteryInfo\\", \\"getBeacons\\", \\"getBluetoothAdapterState\\", \\"getBluetoothDevices\\", \\"getClipboardData\\", \\"getConnectedBluetoothDevices\\", \\"getConnectedWifi\\", \\"getExtConfig\\", \\"getFileInfo\\", \\"getImageInfo\\", \\"getLocation\\", \\"getNetworkType\\", \\"getSavedFileInfo\\", \\"getSavedFileList\\", \\"getScreenBrightness\\", \\"getSetting\\", \\"getStorage\\", \\"getStorageInfo\\", \\"getSystemInfo\\", \\"getUserInfo\\", \\"getWifiList\\", \\"hideHomeButton\\", \\"hideShareMenu\\", \\"hideTabBar\\", \\"hideTabBarRedDot\\", \\"loadFontFace\\", \\"login\\", \\"makePhoneCall\\", \\"navigateBack\\", \\"navigateBackMiniProgram\\", \\"navigateTo\\", \\"navigateToBookshelf\\", \\"navigateToMiniProgram\\", \\"notifyBLECharacteristicValueChange\\", \\"hideKeyboard\\", \\"hideLoading\\", \\"hideNavigationBarLoading\\", \\"hideToast\\", \\"openBluetoothAdapter\\", \\"openDocument\\", \\"openLocation\\", \\"openSetting\\", \\"pageScrollTo\\", \\"previewImage\\", \\"queryBookshelf\\", \\"reLaunch\\", \\"readBLECharacteristicValue\\", \\"redirectTo\\", \\"removeSavedFile\\", \\"removeStorage\\", \\"removeTabBarBadge\\", \\"requestSubscribeMessage\\", \\"saveFile\\", \\"saveImageToPhotosAlbum\\", \\"saveVideoToPhotosAlbum\\", \\"scanCode\\", \\"sendSocketMessage\\", \\"setBackgroundColor\\", \\"setBackgroundTextStyle\\", \\"setClipboardData\\", \\"setEnableDebug\\", \\"setInnerAudioOption\\", \\"setKeepScreenOn\\", \\"setNavigationBarColor\\", \\"setNavigationBarTitle\\", \\"setScreenBrightness\\", \\"setStorage\\", \\"setTabBarBadge\\", \\"setTabBarItem\\", \\"setTabBarStyle\\", \\"showActionSheet\\", \\"showFavoriteGuide\\", \\"showLoading\\", \\"showModal\\", \\"showShareMenu\\", \\"showTabBar\\", \\"showTabBarRedDot\\", \\"showToast\\", \\"startBeaconDiscovery\\", \\"startBluetoothDevicesDiscovery\\", \\"startDeviceMotionListening\\", \\"startPullDownRefresh\\", \\"stopBeaconDiscovery\\", \\"stopBluetoothDevicesDiscovery\\", \\"stopCompass\\", \\"startCompass\\", \\"startAccelerometer\\", \\"stopAccelerometer\\", \\"showNavigationBarLoading\\", \\"stopDeviceMotionListening\\", \\"stopPullDownRefresh\\", \\"switchTab\\", \\"uploadFile\\", \\"vibrateLong\\", \\"vibrateShort\\", \\"writeBLECharacteristicValue\\" ]);
        function getCanIUseWebp(taro) {
            return function() {
                if (typeof taro.getSystemInfoSync !== \\"function\\") {
                    console.error(\\"\\\\u4e0d\\\\u652f\\\\u6301 API canIUseWebp\\");
                    return false;
                }
                var _taro$getSystemInfoSy = taro.getSystemInfoSync(), platform = _taro$getSystemInfoSy.platform;
                var platformLower = platform.toLowerCase();
                if (platformLower === \\"android\\" || platformLower === \\"devtools\\") {
                    return true;
                }
                return false;
            };
        }
        function getNormalRequest(global) {
            return function request(options) {
                options = options || {};
                if (typeof options === \\"string\\") {
                    options = {
                        url: options
                    };
                }
                var originSuccess = options.success;
                var originFail = options.fail;
                var originComplete = options.complete;
                var requestTask;
                var p = new Promise((function(resolve, reject) {
                    options.success = function(res) {
                        originSuccess && originSuccess(res);
                        resolve(res);
                    };
                    options.fail = function(res) {
                        originFail && originFail(res);
                        reject(res);
                    };
                    options.complete = function(res) {
                        originComplete && originComplete(res);
                    };
                    requestTask = global.request(options);
                }));
                p.abort = function(cb) {
                    cb && cb();
                    if (requestTask) {
                        requestTask.abort();
                    }
                    return p;
                };
                return p;
            };
        }
        function processApis(taro, global) {
            var config = arguments.length > 2 && arguments[2] !== undefined ? arguments[2] : {};
            var patchNeedPromiseApis = config.needPromiseApis || [];
            var _needPromiseApis = new Set([].concat(_toConsumableArray(patchNeedPromiseApis), _toConsumableArray(needPromiseApis)));
            var preserved = [ \\"getEnv\\", \\"interceptors\\", \\"Current\\", \\"getCurrentInstance\\", \\"options\\", \\"nextTick\\", \\"eventCenter\\", \\"Events\\", \\"preload\\", \\"webpackJsonp\\" ];
            var apis = new Set(Object.keys(global).filter((function(api) {
                return preserved.indexOf(api) === -1;
            })));
            if (config.modifyApis) {
                config.modifyApis(apis);
            }
            apis.forEach((function(key) {
                if (_needPromiseApis.has(key)) {
                    var originKey = key;
                    taro[originKey] = function() {
                        var options = arguments.length > 0 && arguments[0] !== undefined ? arguments[0] : {};
                        for (var _len = arguments.length, args = new Array(_len > 1 ? _len - 1 : 0), _key = 1; _key < _len; _key++) {
                            args[_key - 1] = arguments[_key];
                        }
                        var key = originKey;
                        if (typeof options === \\"string\\") {
                            if (args.length) {
                                return global[key].apply(global, [ options ].concat(args));
                            }
                            return global[key](options);
                        }
                        if (config.transformMeta) {
                            var transformResult = config.transformMeta(key, options);
                            key = transformResult.key;
                            options = transformResult.options;
                            if (!global.hasOwnProperty(key)) {
                                return unsupport(key)();
                            }
                        }
                        var task = null;
                        var obj = Object.assign({}, options);
                        setUniqueKeyToRoute(key, options);
                        var p = new Promise((function(resolve, reject) {
                            obj.success = function(res) {
                                var _a, _b;
                                (_a = config.modifyAsyncResult) === null || _a === void 0 ? void 0 : _a.call(config, key, res);
                                (_b = options.success) === null || _b === void 0 ? void 0 : _b.call(options, res);
                                if (key === \\"connectSocket\\") {
                                    resolve(Promise.resolve().then((function() {
                                        return task ? Object.assign(task, res) : res;
                                    })));
                                } else {
                                    resolve(res);
                                }
                            };
                            obj.fail = function(res) {
                                var _a;
                                (_a = options.fail) === null || _a === void 0 ? void 0 : _a.call(options, res);
                                reject(res);
                            };
                            obj.complete = function(res) {
                                var _a;
                                (_a = options.complete) === null || _a === void 0 ? void 0 : _a.call(options, res);
                            };
                            if (args.length) {
                                task = global[key].apply(global, [ obj ].concat(args));
                            } else {
                                task = global[key](obj);
                            }
                        }));
                        if (key === \\"uploadFile\\" || key === \\"downloadFile\\") {
                            p.progress = function(cb) {
                                task === null || task === void 0 ? void 0 : task.onProgressUpdate(cb);
                                return p;
                            };
                            p.abort = function(cb) {
                                cb === null || cb === void 0 ? void 0 : cb();
                                task === null || task === void 0 ? void 0 : task.abort();
                                return p;
                            };
                        }
                        return p;
                    };
                } else {
                    var platformKey = key;
                    if (config.transformMeta) {
                        platformKey = config.transformMeta(key, {}).key;
                    }
                    if (!global.hasOwnProperty(platformKey)) {
                        taro[key] = unsupport(key);
                        return;
                    }
                    if (typeof global[key] === \\"function\\") {
                        taro[key] = function() {
                            for (var _len2 = arguments.length, args = new Array(_len2), _key2 = 0; _key2 < _len2; _key2++) {
                                args[_key2] = arguments[_key2];
                            }
                            if (config.handleSyncApis) {
                                return config.handleSyncApis(key, global, args);
                            } else {
                                return global[platformKey].apply(global, args);
                            }
                        };
                    } else {
                        taro[key] = global[platformKey];
                    }
                }
            }));
            !config.isOnlyPromisify && equipCommonApis(taro, global, config);
        }
        function equipCommonApis(taro, global) {
            var apis = arguments.length > 2 && arguments[2] !== undefined ? arguments[2] : {};
            taro.canIUseWebp = getCanIUseWebp(taro);
            taro.getCurrentPages = getCurrentPages || unsupport(\\"getCurrentPages\\");
            taro.getApp = getApp || unsupport(\\"getApp\\");
            taro.env = global.env || {};
            try {
                taro.requirePlugin = requirePlugin || unsupport(\\"requirePlugin\\");
            } catch (error) {
                taro.requirePlugin = unsupport(\\"requirePlugin\\");
            }
            var request = apis.request ? apis.request : getNormalRequest(global);
            function taroInterceptor(chain) {
                return request(chain.requestParams);
            }
            var link = new taro.Link(taroInterceptor);
            taro.request = link.request.bind(link);
            taro.addInterceptor = link.addInterceptor.bind(link);
            taro.cleanInterceptors = link.cleanInterceptors.bind(link);
            taro.miniGlobal = taro.options.miniGlobal = global;
        }
        var runtime_needPromiseApis = new Set([ \\"authPrivateMessage\\", \\"disableAlertBeforeUnload\\", \\"enableAlertBeforeUnload\\", \\"getBackgroundFetchData\\", \\"getGroupEnterInfo\\", \\"getShareInfo\\", \\"getWeRunData\\", \\"join1v1Chat\\", \\"openVideoEditor\\", \\"saveFileToDisk\\", \\"scanItem\\", \\"setEnable1v1Chat\\", \\"setWindowSize\\", \\"sendBizRedPacket\\", \\"startFacialRecognitionVerify\\" ]);
        function initNativeApi(taro) {
            processApis(taro, wx, {
                needPromiseApis: runtime_needPromiseApis,
                modifyApis: function modifyApis(apis) {
                    apis.delete(\\"lanDebug\\");
                }
            });
            taro.cloud = wx.cloud;
        }
        var components = {
            Progress: {
                \\"border-radius\\": \\"0\\",
                \\"font-size\\": \\"16\\",
                duration: \\"30\\",
                bindActiveEnd: \\"\\"
            },
            RichText: {
                space: \\"\\"
            },
            Text: {
                \\"user-select\\": \\"false\\"
            },
            Map: {
                polygons: \\"[]\\",
                subkey: \\"\\",
                rotate: \\"0\\",
                skew: \\"0\\",
                \\"enable-3D\\": \\"false\\",
                \\"show-compass\\": \\"false\\",
                \\"show-scale\\": \\"false\\",
                \\"enable-overlooking\\": \\"false\\",
                \\"enable-zoom\\": \\"true\\",
                \\"enable-scroll\\": \\"true\\",
                \\"enable-rotate\\": \\"false\\",
                \\"enable-satellite\\": \\"false\\",
                \\"enable-traffic\\": \\"false\\",
                setting: \\"[]\\",
                bindLabelTap: \\"\\",
                bindRegionChange: \\"\\",
                bindPoiTap: \\"\\"
            },
            Button: {
                lang: \\"en\\",
                \\"session-from\\": \\"\\",
                \\"send-message-title\\": \\"\\",
                \\"send-message-path\\": \\"\\",
                \\"send-message-img\\": \\"\\",
                \\"app-parameter\\": \\"\\",
                \\"show-message-card\\": \\"false\\",
                \\"business-id\\": \\"\\",
                bindGetUserInfo: \\"\\",
                bindContact: \\"\\",
                bindGetPhoneNumber: \\"\\",
                bindError: \\"\\",
                bindOpenSetting: \\"\\",
                bindLaunchApp: \\"\\"
            },
            Form: {
                \\"report-submit-timeout\\": \\"0\\"
            },
            Input: {
                \\"always-embed\\": \\"false\\",
                \\"adjust-position\\": \\"true\\",
                \\"hold-keyboard\\": \\"false\\",
                bindKeyboardHeightChange: \\"\\"
            },
            Picker: {
                \\"header-text\\": \\"\\"
            },
            PickerView: {
                bindPickStart: \\"\\",
                bindPickEnd: \\"\\"
            },
            Slider: {
                color: singleQuote(\\"#e9e9e9\\"),
                \\"selected-color\\": singleQuote(\\"#1aad19\\")
            },
            Textarea: {
                \\"show-confirm-bar\\": \\"true\\",
                \\"adjust-position\\": \\"true\\",
                \\"hold-keyboard\\": \\"false\\",
                \\"disable-default-padding\\": \\"false\\",
                \\"confirm-type\\": singleQuote(\\"return\\"),
                \\"confirm-hold\\": \\"false\\",
                bindKeyboardHeightChange: \\"\\"
            },
            ScrollView: {
                \\"enable-flex\\": \\"false\\",
                \\"scroll-anchoring\\": \\"false\\",
                \\"refresher-enabled\\": \\"false\\",
                \\"refresher-threshold\\": \\"45\\",
                \\"refresher-default-style\\": singleQuote(\\"black\\"),
                \\"refresher-background\\": singleQuote(\\"#FFF\\"),
                \\"refresher-triggered\\": \\"false\\",
                enhanced: \\"false\\",
                bounces: \\"true\\",
                \\"show-scrollbar\\": \\"true\\",
                \\"paging-enabled\\": \\"false\\",
                \\"fast-deceleration\\": \\"false\\",
                bindDragStart: \\"\\",
                bindDragging: \\"\\",
                bindDragEnd: \\"\\",
                bindRefresherPulling: \\"\\",
                bindRefresherRefresh: \\"\\",
                bindRefresherRestore: \\"\\",
                bindRefresherAbort: \\"\\"
            },
            Swiper: {
                \\"snap-to-edge\\": \\"false\\",
                \\"easing-function\\": singleQuote(\\"default\\")
            },
            SwiperItem: {
                \\"skip-hidden-item-layout\\": \\"false\\"
            },
            Navigator: {
                target: singleQuote(\\"self\\"),
                \\"app-id\\": \\"\\",
                path: \\"\\",
                \\"extra-data\\": \\"\\",
                version: singleQuote(\\"version\\")
            },
            Camera: {
                mode: singleQuote(\\"normal\\"),
                resolution: singleQuote(\\"medium\\"),
                \\"frame-size\\": singleQuote(\\"medium\\"),
                bindInitDone: \\"\\",
                bindScanCode: \\"\\"
            },
            Image: {
                webp: \\"false\\",
                \\"show-menu-by-longpress\\": \\"false\\"
            },
            LivePlayer: {
                mode: singleQuote(\\"live\\"),
                \\"sound-mode\\": singleQuote(\\"speaker\\"),
                \\"auto-pause-if-navigate\\": \\"true\\",
                \\"auto-pause-if-open-native\\": \\"true\\",
                \\"picture-in-picture-mode\\": \\"[]\\",
                bindstatechange: \\"\\",
                bindfullscreenchange: \\"\\",
                bindnetstatus: \\"\\",
                bindAudioVolumeNotify: \\"\\",
                bindEnterPictureInPicture: \\"\\",
                bindLeavePictureInPicture: \\"\\"
            },
            Video: {
                title: \\"\\",
                \\"play-btn-position\\": singleQuote(\\"bottom\\"),
                \\"enable-play-gesture\\": \\"false\\",
                \\"auto-pause-if-navigate\\": \\"true\\",
                \\"auto-pause-if-open-native\\": \\"true\\",
                \\"vslide-gesture\\": \\"false\\",
                \\"vslide-gesture-in-fullscreen\\": \\"true\\",
                \\"ad-unit-id\\": \\"\\",
                \\"poster-for-crawler\\": \\"\\",
                \\"show-casting-button\\": \\"false\\",
                \\"picture-in-picture-mode\\": \\"[]\\",
                \\"enable-auto-rotation\\": \\"false\\",
                \\"show-screen-lock-button\\": \\"false\\",
                \\"show-snapshot-button\\": \\"false\\",
                \\"show-background-playback-button\\": \\"false\\",
                \\"background-poster\\": \\"\\",
                bindProgress: \\"\\",
                bindLoadedMetadata: \\"\\",
                bindControlsToggle: \\"\\",
                bindEnterPictureInPicture: \\"\\",
                bindLeavePictureInPicture: \\"\\",
                bindSeekComplete: \\"\\",
                bindAdLoad: \\"\\",
                bindAdError: \\"\\",
                bindAdClose: \\"\\",
                bindAdPlay: \\"\\"
            },
            Canvas: {
                type: \\"\\"
            },
            Ad: {
                \\"ad-type\\": singleQuote(\\"banner\\"),
                \\"ad-theme\\": singleQuote(\\"white\\")
            },
            CoverView: {
                \\"marker-id\\": \\"\\",
                slot: \\"\\"
            },
            Editor: {
                \\"read-only\\": \\"false\\",
                placeholder: \\"\\",
                \\"show-img-size\\": \\"false\\",
                \\"show-img-toolbar\\": \\"false\\",
                \\"show-img-resize\\": \\"false\\",
                focus: \\"false\\",
                bindReady: \\"\\",
                bindFocus: \\"\\",
                bindBlur: \\"\\",
                bindInput: \\"\\",
                bindStatusChange: \\"\\",
                name: \\"\\"
            },
            MatchMedia: {
                \\"min-width\\": \\"\\",
                \\"max-width\\": \\"\\",
                width: \\"\\",
                \\"min-height\\": \\"\\",
                \\"max-height\\": \\"\\",
                height: \\"\\",
                orientation: \\"\\"
            },
            FunctionalPageNavigator: {
                version: singleQuote(\\"release\\"),
                name: \\"\\",
                args: \\"\\",
                bindSuccess: \\"\\",
                bindFail: \\"\\",
                bindCancel: \\"\\"
            },
            LivePusher: {
                url: \\"\\",
                mode: singleQuote(\\"RTC\\"),
                autopush: \\"false\\",
                muted: \\"false\\",
                \\"enable-camera\\": \\"true\\",
                \\"auto-focus\\": \\"true\\",
                orientation: singleQuote(\\"vertical\\"),
                beauty: \\"0\\",
                whiteness: \\"0\\",
                aspect: singleQuote(\\"9:16\\"),
                \\"min-bitrate\\": \\"200\\",
                \\"max-bitrate\\": \\"1000\\",
                \\"audio-quality\\": singleQuote(\\"high\\"),
                \\"waiting-image\\": \\"\\",
                \\"waiting-image-hash\\": \\"\\",
                zoom: \\"false\\",
                \\"device-position\\": singleQuote(\\"front\\"),
                \\"background-mute\\": \\"false\\",
                mirror: \\"false\\",
                \\"remote-mirror\\": \\"false\\",
                \\"local-mirror\\": \\"false\\",
                \\"audio-reverb-type\\": \\"0\\",
                \\"enable-mic\\": \\"true\\",
                \\"enable-agc\\": \\"false\\",
                \\"enable-ans\\": \\"false\\",
                \\"audio-volume-type\\": singleQuote(\\"voicecall\\"),
                \\"video-width\\": \\"360\\",
                \\"video-height\\": \\"640\\",
                \\"beauty-style\\": singleQuote(\\"smooth\\"),
                filter: singleQuote(\\"standard\\"),
                animation: \\"\\",
                bindStateChange: \\"\\",
                bindNetStatus: \\"\\",
                bindBgmStart: \\"\\",
                bindBgmProgress: \\"\\",
                bindBgmComplete: \\"\\",
                bindAudioVolumeNotify: \\"\\"
            },
            OfficialAccount: {
                bindLoad: \\"\\",
                bindError: \\"\\"
            },
            OpenData: {
                type: \\"\\",
                \\"open-gid\\": \\"\\",
                lang: singleQuote(\\"en\\"),
                \\"default-text\\": \\"\\",
                \\"default-avatar\\": \\"\\",
                bindError: \\"\\"
            },
            NavigationBar: {
                title: \\"\\",
                loading: \\"false\\",
                \\"front-color\\": \\"\\",
                \\"background-color\\": \\"\\",
                \\"color-animation-duration\\": \\"0\\",
                \\"color-animation-timing-func\\": singleQuote(\\"linear\\")
            },
            PageMeta: {
                \\"background-text-style\\": \\"\\",
                \\"background-color\\": \\"\\",
                \\"background-color-top\\": \\"\\",
                \\"background-color-bottom\\": \\"\\",
                \\"scroll-top\\": singleQuote(\\"\\"),
                \\"scroll-duration\\": \\"300\\",
                \\"page-style\\": singleQuote(\\"\\"),
                \\"root-font-size\\": singleQuote(\\"\\"),
                bindResize: \\"\\",
                bindScroll: \\"\\",
                bindScrollDone: \\"\\"
            },
            VoipRoom: {
                openid: \\"\\",
                mode: singleQuote(\\"camera\\"),
                \\"device-position\\": singleQuote(\\"front\\"),
                bindError: \\"\\"
            },
            AdCustom: {
                \\"unit-id\\": \\"\\",
                \\"ad-intervals\\": \\"\\",
                bindLoad: \\"\\",
                bindError: \\"\\"
            },
            PageContainer: {
                show: \\"false\\",
                duration: \\"300\\",
                \\"z-index\\": \\"100\\",
                overlay: \\"true\\",
                position: singleQuote(\\"bottom\\"),
                round: \\"false\\",
                \\"close-on-slideDown\\": \\"false\\",
                \\"overlay-style\\": \\"\\",
                \\"custom-style\\": \\"\\",
                bindBeforeEnter: \\"\\",
                bindEnter: \\"\\",
                bindAfterEnter: \\"\\",
                bindBeforeLeave: \\"\\",
                bindLeave: \\"\\",
                bindAfterLeave: \\"\\",
                bindClickOverlay: \\"\\"
            },
            KeyboardAccessory: {}
        };
        var hostConfig = {
            initNativeApi: initNativeApi
        };
        mergeReconciler(hostConfig);
        mergeInternalComponents(components);
        var taro_runtime = __webpack_require__(0);
        var mocks_taro = \\"taro\\";
        var vue = __webpack_require__(1);
        var app = __webpack_require__(4);
        var app_App = Object(vue[\\"createApp\\"])({
            onShow: function onShow(options) {}
        });
        var lib_src_app = app_App;
        var app_config = {
            pages: [ \\"pages/index/index\\" ],
            window: {
                backgroundTextStyle: \\"light\\",
                navigationBarBackgroundColor: \\"#fff\\",
                navigationBarTitleText: \\"WeChat\\",
                navigationBarTextStyle: \\"black\\"
            }
        };
        taro_runtime[\\"window\\"].__taroAppConfig = app_config;
        var inst = App(Object(taro_runtime[\\"createVue3App\\"])(lib_src_app, vue[\\"h\\"], app_config));
        undefined({
            designWidth: 750,
            deviceRatio: {
                640: 1.17,
                750: 1,
                828: .905
            }
        });
    }
}, [ [ 7, 0, 1, 2 ] ] ]);



/** filePath: dist/app.json **/
{\\"pages\\":[\\"pages/index/index\\"],\\"window\\":{\\"backgroundTextStyle\\":\\"light\\",\\"navigationBarBackgroundColor\\":\\"#fff\\",\\"navigationBarTitleText\\":\\"WeChat\\",\\"navigationBarTextStyle\\":\\"black\\"}}

/** filePath: dist/app.wxss **/


/** filePath: dist/base.wxml **/
<wxs module=\\"xs\\" src=\\"./utils.wxs\\" />
<template name=\\"taro_tmpl\\">
  <block wx:for=\\"{{root.cn}}\\" wx:key=\\"uid\\">
    <template is=\\"tmpl_0_container\\" data=\\"{{i:item,l:''}}\\" />
  </block>
</template>

<template name=\\"tmpl_0_catch-view\\">
  <view hover-class=\\"{{xs.b(i.hoverClass,'none')}}\\" hover-stop-propagation=\\"{{xs.b(i.hoverStopPropagation,false)}}\\" hover-start-time=\\"{{xs.b(i.hoverStartTime,50)}}\\" hover-stay-time=\\"{{xs.b(i.hoverStayTime,400)}}\\" animation=\\"{{i.animation}}\\" bindtouchstart=\\"eh\\" bindtouchend=\\"eh\\" bindtouchcancel=\\"eh\\" bindlongpress=\\"eh\\" bindanimationstart=\\"eh\\" bindanimationiteration=\\"eh\\" bindanimationend=\\"eh\\" bindtransitionend=\\"eh\\" style=\\"{{i.st}}\\" class=\\"{{i.cl}}\\" bindtap=\\"eh\\" catchtouchmove=\\"eh\\"  id=\\"{{i.uid}}\\">
    <block wx:for=\\"{{i.cn}}\\" wx:key=\\"uid\\">
      <template is=\\"{{xs.e(cid+1)}}\\" data=\\"{{i:item,l:l}}\\" />
    </block>
  </view>
</template>

<template name=\\"tmpl_0_static-view\\">
  <view hover-class=\\"{{xs.b(i.hoverClass,'none')}}\\" hover-stop-propagation=\\"{{xs.b(i.hoverStopPropagation,false)}}\\" hover-start-time=\\"{{xs.b(i.hoverStartTime,50)}}\\" hover-stay-time=\\"{{xs.b(i.hoverStayTime,400)}}\\" animation=\\"{{i.animation}}\\" style=\\"{{i.st}}\\" class=\\"{{i.cl}}\\"  id=\\"{{i.uid}}\\">
    <block wx:for=\\"{{i.cn}}\\" wx:key=\\"uid\\">
      <template is=\\"{{xs.e(cid+1)}}\\" data=\\"{{i:item,l:l}}\\" />
    </block>
  </view>
</template>

<template name=\\"tmpl_0_pure-view\\">
  <view style=\\"{{i.st}}\\" class=\\"{{i.cl}}\\"  id=\\"{{i.uid}}\\">
    <block wx:for=\\"{{i.cn}}\\" wx:key=\\"uid\\">
      <template is=\\"{{xs.e(cid+1)}}\\" data=\\"{{i:item,l:l}}\\" />
    </block>
  </view>
</template>

<template name=\\"tmpl_0_view\\">
  <view hover-class=\\"{{xs.b(i.hoverClass,'none')}}\\" hover-stop-propagation=\\"{{xs.b(i.hoverStopPropagation,false)}}\\" hover-start-time=\\"{{xs.b(i.hoverStartTime,50)}}\\" hover-stay-time=\\"{{xs.b(i.hoverStayTime,400)}}\\" animation=\\"{{i.animation}}\\" bindtouchstart=\\"eh\\" bindtouchmove=\\"eh\\" bindtouchend=\\"eh\\" bindtouchcancel=\\"eh\\" bindlongpress=\\"eh\\" bindanimationstart=\\"eh\\" bindanimationiteration=\\"eh\\" bindanimationend=\\"eh\\" bindtransitionend=\\"eh\\" style=\\"{{i.st}}\\" class=\\"{{i.cl}}\\" bindtap=\\"eh\\"  id=\\"{{i.uid}}\\">
    <block wx:for=\\"{{i.cn}}\\" wx:key=\\"uid\\">
      <template is=\\"{{xs.e(cid+1)}}\\" data=\\"{{i:item,l:l}}\\" />
    </block>
  </view>
</template>

<template name=\\"tmpl_0_static-text\\">
  <text selectable=\\"{{xs.b(i.selectable,false)}}\\" space=\\"{{i.space}}\\" decode=\\"{{xs.b(i.decode,false)}}\\" style=\\"{{i.st}}\\" class=\\"{{i.cl}}\\"  id=\\"{{i.uid}}\\">
    <block wx:for=\\"{{i.cn}}\\" wx:key=\\"uid\\">
      <template is=\\"{{xs.e(cid+1)}}\\" data=\\"{{i:item,l:l}}\\" />
    </block>
  </text>
</template>

<template name=\\"tmpl_0_text\\">
  <text selectable=\\"{{xs.b(i.selectable,false)}}\\" space=\\"{{i.space}}\\" decode=\\"{{xs.b(i.decode,false)}}\\" style=\\"{{i.st}}\\" class=\\"{{i.cl}}\\" bindtap=\\"eh\\"  id=\\"{{i.uid}}\\">
    <block wx:for=\\"{{i.cn}}\\" wx:key=\\"uid\\">
      <template is=\\"{{xs.e(cid+1)}}\\" data=\\"{{i:item,l:l}}\\" />
    </block>
  </text>
</template>

<template name=\\"tmpl_0_scroll-view\\">
  <scroll-view scroll-x=\\"{{xs.b(i.scrollX,false)}}\\" scroll-y=\\"{{xs.b(i.scrollY,false)}}\\" upper-threshold=\\"{{xs.b(i.upperThreshold,50)}}\\" lower-threshold=\\"{{xs.b(i.lowerThreshold,50)}}\\" scroll-top=\\"{{i.scrollTop}}\\" scroll-left=\\"{{i.scrollLeft}}\\" scroll-into-view=\\"{{i.scrollIntoView}}\\" scroll-with-animation=\\"{{xs.b(i.scrollWithAnimation,false)}}\\" enable-back-to-top=\\"{{xs.b(i.enableBackToTop,false)}}\\" bindscrolltoupper=\\"eh\\" bindscrolltolower=\\"eh\\" bindscroll=\\"eh\\" bindtouchstart=\\"eh\\" bindtouchmove=\\"eh\\" bindtouchend=\\"eh\\" bindtouchcancel=\\"eh\\" bindlongpress=\\"eh\\" bindanimationstart=\\"eh\\" bindanimationiteration=\\"eh\\" bindanimationend=\\"eh\\" bindtransitionend=\\"eh\\" style=\\"{{i.st}}\\" class=\\"{{i.cl}}\\" bindtap=\\"eh\\"  id=\\"{{i.uid}}\\">
    <block wx:for=\\"{{i.cn}}\\" wx:key=\\"uid\\">
      <template is=\\"{{xs.e(cid+1)}}\\" data=\\"{{i:item,l:l}}\\" />
    </block>
  </scroll-view>
</template>

<template name=\\"tmpl_0_static-image\\">
  <image src=\\"{{i.src}}\\" mode=\\"{{xs.b(i.mode,'scaleToFill')}}\\" lazy-load=\\"{{xs.b(i.lazyLoad,false)}}\\" style=\\"{{i.st}}\\" class=\\"{{i.cl}}\\"  id=\\"{{i.uid}}\\">
    <block wx:for=\\"{{i.cn}}\\" wx:key=\\"uid\\">
      <template is=\\"{{xs.e(cid+1)}}\\" data=\\"{{i:item,l:l}}\\" />
    </block>
  </image>
</template>

<template name=\\"tmpl_0_image\\">
  <image src=\\"{{i.src}}\\" mode=\\"{{xs.b(i.mode,'scaleToFill')}}\\" lazy-load=\\"{{xs.b(i.lazyLoad,false)}}\\" binderror=\\"eh\\" bindload=\\"eh\\" bindtouchstart=\\"eh\\" bindtouchmove=\\"eh\\" bindtouchend=\\"eh\\" bindtouchcancel=\\"eh\\" bindlongpress=\\"eh\\" style=\\"{{i.st}}\\" class=\\"{{i.cl}}\\" bindtap=\\"eh\\"  id=\\"{{i.uid}}\\">
    <block wx:for=\\"{{i.cn}}\\" wx:key=\\"uid\\">
      <template is=\\"{{xs.e(cid+1)}}\\" data=\\"{{i:item,l:l}}\\" />
    </block>
  </image>
</template>

<template name=\\"tmpl_0_#text\\" data=\\"{{i:i}}\\">
  <block>{{i.v}}</block>
</template>

<template name=\\"tmpl_0_container\\">
  <template is=\\"{{xs.a(0, i.nn, l)}}\\" data=\\"{{i:i,cid:0,l:xs.f(l,i.nn)}}\\" />
</template>

<template name=\\"tmpl_1_catch-view\\">
  <view hover-class=\\"{{xs.b(i.hoverClass,'none')}}\\" hover-stop-propagation=\\"{{xs.b(i.hoverStopPropagation,false)}}\\" hover-start-time=\\"{{xs.b(i.hoverStartTime,50)}}\\" hover-stay-time=\\"{{xs.b(i.hoverStayTime,400)}}\\" animation=\\"{{i.animation}}\\" bindtouchstart=\\"eh\\" bindtouchend=\\"eh\\" bindtouchcancel=\\"eh\\" bindlongpress=\\"eh\\" bindanimationstart=\\"eh\\" bindanimationiteration=\\"eh\\" bindanimationend=\\"eh\\" bindtransitionend=\\"eh\\" style=\\"{{i.st}}\\" class=\\"{{i.cl}}\\" bindtap=\\"eh\\" catchtouchmove=\\"eh\\"  id=\\"{{i.uid}}\\">
    <block wx:for=\\"{{i.cn}}\\" wx:key=\\"uid\\">
      <template is=\\"{{xs.e(cid+1)}}\\" data=\\"{{i:item,l:l}}\\" />
    </block>
  </view>
</template>

<template name=\\"tmpl_1_static-view\\">
  <view hover-class=\\"{{xs.b(i.hoverClass,'none')}}\\" hover-stop-propagation=\\"{{xs.b(i.hoverStopPropagation,false)}}\\" hover-start-time=\\"{{xs.b(i.hoverStartTime,50)}}\\" hover-stay-time=\\"{{xs.b(i.hoverStayTime,400)}}\\" animation=\\"{{i.animation}}\\" style=\\"{{i.st}}\\" class=\\"{{i.cl}}\\"  id=\\"{{i.uid}}\\">
    <block wx:for=\\"{{i.cn}}\\" wx:key=\\"uid\\">
      <template is=\\"{{xs.e(cid+1)}}\\" data=\\"{{i:item,l:l}}\\" />
    </block>
  </view>
</template>

<template name=\\"tmpl_1_pure-view\\">
  <view style=\\"{{i.st}}\\" class=\\"{{i.cl}}\\"  id=\\"{{i.uid}}\\">
    <block wx:for=\\"{{i.cn}}\\" wx:key=\\"uid\\">
      <template is=\\"{{xs.e(cid+1)}}\\" data=\\"{{i:item,l:l}}\\" />
    </block>
  </view>
</template>

<template name=\\"tmpl_1_view\\">
  <view hover-class=\\"{{xs.b(i.hoverClass,'none')}}\\" hover-stop-propagation=\\"{{xs.b(i.hoverStopPropagation,false)}}\\" hover-start-time=\\"{{xs.b(i.hoverStartTime,50)}}\\" hover-stay-time=\\"{{xs.b(i.hoverStayTime,400)}}\\" animation=\\"{{i.animation}}\\" bindtouchstart=\\"eh\\" bindtouchmove=\\"eh\\" bindtouchend=\\"eh\\" bindtouchcancel=\\"eh\\" bindlongpress=\\"eh\\" bindanimationstart=\\"eh\\" bindanimationiteration=\\"eh\\" bindanimationend=\\"eh\\" bindtransitionend=\\"eh\\" style=\\"{{i.st}}\\" class=\\"{{i.cl}}\\" bindtap=\\"eh\\"  id=\\"{{i.uid}}\\">
    <block wx:for=\\"{{i.cn}}\\" wx:key=\\"uid\\">
      <template is=\\"{{xs.e(cid+1)}}\\" data=\\"{{i:item,l:l}}\\" />
    </block>
  </view>
</template>

<template name=\\"tmpl_1_static-text\\">
  <text selectable=\\"{{xs.b(i.selectable,false)}}\\" space=\\"{{i.space}}\\" decode=\\"{{xs.b(i.decode,false)}}\\" style=\\"{{i.st}}\\" class=\\"{{i.cl}}\\"  id=\\"{{i.uid}}\\">
    <block wx:for=\\"{{i.cn}}\\" wx:key=\\"uid\\">
      <template is=\\"{{xs.e(cid+1)}}\\" data=\\"{{i:item,l:l}}\\" />
    </block>
  </text>
</template>

<template name=\\"tmpl_1_text\\">
  <text selectable=\\"{{xs.b(i.selectable,false)}}\\" space=\\"{{i.space}}\\" decode=\\"{{xs.b(i.decode,false)}}\\" style=\\"{{i.st}}\\" class=\\"{{i.cl}}\\" bindtap=\\"eh\\"  id=\\"{{i.uid}}\\">
    <block wx:for=\\"{{i.cn}}\\" wx:key=\\"uid\\">
      <template is=\\"{{xs.e(cid+1)}}\\" data=\\"{{i:item,l:l}}\\" />
    </block>
  </text>
</template>

<template name=\\"tmpl_1_scroll-view\\">
  <scroll-view scroll-x=\\"{{xs.b(i.scrollX,false)}}\\" scroll-y=\\"{{xs.b(i.scrollY,false)}}\\" upper-threshold=\\"{{xs.b(i.upperThreshold,50)}}\\" lower-threshold=\\"{{xs.b(i.lowerThreshold,50)}}\\" scroll-top=\\"{{i.scrollTop}}\\" scroll-left=\\"{{i.scrollLeft}}\\" scroll-into-view=\\"{{i.scrollIntoView}}\\" scroll-with-animation=\\"{{xs.b(i.scrollWithAnimation,false)}}\\" enable-back-to-top=\\"{{xs.b(i.enableBackToTop,false)}}\\" bindscrolltoupper=\\"eh\\" bindscrolltolower=\\"eh\\" bindscroll=\\"eh\\" bindtouchstart=\\"eh\\" bindtouchmove=\\"eh\\" bindtouchend=\\"eh\\" bindtouchcancel=\\"eh\\" bindlongpress=\\"eh\\" bindanimationstart=\\"eh\\" bindanimationiteration=\\"eh\\" bindanimationend=\\"eh\\" bindtransitionend=\\"eh\\" style=\\"{{i.st}}\\" class=\\"{{i.cl}}\\" bindtap=\\"eh\\"  id=\\"{{i.uid}}\\">
    <block wx:for=\\"{{i.cn}}\\" wx:key=\\"uid\\">
      <template is=\\"{{xs.e(cid+1)}}\\" data=\\"{{i:item,l:l}}\\" />
    </block>
  </scroll-view>
</template>

<template name=\\"tmpl_1_container\\">
  <template is=\\"{{xs.a(1, i.nn, l)}}\\" data=\\"{{i:i,cid:1,l:xs.f(l,i.nn)}}\\" />
</template>

<template name=\\"tmpl_2_catch-view\\">
  <view hover-class=\\"{{xs.b(i.hoverClass,'none')}}\\" hover-stop-propagation=\\"{{xs.b(i.hoverStopPropagation,false)}}\\" hover-start-time=\\"{{xs.b(i.hoverStartTime,50)}}\\" hover-stay-time=\\"{{xs.b(i.hoverStayTime,400)}}\\" animation=\\"{{i.animation}}\\" bindtouchstart=\\"eh\\" bindtouchend=\\"eh\\" bindtouchcancel=\\"eh\\" bindlongpress=\\"eh\\" bindanimationstart=\\"eh\\" bindanimationiteration=\\"eh\\" bindanimationend=\\"eh\\" bindtransitionend=\\"eh\\" style=\\"{{i.st}}\\" class=\\"{{i.cl}}\\" bindtap=\\"eh\\" catchtouchmove=\\"eh\\"  id=\\"{{i.uid}}\\">
    <block wx:for=\\"{{i.cn}}\\" wx:key=\\"uid\\">
      <template is=\\"{{xs.e(cid+1)}}\\" data=\\"{{i:item,l:l}}\\" />
    </block>
  </view>
</template>

<template name=\\"tmpl_2_static-view\\">
  <view hover-class=\\"{{xs.b(i.hoverClass,'none')}}\\" hover-stop-propagation=\\"{{xs.b(i.hoverStopPropagation,false)}}\\" hover-start-time=\\"{{xs.b(i.hoverStartTime,50)}}\\" hover-stay-time=\\"{{xs.b(i.hoverStayTime,400)}}\\" animation=\\"{{i.animation}}\\" style=\\"{{i.st}}\\" class=\\"{{i.cl}}\\"  id=\\"{{i.uid}}\\">
    <block wx:for=\\"{{i.cn}}\\" wx:key=\\"uid\\">
      <template is=\\"{{xs.e(cid+1)}}\\" data=\\"{{i:item,l:l}}\\" />
    </block>
  </view>
</template>

<template name=\\"tmpl_2_pure-view\\">
  <view style=\\"{{i.st}}\\" class=\\"{{i.cl}}\\"  id=\\"{{i.uid}}\\">
    <block wx:for=\\"{{i.cn}}\\" wx:key=\\"uid\\">
      <template is=\\"{{xs.e(cid+1)}}\\" data=\\"{{i:item,l:l}}\\" />
    </block>
  </view>
</template>

<template name=\\"tmpl_2_view\\">
  <view hover-class=\\"{{xs.b(i.hoverClass,'none')}}\\" hover-stop-propagation=\\"{{xs.b(i.hoverStopPropagation,false)}}\\" hover-start-time=\\"{{xs.b(i.hoverStartTime,50)}}\\" hover-stay-time=\\"{{xs.b(i.hoverStayTime,400)}}\\" animation=\\"{{i.animation}}\\" bindtouchstart=\\"eh\\" bindtouchmove=\\"eh\\" bindtouchend=\\"eh\\" bindtouchcancel=\\"eh\\" bindlongpress=\\"eh\\" bindanimationstart=\\"eh\\" bindanimationiteration=\\"eh\\" bindanimationend=\\"eh\\" bindtransitionend=\\"eh\\" style=\\"{{i.st}}\\" class=\\"{{i.cl}}\\" bindtap=\\"eh\\"  id=\\"{{i.uid}}\\">
    <block wx:for=\\"{{i.cn}}\\" wx:key=\\"uid\\">
      <template is=\\"{{xs.e(cid+1)}}\\" data=\\"{{i:item,l:l}}\\" />
    </block>
  </view>
</template>

<template name=\\"tmpl_2_static-text\\">
  <text selectable=\\"{{xs.b(i.selectable,false)}}\\" space=\\"{{i.space}}\\" decode=\\"{{xs.b(i.decode,false)}}\\" style=\\"{{i.st}}\\" class=\\"{{i.cl}}\\"  id=\\"{{i.uid}}\\">
    <block wx:for=\\"{{i.cn}}\\" wx:key=\\"uid\\">
      <template is=\\"{{xs.e(cid+1)}}\\" data=\\"{{i:item,l:l}}\\" />
    </block>
  </text>
</template>

<template name=\\"tmpl_2_text\\">
  <text selectable=\\"{{xs.b(i.selectable,false)}}\\" space=\\"{{i.space}}\\" decode=\\"{{xs.b(i.decode,false)}}\\" style=\\"{{i.st}}\\" class=\\"{{i.cl}}\\" bindtap=\\"eh\\"  id=\\"{{i.uid}}\\">
    <block wx:for=\\"{{i.cn}}\\" wx:key=\\"uid\\">
      <template is=\\"{{xs.e(cid+1)}}\\" data=\\"{{i:item,l:l}}\\" />
    </block>
  </text>
</template>

<template name=\\"tmpl_2_scroll-view\\">
  <scroll-view scroll-x=\\"{{xs.b(i.scrollX,false)}}\\" scroll-y=\\"{{xs.b(i.scrollY,false)}}\\" upper-threshold=\\"{{xs.b(i.upperThreshold,50)}}\\" lower-threshold=\\"{{xs.b(i.lowerThreshold,50)}}\\" scroll-top=\\"{{i.scrollTop}}\\" scroll-left=\\"{{i.scrollLeft}}\\" scroll-into-view=\\"{{i.scrollIntoView}}\\" scroll-with-animation=\\"{{xs.b(i.scrollWithAnimation,false)}}\\" enable-back-to-top=\\"{{xs.b(i.enableBackToTop,false)}}\\" bindscrolltoupper=\\"eh\\" bindscrolltolower=\\"eh\\" bindscroll=\\"eh\\" bindtouchstart=\\"eh\\" bindtouchmove=\\"eh\\" bindtouchend=\\"eh\\" bindtouchcancel=\\"eh\\" bindlongpress=\\"eh\\" bindanimationstart=\\"eh\\" bindanimationiteration=\\"eh\\" bindanimationend=\\"eh\\" bindtransitionend=\\"eh\\" style=\\"{{i.st}}\\" class=\\"{{i.cl}}\\" bindtap=\\"eh\\"  id=\\"{{i.uid}}\\">
    <block wx:for=\\"{{i.cn}}\\" wx:key=\\"uid\\">
      <template is=\\"{{xs.e(cid+1)}}\\" data=\\"{{i:item,l:l}}\\" />
    </block>
  </scroll-view>
</template>

<template name=\\"tmpl_2_container\\">
  <template is=\\"{{xs.a(2, i.nn, l)}}\\" data=\\"{{i:i,cid:2,l:xs.f(l,i.nn)}}\\" />
</template>

<template name=\\"tmpl_3_catch-view\\">
  <view hover-class=\\"{{xs.b(i.hoverClass,'none')}}\\" hover-stop-propagation=\\"{{xs.b(i.hoverStopPropagation,false)}}\\" hover-start-time=\\"{{xs.b(i.hoverStartTime,50)}}\\" hover-stay-time=\\"{{xs.b(i.hoverStayTime,400)}}\\" animation=\\"{{i.animation}}\\" bindtouchstart=\\"eh\\" bindtouchend=\\"eh\\" bindtouchcancel=\\"eh\\" bindlongpress=\\"eh\\" bindanimationstart=\\"eh\\" bindanimationiteration=\\"eh\\" bindanimationend=\\"eh\\" bindtransitionend=\\"eh\\" style=\\"{{i.st}}\\" class=\\"{{i.cl}}\\" bindtap=\\"eh\\" catchtouchmove=\\"eh\\"  id=\\"{{i.uid}}\\">
    <block wx:for=\\"{{i.cn}}\\" wx:key=\\"uid\\">
      <template is=\\"{{xs.e(cid+1)}}\\" data=\\"{{i:item,l:l}}\\" />
    </block>
  </view>
</template>

<template name=\\"tmpl_3_static-view\\">
  <view hover-class=\\"{{xs.b(i.hoverClass,'none')}}\\" hover-stop-propagation=\\"{{xs.b(i.hoverStopPropagation,false)}}\\" hover-start-time=\\"{{xs.b(i.hoverStartTime,50)}}\\" hover-stay-time=\\"{{xs.b(i.hoverStayTime,400)}}\\" animation=\\"{{i.animation}}\\" style=\\"{{i.st}}\\" class=\\"{{i.cl}}\\"  id=\\"{{i.uid}}\\">
    <block wx:for=\\"{{i.cn}}\\" wx:key=\\"uid\\">
      <template is=\\"{{xs.e(cid+1)}}\\" data=\\"{{i:item,l:l}}\\" />
    </block>
  </view>
</template>

<template name=\\"tmpl_3_pure-view\\">
  <view style=\\"{{i.st}}\\" class=\\"{{i.cl}}\\"  id=\\"{{i.uid}}\\">
    <block wx:for=\\"{{i.cn}}\\" wx:key=\\"uid\\">
      <template is=\\"{{xs.e(cid+1)}}\\" data=\\"{{i:item,l:l}}\\" />
    </block>
  </view>
</template>

<template name=\\"tmpl_3_view\\">
  <view hover-class=\\"{{xs.b(i.hoverClass,'none')}}\\" hover-stop-propagation=\\"{{xs.b(i.hoverStopPropagation,false)}}\\" hover-start-time=\\"{{xs.b(i.hoverStartTime,50)}}\\" hover-stay-time=\\"{{xs.b(i.hoverStayTime,400)}}\\" animation=\\"{{i.animation}}\\" bindtouchstart=\\"eh\\" bindtouchmove=\\"eh\\" bindtouchend=\\"eh\\" bindtouchcancel=\\"eh\\" bindlongpress=\\"eh\\" bindanimationstart=\\"eh\\" bindanimationiteration=\\"eh\\" bindanimationend=\\"eh\\" bindtransitionend=\\"eh\\" style=\\"{{i.st}}\\" class=\\"{{i.cl}}\\" bindtap=\\"eh\\"  id=\\"{{i.uid}}\\">
    <block wx:for=\\"{{i.cn}}\\" wx:key=\\"uid\\">
      <template is=\\"{{xs.e(cid+1)}}\\" data=\\"{{i:item,l:l}}\\" />
    </block>
  </view>
</template>

<template name=\\"tmpl_3_static-text\\">
  <text selectable=\\"{{xs.b(i.selectable,false)}}\\" space=\\"{{i.space}}\\" decode=\\"{{xs.b(i.decode,false)}}\\" style=\\"{{i.st}}\\" class=\\"{{i.cl}}\\"  id=\\"{{i.uid}}\\">
    <block wx:for=\\"{{i.cn}}\\" wx:key=\\"uid\\">
      <template is=\\"{{xs.e(cid+1)}}\\" data=\\"{{i:item,l:l}}\\" />
    </block>
  </text>
</template>

<template name=\\"tmpl_3_text\\">
  <text selectable=\\"{{xs.b(i.selectable,false)}}\\" space=\\"{{i.space}}\\" decode=\\"{{xs.b(i.decode,false)}}\\" style=\\"{{i.st}}\\" class=\\"{{i.cl}}\\" bindtap=\\"eh\\"  id=\\"{{i.uid}}\\">
    <block wx:for=\\"{{i.cn}}\\" wx:key=\\"uid\\">
      <template is=\\"{{xs.e(cid+1)}}\\" data=\\"{{i:item,l:l}}\\" />
    </block>
  </text>
</template>

<template name=\\"tmpl_3_scroll-view\\">
  <scroll-view scroll-x=\\"{{xs.b(i.scrollX,false)}}\\" scroll-y=\\"{{xs.b(i.scrollY,false)}}\\" upper-threshold=\\"{{xs.b(i.upperThreshold,50)}}\\" lower-threshold=\\"{{xs.b(i.lowerThreshold,50)}}\\" scroll-top=\\"{{i.scrollTop}}\\" scroll-left=\\"{{i.scrollLeft}}\\" scroll-into-view=\\"{{i.scrollIntoView}}\\" scroll-with-animation=\\"{{xs.b(i.scrollWithAnimation,false)}}\\" enable-back-to-top=\\"{{xs.b(i.enableBackToTop,false)}}\\" bindscrolltoupper=\\"eh\\" bindscrolltolower=\\"eh\\" bindscroll=\\"eh\\" bindtouchstart=\\"eh\\" bindtouchmove=\\"eh\\" bindtouchend=\\"eh\\" bindtouchcancel=\\"eh\\" bindlongpress=\\"eh\\" bindanimationstart=\\"eh\\" bindanimationiteration=\\"eh\\" bindanimationend=\\"eh\\" bindtransitionend=\\"eh\\" style=\\"{{i.st}}\\" class=\\"{{i.cl}}\\" bindtap=\\"eh\\"  id=\\"{{i.uid}}\\">
    <block wx:for=\\"{{i.cn}}\\" wx:key=\\"uid\\">
      <template is=\\"{{xs.e(cid+1)}}\\" data=\\"{{i:item,l:l}}\\" />
    </block>
  </scroll-view>
</template>

<template name=\\"tmpl_3_container\\">
  <template is=\\"{{xs.a(3, i.nn, l)}}\\" data=\\"{{i:i,cid:3,l:xs.f(l,i.nn)}}\\" />
</template>

<template name=\\"tmpl_4_catch-view\\">
  <view hover-class=\\"{{xs.b(i.hoverClass,'none')}}\\" hover-stop-propagation=\\"{{xs.b(i.hoverStopPropagation,false)}}\\" hover-start-time=\\"{{xs.b(i.hoverStartTime,50)}}\\" hover-stay-time=\\"{{xs.b(i.hoverStayTime,400)}}\\" animation=\\"{{i.animation}}\\" bindtouchstart=\\"eh\\" bindtouchend=\\"eh\\" bindtouchcancel=\\"eh\\" bindlongpress=\\"eh\\" bindanimationstart=\\"eh\\" bindanimationiteration=\\"eh\\" bindanimationend=\\"eh\\" bindtransitionend=\\"eh\\" style=\\"{{i.st}}\\" class=\\"{{i.cl}}\\" bindtap=\\"eh\\" catchtouchmove=\\"eh\\"  id=\\"{{i.uid}}\\">
    <block wx:for=\\"{{i.cn}}\\" wx:key=\\"uid\\">
      <template is=\\"{{xs.e(cid+1)}}\\" data=\\"{{i:item,l:l}}\\" />
    </block>
  </view>
</template>

<template name=\\"tmpl_4_static-view\\">
  <view hover-class=\\"{{xs.b(i.hoverClass,'none')}}\\" hover-stop-propagation=\\"{{xs.b(i.hoverStopPropagation,false)}}\\" hover-start-time=\\"{{xs.b(i.hoverStartTime,50)}}\\" hover-stay-time=\\"{{xs.b(i.hoverStayTime,400)}}\\" animation=\\"{{i.animation}}\\" style=\\"{{i.st}}\\" class=\\"{{i.cl}}\\"  id=\\"{{i.uid}}\\">
    <block wx:for=\\"{{i.cn}}\\" wx:key=\\"uid\\">
      <template is=\\"{{xs.e(cid+1)}}\\" data=\\"{{i:item,l:l}}\\" />
    </block>
  </view>
</template>

<template name=\\"tmpl_4_pure-view\\">
  <view style=\\"{{i.st}}\\" class=\\"{{i.cl}}\\"  id=\\"{{i.uid}}\\">
    <block wx:for=\\"{{i.cn}}\\" wx:key=\\"uid\\">
      <template is=\\"{{xs.e(cid+1)}}\\" data=\\"{{i:item,l:l}}\\" />
    </block>
  </view>
</template>

<template name=\\"tmpl_4_view\\">
  <view hover-class=\\"{{xs.b(i.hoverClass,'none')}}\\" hover-stop-propagation=\\"{{xs.b(i.hoverStopPropagation,false)}}\\" hover-start-time=\\"{{xs.b(i.hoverStartTime,50)}}\\" hover-stay-time=\\"{{xs.b(i.hoverStayTime,400)}}\\" animation=\\"{{i.animation}}\\" bindtouchstart=\\"eh\\" bindtouchmove=\\"eh\\" bindtouchend=\\"eh\\" bindtouchcancel=\\"eh\\" bindlongpress=\\"eh\\" bindanimationstart=\\"eh\\" bindanimationiteration=\\"eh\\" bindanimationend=\\"eh\\" bindtransitionend=\\"eh\\" style=\\"{{i.st}}\\" class=\\"{{i.cl}}\\" bindtap=\\"eh\\"  id=\\"{{i.uid}}\\">
    <block wx:for=\\"{{i.cn}}\\" wx:key=\\"uid\\">
      <template is=\\"{{xs.e(cid+1)}}\\" data=\\"{{i:item,l:l}}\\" />
    </block>
  </view>
</template>

<template name=\\"tmpl_4_static-text\\">
  <text selectable=\\"{{xs.b(i.selectable,false)}}\\" space=\\"{{i.space}}\\" decode=\\"{{xs.b(i.decode,false)}}\\" style=\\"{{i.st}}\\" class=\\"{{i.cl}}\\"  id=\\"{{i.uid}}\\">
    <block wx:for=\\"{{i.cn}}\\" wx:key=\\"uid\\">
      <template is=\\"{{xs.e(cid+1)}}\\" data=\\"{{i:item,l:l}}\\" />
    </block>
  </text>
</template>

<template name=\\"tmpl_4_text\\">
  <text selectable=\\"{{xs.b(i.selectable,false)}}\\" space=\\"{{i.space}}\\" decode=\\"{{xs.b(i.decode,false)}}\\" style=\\"{{i.st}}\\" class=\\"{{i.cl}}\\" bindtap=\\"eh\\"  id=\\"{{i.uid}}\\">
    <block wx:for=\\"{{i.cn}}\\" wx:key=\\"uid\\">
      <template is=\\"{{xs.e(cid+1)}}\\" data=\\"{{i:item,l:l}}\\" />
    </block>
  </text>
</template>

<template name=\\"tmpl_4_container\\">
  <template is=\\"{{xs.a(4, i.nn, l)}}\\" data=\\"{{i:i,cid:4,l:xs.f(l,i.nn)}}\\" />
</template>

<template name=\\"tmpl_5_catch-view\\">
  <view hover-class=\\"{{xs.b(i.hoverClass,'none')}}\\" hover-stop-propagation=\\"{{xs.b(i.hoverStopPropagation,false)}}\\" hover-start-time=\\"{{xs.b(i.hoverStartTime,50)}}\\" hover-stay-time=\\"{{xs.b(i.hoverStayTime,400)}}\\" animation=\\"{{i.animation}}\\" bindtouchstart=\\"eh\\" bindtouchend=\\"eh\\" bindtouchcancel=\\"eh\\" bindlongpress=\\"eh\\" bindanimationstart=\\"eh\\" bindanimationiteration=\\"eh\\" bindanimationend=\\"eh\\" bindtransitionend=\\"eh\\" style=\\"{{i.st}}\\" class=\\"{{i.cl}}\\" bindtap=\\"eh\\" catchtouchmove=\\"eh\\"  id=\\"{{i.uid}}\\">
    <block wx:for=\\"{{i.cn}}\\" wx:key=\\"uid\\">
      <template is=\\"{{xs.e(cid+1)}}\\" data=\\"{{i:item,l:l}}\\" />
    </block>
  </view>
</template>

<template name=\\"tmpl_5_static-view\\">
  <view hover-class=\\"{{xs.b(i.hoverClass,'none')}}\\" hover-stop-propagation=\\"{{xs.b(i.hoverStopPropagation,false)}}\\" hover-start-time=\\"{{xs.b(i.hoverStartTime,50)}}\\" hover-stay-time=\\"{{xs.b(i.hoverStayTime,400)}}\\" animation=\\"{{i.animation}}\\" style=\\"{{i.st}}\\" class=\\"{{i.cl}}\\"  id=\\"{{i.uid}}\\">
    <block wx:for=\\"{{i.cn}}\\" wx:key=\\"uid\\">
      <template is=\\"{{xs.e(cid+1)}}\\" data=\\"{{i:item,l:l}}\\" />
    </block>
  </view>
</template>

<template name=\\"tmpl_5_pure-view\\">
  <view style=\\"{{i.st}}\\" class=\\"{{i.cl}}\\"  id=\\"{{i.uid}}\\">
    <block wx:for=\\"{{i.cn}}\\" wx:key=\\"uid\\">
      <template is=\\"{{xs.e(cid+1)}}\\" data=\\"{{i:item,l:l}}\\" />
    </block>
  </view>
</template>

<template name=\\"tmpl_5_view\\">
  <view hover-class=\\"{{xs.b(i.hoverClass,'none')}}\\" hover-stop-propagation=\\"{{xs.b(i.hoverStopPropagation,false)}}\\" hover-start-time=\\"{{xs.b(i.hoverStartTime,50)}}\\" hover-stay-time=\\"{{xs.b(i.hoverStayTime,400)}}\\" animation=\\"{{i.animation}}\\" bindtouchstart=\\"eh\\" bindtouchmove=\\"eh\\" bindtouchend=\\"eh\\" bindtouchcancel=\\"eh\\" bindlongpress=\\"eh\\" bindanimationstart=\\"eh\\" bindanimationiteration=\\"eh\\" bindanimationend=\\"eh\\" bindtransitionend=\\"eh\\" style=\\"{{i.st}}\\" class=\\"{{i.cl}}\\" bindtap=\\"eh\\"  id=\\"{{i.uid}}\\">
    <block wx:for=\\"{{i.cn}}\\" wx:key=\\"uid\\">
      <template is=\\"{{xs.e(cid+1)}}\\" data=\\"{{i:item,l:l}}\\" />
    </block>
  </view>
</template>

<template name=\\"tmpl_5_static-text\\">
  <text selectable=\\"{{xs.b(i.selectable,false)}}\\" space=\\"{{i.space}}\\" decode=\\"{{xs.b(i.decode,false)}}\\" style=\\"{{i.st}}\\" class=\\"{{i.cl}}\\"  id=\\"{{i.uid}}\\">
    <block wx:for=\\"{{i.cn}}\\" wx:key=\\"uid\\">
      <template is=\\"{{xs.e(cid+1)}}\\" data=\\"{{i:item,l:l}}\\" />
    </block>
  </text>
</template>

<template name=\\"tmpl_5_text\\">
  <text selectable=\\"{{xs.b(i.selectable,false)}}\\" space=\\"{{i.space}}\\" decode=\\"{{xs.b(i.decode,false)}}\\" style=\\"{{i.st}}\\" class=\\"{{i.cl}}\\" bindtap=\\"eh\\"  id=\\"{{i.uid}}\\">
    <block wx:for=\\"{{i.cn}}\\" wx:key=\\"uid\\">
      <template is=\\"{{xs.e(cid+1)}}\\" data=\\"{{i:item,l:l}}\\" />
    </block>
  </text>
</template>

<template name=\\"tmpl_5_container\\">
  <template is=\\"{{xs.a(5, i.nn, l)}}\\" data=\\"{{i:i,cid:5,l:xs.f(l,i.nn)}}\\" />
</template>

<template name=\\"tmpl_6_catch-view\\">
  <view hover-class=\\"{{xs.b(i.hoverClass,'none')}}\\" hover-stop-propagation=\\"{{xs.b(i.hoverStopPropagation,false)}}\\" hover-start-time=\\"{{xs.b(i.hoverStartTime,50)}}\\" hover-stay-time=\\"{{xs.b(i.hoverStayTime,400)}}\\" animation=\\"{{i.animation}}\\" bindtouchstart=\\"eh\\" bindtouchend=\\"eh\\" bindtouchcancel=\\"eh\\" bindlongpress=\\"eh\\" bindanimationstart=\\"eh\\" bindanimationiteration=\\"eh\\" bindanimationend=\\"eh\\" bindtransitionend=\\"eh\\" style=\\"{{i.st}}\\" class=\\"{{i.cl}}\\" bindtap=\\"eh\\" catchtouchmove=\\"eh\\"  id=\\"{{i.uid}}\\">
    <block wx:for=\\"{{i.cn}}\\" wx:key=\\"uid\\">
      <template is=\\"{{xs.e(cid+1)}}\\" data=\\"{{i:item,l:l}}\\" />
    </block>
  </view>
</template>

<template name=\\"tmpl_6_static-view\\">
  <view hover-class=\\"{{xs.b(i.hoverClass,'none')}}\\" hover-stop-propagation=\\"{{xs.b(i.hoverStopPropagation,false)}}\\" hover-start-time=\\"{{xs.b(i.hoverStartTime,50)}}\\" hover-stay-time=\\"{{xs.b(i.hoverStayTime,400)}}\\" animation=\\"{{i.animation}}\\" style=\\"{{i.st}}\\" class=\\"{{i.cl}}\\"  id=\\"{{i.uid}}\\">
    <block wx:for=\\"{{i.cn}}\\" wx:key=\\"uid\\">
      <template is=\\"{{xs.e(cid+1)}}\\" data=\\"{{i:item,l:l}}\\" />
    </block>
  </view>
</template>

<template name=\\"tmpl_6_pure-view\\">
  <view style=\\"{{i.st}}\\" class=\\"{{i.cl}}\\"  id=\\"{{i.uid}}\\">
    <block wx:for=\\"{{i.cn}}\\" wx:key=\\"uid\\">
      <template is=\\"{{xs.e(cid+1)}}\\" data=\\"{{i:item,l:l}}\\" />
    </block>
  </view>
</template>

<template name=\\"tmpl_6_view\\">
  <view hover-class=\\"{{xs.b(i.hoverClass,'none')}}\\" hover-stop-propagation=\\"{{xs.b(i.hoverStopPropagation,false)}}\\" hover-start-time=\\"{{xs.b(i.hoverStartTime,50)}}\\" hover-stay-time=\\"{{xs.b(i.hoverStayTime,400)}}\\" animation=\\"{{i.animation}}\\" bindtouchstart=\\"eh\\" bindtouchmove=\\"eh\\" bindtouchend=\\"eh\\" bindtouchcancel=\\"eh\\" bindlongpress=\\"eh\\" bindanimationstart=\\"eh\\" bindanimationiteration=\\"eh\\" bindanimationend=\\"eh\\" bindtransitionend=\\"eh\\" style=\\"{{i.st}}\\" class=\\"{{i.cl}}\\" bindtap=\\"eh\\"  id=\\"{{i.uid}}\\">
    <block wx:for=\\"{{i.cn}}\\" wx:key=\\"uid\\">
      <template is=\\"{{xs.e(cid+1)}}\\" data=\\"{{i:item,l:l}}\\" />
    </block>
  </view>
</template>

<template name=\\"tmpl_6_text\\">
  <text selectable=\\"{{xs.b(i.selectable,false)}}\\" space=\\"{{i.space}}\\" decode=\\"{{xs.b(i.decode,false)}}\\" style=\\"{{i.st}}\\" class=\\"{{i.cl}}\\" bindtap=\\"eh\\"  id=\\"{{i.uid}}\\">
    <block wx:for=\\"{{i.cn}}\\" wx:key=\\"uid\\">
      <template is=\\"{{xs.e(cid+1)}}\\" data=\\"{{i:item,l:l}}\\" />
    </block>
  </text>
</template>

<template name=\\"tmpl_6_container\\">
  <template is=\\"{{xs.a(6, i.nn, l)}}\\" data=\\"{{i:i,cid:6,l:xs.f(l,i.nn)}}\\" />
</template>

<template name=\\"tmpl_7_catch-view\\">
  <view hover-class=\\"{{xs.b(i.hoverClass,'none')}}\\" hover-stop-propagation=\\"{{xs.b(i.hoverStopPropagation,false)}}\\" hover-start-time=\\"{{xs.b(i.hoverStartTime,50)}}\\" hover-stay-time=\\"{{xs.b(i.hoverStayTime,400)}}\\" animation=\\"{{i.animation}}\\" bindtouchstart=\\"eh\\" bindtouchend=\\"eh\\" bindtouchcancel=\\"eh\\" bindlongpress=\\"eh\\" bindanimationstart=\\"eh\\" bindanimationiteration=\\"eh\\" bindanimationend=\\"eh\\" bindtransitionend=\\"eh\\" style=\\"{{i.st}}\\" class=\\"{{i.cl}}\\" bindtap=\\"eh\\" catchtouchmove=\\"eh\\"  id=\\"{{i.uid}}\\">
    <block wx:for=\\"{{i.cn}}\\" wx:key=\\"uid\\">
      <template is=\\"{{xs.e(cid+1)}}\\" data=\\"{{i:item,l:l}}\\" />
    </block>
  </view>
</template>

<template name=\\"tmpl_7_static-view\\">
  <view hover-class=\\"{{xs.b(i.hoverClass,'none')}}\\" hover-stop-propagation=\\"{{xs.b(i.hoverStopPropagation,false)}}\\" hover-start-time=\\"{{xs.b(i.hoverStartTime,50)}}\\" hover-stay-time=\\"{{xs.b(i.hoverStayTime,400)}}\\" animation=\\"{{i.animation}}\\" style=\\"{{i.st}}\\" class=\\"{{i.cl}}\\"  id=\\"{{i.uid}}\\">
    <block wx:for=\\"{{i.cn}}\\" wx:key=\\"uid\\">
      <template is=\\"{{xs.e(cid+1)}}\\" data=\\"{{i:item,l:l}}\\" />
    </block>
  </view>
</template>

<template name=\\"tmpl_7_pure-view\\">
  <view style=\\"{{i.st}}\\" class=\\"{{i.cl}}\\"  id=\\"{{i.uid}}\\">
    <block wx:for=\\"{{i.cn}}\\" wx:key=\\"uid\\">
      <template is=\\"{{xs.e(cid+1)}}\\" data=\\"{{i:item,l:l}}\\" />
    </block>
  </view>
</template>

<template name=\\"tmpl_7_view\\">
  <view hover-class=\\"{{xs.b(i.hoverClass,'none')}}\\" hover-stop-propagation=\\"{{xs.b(i.hoverStopPropagation,false)}}\\" hover-start-time=\\"{{xs.b(i.hoverStartTime,50)}}\\" hover-stay-time=\\"{{xs.b(i.hoverStayTime,400)}}\\" animation=\\"{{i.animation}}\\" bindtouchstart=\\"eh\\" bindtouchmove=\\"eh\\" bindtouchend=\\"eh\\" bindtouchcancel=\\"eh\\" bindlongpress=\\"eh\\" bindanimationstart=\\"eh\\" bindanimationiteration=\\"eh\\" bindanimationend=\\"eh\\" bindtransitionend=\\"eh\\" style=\\"{{i.st}}\\" class=\\"{{i.cl}}\\" bindtap=\\"eh\\"  id=\\"{{i.uid}}\\">
    <block wx:for=\\"{{i.cn}}\\" wx:key=\\"uid\\">
      <template is=\\"{{xs.e(cid+1)}}\\" data=\\"{{i:item,l:l}}\\" />
    </block>
  </view>
</template>

<template name=\\"tmpl_7_text\\">
  <text selectable=\\"{{xs.b(i.selectable,false)}}\\" space=\\"{{i.space}}\\" decode=\\"{{xs.b(i.decode,false)}}\\" style=\\"{{i.st}}\\" class=\\"{{i.cl}}\\" bindtap=\\"eh\\"  id=\\"{{i.uid}}\\">
    <block wx:for=\\"{{i.cn}}\\" wx:key=\\"uid\\">
      <template is=\\"{{xs.e(cid+1)}}\\" data=\\"{{i:item,l:l}}\\" />
    </block>
  </text>
</template>

<template name=\\"tmpl_7_container\\">
  <template is=\\"{{xs.a(7, i.nn, l)}}\\" data=\\"{{i:i,cid:7,l:xs.f(l,i.nn)}}\\" />
</template>

<template name=\\"tmpl_8_catch-view\\">
  <view hover-class=\\"{{xs.b(i.hoverClass,'none')}}\\" hover-stop-propagation=\\"{{xs.b(i.hoverStopPropagation,false)}}\\" hover-start-time=\\"{{xs.b(i.hoverStartTime,50)}}\\" hover-stay-time=\\"{{xs.b(i.hoverStayTime,400)}}\\" animation=\\"{{i.animation}}\\" bindtouchstart=\\"eh\\" bindtouchend=\\"eh\\" bindtouchcancel=\\"eh\\" bindlongpress=\\"eh\\" bindanimationstart=\\"eh\\" bindanimationiteration=\\"eh\\" bindanimationend=\\"eh\\" bindtransitionend=\\"eh\\" style=\\"{{i.st}}\\" class=\\"{{i.cl}}\\" bindtap=\\"eh\\" catchtouchmove=\\"eh\\"  id=\\"{{i.uid}}\\">
    <block wx:for=\\"{{i.cn}}\\" wx:key=\\"uid\\">
      <template is=\\"{{xs.e(cid+1)}}\\" data=\\"{{i:item,l:l}}\\" />
    </block>
  </view>
</template>

<template name=\\"tmpl_8_static-view\\">
  <view hover-class=\\"{{xs.b(i.hoverClass,'none')}}\\" hover-stop-propagation=\\"{{xs.b(i.hoverStopPropagation,false)}}\\" hover-start-time=\\"{{xs.b(i.hoverStartTime,50)}}\\" hover-stay-time=\\"{{xs.b(i.hoverStayTime,400)}}\\" animation=\\"{{i.animation}}\\" style=\\"{{i.st}}\\" class=\\"{{i.cl}}\\"  id=\\"{{i.uid}}\\">
    <block wx:for=\\"{{i.cn}}\\" wx:key=\\"uid\\">
      <template is=\\"{{xs.e(cid+1)}}\\" data=\\"{{i:item,l:l}}\\" />
    </block>
  </view>
</template>

<template name=\\"tmpl_8_pure-view\\">
  <view style=\\"{{i.st}}\\" class=\\"{{i.cl}}\\"  id=\\"{{i.uid}}\\">
    <block wx:for=\\"{{i.cn}}\\" wx:key=\\"uid\\">
      <template is=\\"{{xs.e(cid+1)}}\\" data=\\"{{i:item,l:l}}\\" />
    </block>
  </view>
</template>

<template name=\\"tmpl_8_view\\">
  <view hover-class=\\"{{xs.b(i.hoverClass,'none')}}\\" hover-stop-propagation=\\"{{xs.b(i.hoverStopPropagation,false)}}\\" hover-start-time=\\"{{xs.b(i.hoverStartTime,50)}}\\" hover-stay-time=\\"{{xs.b(i.hoverStayTime,400)}}\\" animation=\\"{{i.animation}}\\" bindtouchstart=\\"eh\\" bindtouchmove=\\"eh\\" bindtouchend=\\"eh\\" bindtouchcancel=\\"eh\\" bindlongpress=\\"eh\\" bindanimationstart=\\"eh\\" bindanimationiteration=\\"eh\\" bindanimationend=\\"eh\\" bindtransitionend=\\"eh\\" style=\\"{{i.st}}\\" class=\\"{{i.cl}}\\" bindtap=\\"eh\\"  id=\\"{{i.uid}}\\">
    <block wx:for=\\"{{i.cn}}\\" wx:key=\\"uid\\">
      <template is=\\"{{xs.e(cid+1)}}\\" data=\\"{{i:item,l:l}}\\" />
    </block>
  </view>
</template>

<template name=\\"tmpl_8_text\\">
  <text selectable=\\"{{xs.b(i.selectable,false)}}\\" space=\\"{{i.space}}\\" decode=\\"{{xs.b(i.decode,false)}}\\" style=\\"{{i.st}}\\" class=\\"{{i.cl}}\\" bindtap=\\"eh\\"  id=\\"{{i.uid}}\\">
    <block wx:for=\\"{{i.cn}}\\" wx:key=\\"uid\\">
      <template is=\\"{{xs.e(cid+1)}}\\" data=\\"{{i:item,l:l}}\\" />
    </block>
  </text>
</template>

<template name=\\"tmpl_8_container\\">
  <template is=\\"{{xs.a(8, i.nn, l)}}\\" data=\\"{{i:i,cid:8,l:xs.f(l,i.nn)}}\\" />
</template>

<template name=\\"tmpl_9_catch-view\\">
  <view hover-class=\\"{{xs.b(i.hoverClass,'none')}}\\" hover-stop-propagation=\\"{{xs.b(i.hoverStopPropagation,false)}}\\" hover-start-time=\\"{{xs.b(i.hoverStartTime,50)}}\\" hover-stay-time=\\"{{xs.b(i.hoverStayTime,400)}}\\" animation=\\"{{i.animation}}\\" bindtouchstart=\\"eh\\" bindtouchend=\\"eh\\" bindtouchcancel=\\"eh\\" bindlongpress=\\"eh\\" bindanimationstart=\\"eh\\" bindanimationiteration=\\"eh\\" bindanimationend=\\"eh\\" bindtransitionend=\\"eh\\" style=\\"{{i.st}}\\" class=\\"{{i.cl}}\\" bindtap=\\"eh\\" catchtouchmove=\\"eh\\"  id=\\"{{i.uid}}\\">
    <block wx:for=\\"{{i.cn}}\\" wx:key=\\"uid\\">
      <template is=\\"{{xs.e(cid+1)}}\\" data=\\"{{i:item,l:l}}\\" />
    </block>
  </view>
</template>

<template name=\\"tmpl_9_static-view\\">
  <view hover-class=\\"{{xs.b(i.hoverClass,'none')}}\\" hover-stop-propagation=\\"{{xs.b(i.hoverStopPropagation,false)}}\\" hover-start-time=\\"{{xs.b(i.hoverStartTime,50)}}\\" hover-stay-time=\\"{{xs.b(i.hoverStayTime,400)}}\\" animation=\\"{{i.animation}}\\" style=\\"{{i.st}}\\" class=\\"{{i.cl}}\\"  id=\\"{{i.uid}}\\">
    <block wx:for=\\"{{i.cn}}\\" wx:key=\\"uid\\">
      <template is=\\"{{xs.e(cid+1)}}\\" data=\\"{{i:item,l:l}}\\" />
    </block>
  </view>
</template>

<template name=\\"tmpl_9_pure-view\\">
  <view style=\\"{{i.st}}\\" class=\\"{{i.cl}}\\"  id=\\"{{i.uid}}\\">
    <block wx:for=\\"{{i.cn}}\\" wx:key=\\"uid\\">
      <template is=\\"{{xs.e(cid+1)}}\\" data=\\"{{i:item,l:l}}\\" />
    </block>
  </view>
</template>

<template name=\\"tmpl_9_view\\">
  <view hover-class=\\"{{xs.b(i.hoverClass,'none')}}\\" hover-stop-propagation=\\"{{xs.b(i.hoverStopPropagation,false)}}\\" hover-start-time=\\"{{xs.b(i.hoverStartTime,50)}}\\" hover-stay-time=\\"{{xs.b(i.hoverStayTime,400)}}\\" animation=\\"{{i.animation}}\\" bindtouchstart=\\"eh\\" bindtouchmove=\\"eh\\" bindtouchend=\\"eh\\" bindtouchcancel=\\"eh\\" bindlongpress=\\"eh\\" bindanimationstart=\\"eh\\" bindanimationiteration=\\"eh\\" bindanimationend=\\"eh\\" bindtransitionend=\\"eh\\" style=\\"{{i.st}}\\" class=\\"{{i.cl}}\\" bindtap=\\"eh\\"  id=\\"{{i.uid}}\\">
    <block wx:for=\\"{{i.cn}}\\" wx:key=\\"uid\\">
      <template is=\\"{{xs.e(cid+1)}}\\" data=\\"{{i:item,l:l}}\\" />
    </block>
  </view>
</template>

<template name=\\"tmpl_9_text\\">
  <text selectable=\\"{{xs.b(i.selectable,false)}}\\" space=\\"{{i.space}}\\" decode=\\"{{xs.b(i.decode,false)}}\\" style=\\"{{i.st}}\\" class=\\"{{i.cl}}\\" bindtap=\\"eh\\"  id=\\"{{i.uid}}\\">
    <block wx:for=\\"{{i.cn}}\\" wx:key=\\"uid\\">
      <template is=\\"{{xs.e(cid+1)}}\\" data=\\"{{i:item,l:l}}\\" />
    </block>
  </text>
</template>

<template name=\\"tmpl_9_container\\">
  <template is=\\"{{xs.a(9, i.nn, l)}}\\" data=\\"{{i:i,cid:9,l:xs.f(l,i.nn)}}\\" />
</template>

<template name=\\"tmpl_10_catch-view\\">
  <view hover-class=\\"{{xs.b(i.hoverClass,'none')}}\\" hover-stop-propagation=\\"{{xs.b(i.hoverStopPropagation,false)}}\\" hover-start-time=\\"{{xs.b(i.hoverStartTime,50)}}\\" hover-stay-time=\\"{{xs.b(i.hoverStayTime,400)}}\\" animation=\\"{{i.animation}}\\" bindtouchstart=\\"eh\\" bindtouchend=\\"eh\\" bindtouchcancel=\\"eh\\" bindlongpress=\\"eh\\" bindanimationstart=\\"eh\\" bindanimationiteration=\\"eh\\" bindanimationend=\\"eh\\" bindtransitionend=\\"eh\\" style=\\"{{i.st}}\\" class=\\"{{i.cl}}\\" bindtap=\\"eh\\" catchtouchmove=\\"eh\\"  id=\\"{{i.uid}}\\">
    <block wx:for=\\"{{i.cn}}\\" wx:key=\\"uid\\">
      <template is=\\"{{xs.e(cid+1)}}\\" data=\\"{{i:item,l:l}}\\" />
    </block>
  </view>
</template>

<template name=\\"tmpl_10_static-view\\">
  <view hover-class=\\"{{xs.b(i.hoverClass,'none')}}\\" hover-stop-propagation=\\"{{xs.b(i.hoverStopPropagation,false)}}\\" hover-start-time=\\"{{xs.b(i.hoverStartTime,50)}}\\" hover-stay-time=\\"{{xs.b(i.hoverStayTime,400)}}\\" animation=\\"{{i.animation}}\\" style=\\"{{i.st}}\\" class=\\"{{i.cl}}\\"  id=\\"{{i.uid}}\\">
    <block wx:for=\\"{{i.cn}}\\" wx:key=\\"uid\\">
      <template is=\\"{{xs.e(cid+1)}}\\" data=\\"{{i:item,l:l}}\\" />
    </block>
  </view>
</template>

<template name=\\"tmpl_10_pure-view\\">
  <view style=\\"{{i.st}}\\" class=\\"{{i.cl}}\\"  id=\\"{{i.uid}}\\">
    <block wx:for=\\"{{i.cn}}\\" wx:key=\\"uid\\">
      <template is=\\"{{xs.e(cid+1)}}\\" data=\\"{{i:item,l:l}}\\" />
    </block>
  </view>
</template>

<template name=\\"tmpl_10_view\\">
  <view hover-class=\\"{{xs.b(i.hoverClass,'none')}}\\" hover-stop-propagation=\\"{{xs.b(i.hoverStopPropagation,false)}}\\" hover-start-time=\\"{{xs.b(i.hoverStartTime,50)}}\\" hover-stay-time=\\"{{xs.b(i.hoverStayTime,400)}}\\" animation=\\"{{i.animation}}\\" bindtouchstart=\\"eh\\" bindtouchmove=\\"eh\\" bindtouchend=\\"eh\\" bindtouchcancel=\\"eh\\" bindlongpress=\\"eh\\" bindanimationstart=\\"eh\\" bindanimationiteration=\\"eh\\" bindanimationend=\\"eh\\" bindtransitionend=\\"eh\\" style=\\"{{i.st}}\\" class=\\"{{i.cl}}\\" bindtap=\\"eh\\"  id=\\"{{i.uid}}\\">
    <block wx:for=\\"{{i.cn}}\\" wx:key=\\"uid\\">
      <template is=\\"{{xs.e(cid+1)}}\\" data=\\"{{i:item,l:l}}\\" />
    </block>
  </view>
</template>

<template name=\\"tmpl_10_text\\">
  <text selectable=\\"{{xs.b(i.selectable,false)}}\\" space=\\"{{i.space}}\\" decode=\\"{{xs.b(i.decode,false)}}\\" style=\\"{{i.st}}\\" class=\\"{{i.cl}}\\" bindtap=\\"eh\\"  id=\\"{{i.uid}}\\">
    <block wx:for=\\"{{i.cn}}\\" wx:key=\\"uid\\">
      <template is=\\"{{xs.e(cid+1)}}\\" data=\\"{{i:item,l:l}}\\" />
    </block>
  </text>
</template>

<template name=\\"tmpl_10_container\\">
  <template is=\\"{{xs.a(10, i.nn, l)}}\\" data=\\"{{i:i,cid:10,l:xs.f(l,i.nn)}}\\" />
</template>

<template name=\\"tmpl_11_catch-view\\">
  <view hover-class=\\"{{xs.b(i.hoverClass,'none')}}\\" hover-stop-propagation=\\"{{xs.b(i.hoverStopPropagation,false)}}\\" hover-start-time=\\"{{xs.b(i.hoverStartTime,50)}}\\" hover-stay-time=\\"{{xs.b(i.hoverStayTime,400)}}\\" animation=\\"{{i.animation}}\\" bindtouchstart=\\"eh\\" bindtouchend=\\"eh\\" bindtouchcancel=\\"eh\\" bindlongpress=\\"eh\\" bindanimationstart=\\"eh\\" bindanimationiteration=\\"eh\\" bindanimationend=\\"eh\\" bindtransitionend=\\"eh\\" style=\\"{{i.st}}\\" class=\\"{{i.cl}}\\" bindtap=\\"eh\\" catchtouchmove=\\"eh\\"  id=\\"{{i.uid}}\\">
    <block wx:for=\\"{{i.cn}}\\" wx:key=\\"uid\\">
      <template is=\\"{{xs.e(cid+1)}}\\" data=\\"{{i:item,l:l}}\\" />
    </block>
  </view>
</template>

<template name=\\"tmpl_11_static-view\\">
  <view hover-class=\\"{{xs.b(i.hoverClass,'none')}}\\" hover-stop-propagation=\\"{{xs.b(i.hoverStopPropagation,false)}}\\" hover-start-time=\\"{{xs.b(i.hoverStartTime,50)}}\\" hover-stay-time=\\"{{xs.b(i.hoverStayTime,400)}}\\" animation=\\"{{i.animation}}\\" style=\\"{{i.st}}\\" class=\\"{{i.cl}}\\"  id=\\"{{i.uid}}\\">
    <block wx:for=\\"{{i.cn}}\\" wx:key=\\"uid\\">
      <template is=\\"{{xs.e(cid+1)}}\\" data=\\"{{i:item,l:l}}\\" />
    </block>
  </view>
</template>

<template name=\\"tmpl_11_pure-view\\">
  <view style=\\"{{i.st}}\\" class=\\"{{i.cl}}\\"  id=\\"{{i.uid}}\\">
    <block wx:for=\\"{{i.cn}}\\" wx:key=\\"uid\\">
      <template is=\\"{{xs.e(cid+1)}}\\" data=\\"{{i:item,l:l}}\\" />
    </block>
  </view>
</template>

<template name=\\"tmpl_11_view\\">
  <view hover-class=\\"{{xs.b(i.hoverClass,'none')}}\\" hover-stop-propagation=\\"{{xs.b(i.hoverStopPropagation,false)}}\\" hover-start-time=\\"{{xs.b(i.hoverStartTime,50)}}\\" hover-stay-time=\\"{{xs.b(i.hoverStayTime,400)}}\\" animation=\\"{{i.animation}}\\" bindtouchstart=\\"eh\\" bindtouchmove=\\"eh\\" bindtouchend=\\"eh\\" bindtouchcancel=\\"eh\\" bindlongpress=\\"eh\\" bindanimationstart=\\"eh\\" bindanimationiteration=\\"eh\\" bindanimationend=\\"eh\\" bindtransitionend=\\"eh\\" style=\\"{{i.st}}\\" class=\\"{{i.cl}}\\" bindtap=\\"eh\\"  id=\\"{{i.uid}}\\">
    <block wx:for=\\"{{i.cn}}\\" wx:key=\\"uid\\">
      <template is=\\"{{xs.e(cid+1)}}\\" data=\\"{{i:item,l:l}}\\" />
    </block>
  </view>
</template>

<template name=\\"tmpl_11_text\\">
  <text selectable=\\"{{xs.b(i.selectable,false)}}\\" space=\\"{{i.space}}\\" decode=\\"{{xs.b(i.decode,false)}}\\" style=\\"{{i.st}}\\" class=\\"{{i.cl}}\\" bindtap=\\"eh\\"  id=\\"{{i.uid}}\\">
    <block wx:for=\\"{{i.cn}}\\" wx:key=\\"uid\\">
      <template is=\\"{{xs.e(cid+1)}}\\" data=\\"{{i:item,l:l}}\\" />
    </block>
  </text>
</template>

<template name=\\"tmpl_11_container\\">
  <template is=\\"{{xs.a(11, i.nn, l)}}\\" data=\\"{{i:i,cid:11,l:xs.f(l,i.nn)}}\\" />
</template>

<template name=\\"tmpl_12_catch-view\\">
  <view hover-class=\\"{{xs.b(i.hoverClass,'none')}}\\" hover-stop-propagation=\\"{{xs.b(i.hoverStopPropagation,false)}}\\" hover-start-time=\\"{{xs.b(i.hoverStartTime,50)}}\\" hover-stay-time=\\"{{xs.b(i.hoverStayTime,400)}}\\" animation=\\"{{i.animation}}\\" bindtouchstart=\\"eh\\" bindtouchend=\\"eh\\" bindtouchcancel=\\"eh\\" bindlongpress=\\"eh\\" bindanimationstart=\\"eh\\" bindanimationiteration=\\"eh\\" bindanimationend=\\"eh\\" bindtransitionend=\\"eh\\" style=\\"{{i.st}}\\" class=\\"{{i.cl}}\\" bindtap=\\"eh\\" catchtouchmove=\\"eh\\"  id=\\"{{i.uid}}\\">
    <block wx:for=\\"{{i.cn}}\\" wx:key=\\"uid\\">
      <template is=\\"{{xs.e(cid+1)}}\\" data=\\"{{i:item,l:l}}\\" />
    </block>
  </view>
</template>

<template name=\\"tmpl_12_static-view\\">
  <view hover-class=\\"{{xs.b(i.hoverClass,'none')}}\\" hover-stop-propagation=\\"{{xs.b(i.hoverStopPropagation,false)}}\\" hover-start-time=\\"{{xs.b(i.hoverStartTime,50)}}\\" hover-stay-time=\\"{{xs.b(i.hoverStayTime,400)}}\\" animation=\\"{{i.animation}}\\" style=\\"{{i.st}}\\" class=\\"{{i.cl}}\\"  id=\\"{{i.uid}}\\">
    <block wx:for=\\"{{i.cn}}\\" wx:key=\\"uid\\">
      <template is=\\"{{xs.e(cid+1)}}\\" data=\\"{{i:item,l:l}}\\" />
    </block>
  </view>
</template>

<template name=\\"tmpl_12_pure-view\\">
  <view style=\\"{{i.st}}\\" class=\\"{{i.cl}}\\"  id=\\"{{i.uid}}\\">
    <block wx:for=\\"{{i.cn}}\\" wx:key=\\"uid\\">
      <template is=\\"{{xs.e(cid+1)}}\\" data=\\"{{i:item,l:l}}\\" />
    </block>
  </view>
</template>

<template name=\\"tmpl_12_view\\">
  <view hover-class=\\"{{xs.b(i.hoverClass,'none')}}\\" hover-stop-propagation=\\"{{xs.b(i.hoverStopPropagation,false)}}\\" hover-start-time=\\"{{xs.b(i.hoverStartTime,50)}}\\" hover-stay-time=\\"{{xs.b(i.hoverStayTime,400)}}\\" animation=\\"{{i.animation}}\\" bindtouchstart=\\"eh\\" bindtouchmove=\\"eh\\" bindtouchend=\\"eh\\" bindtouchcancel=\\"eh\\" bindlongpress=\\"eh\\" bindanimationstart=\\"eh\\" bindanimationiteration=\\"eh\\" bindanimationend=\\"eh\\" bindtransitionend=\\"eh\\" style=\\"{{i.st}}\\" class=\\"{{i.cl}}\\" bindtap=\\"eh\\"  id=\\"{{i.uid}}\\">
    <block wx:for=\\"{{i.cn}}\\" wx:key=\\"uid\\">
      <template is=\\"{{xs.e(cid+1)}}\\" data=\\"{{i:item,l:l}}\\" />
    </block>
  </view>
</template>

<template name=\\"tmpl_12_text\\">
  <text selectable=\\"{{xs.b(i.selectable,false)}}\\" space=\\"{{i.space}}\\" decode=\\"{{xs.b(i.decode,false)}}\\" style=\\"{{i.st}}\\" class=\\"{{i.cl}}\\" bindtap=\\"eh\\"  id=\\"{{i.uid}}\\">
    <block wx:for=\\"{{i.cn}}\\" wx:key=\\"uid\\">
      <template is=\\"{{xs.e(cid+1)}}\\" data=\\"{{i:item,l:l}}\\" />
    </block>
  </text>
</template>

<template name=\\"tmpl_12_container\\">
  <template is=\\"{{xs.a(12, i.nn, l)}}\\" data=\\"{{i:i,cid:12,l:xs.f(l,i.nn)}}\\" />
</template>

<template name=\\"tmpl_13_catch-view\\">
  <view hover-class=\\"{{xs.b(i.hoverClass,'none')}}\\" hover-stop-propagation=\\"{{xs.b(i.hoverStopPropagation,false)}}\\" hover-start-time=\\"{{xs.b(i.hoverStartTime,50)}}\\" hover-stay-time=\\"{{xs.b(i.hoverStayTime,400)}}\\" animation=\\"{{i.animation}}\\" bindtouchstart=\\"eh\\" bindtouchend=\\"eh\\" bindtouchcancel=\\"eh\\" bindlongpress=\\"eh\\" bindanimationstart=\\"eh\\" bindanimationiteration=\\"eh\\" bindanimationend=\\"eh\\" bindtransitionend=\\"eh\\" style=\\"{{i.st}}\\" class=\\"{{i.cl}}\\" bindtap=\\"eh\\" catchtouchmove=\\"eh\\"  id=\\"{{i.uid}}\\">
    <block wx:for=\\"{{i.cn}}\\" wx:key=\\"uid\\">
      <template is=\\"{{xs.e(cid+1)}}\\" data=\\"{{i:item,l:l}}\\" />
    </block>
  </view>
</template>

<template name=\\"tmpl_13_static-view\\">
  <view hover-class=\\"{{xs.b(i.hoverClass,'none')}}\\" hover-stop-propagation=\\"{{xs.b(i.hoverStopPropagation,false)}}\\" hover-start-time=\\"{{xs.b(i.hoverStartTime,50)}}\\" hover-stay-time=\\"{{xs.b(i.hoverStayTime,400)}}\\" animation=\\"{{i.animation}}\\" style=\\"{{i.st}}\\" class=\\"{{i.cl}}\\"  id=\\"{{i.uid}}\\">
    <block wx:for=\\"{{i.cn}}\\" wx:key=\\"uid\\">
      <template is=\\"{{xs.e(cid+1)}}\\" data=\\"{{i:item,l:l}}\\" />
    </block>
  </view>
</template>

<template name=\\"tmpl_13_pure-view\\">
  <view style=\\"{{i.st}}\\" class=\\"{{i.cl}}\\"  id=\\"{{i.uid}}\\">
    <block wx:for=\\"{{i.cn}}\\" wx:key=\\"uid\\">
      <template is=\\"{{xs.e(cid+1)}}\\" data=\\"{{i:item,l:l}}\\" />
    </block>
  </view>
</template>

<template name=\\"tmpl_13_view\\">
  <view hover-class=\\"{{xs.b(i.hoverClass,'none')}}\\" hover-stop-propagation=\\"{{xs.b(i.hoverStopPropagation,false)}}\\" hover-start-time=\\"{{xs.b(i.hoverStartTime,50)}}\\" hover-stay-time=\\"{{xs.b(i.hoverStayTime,400)}}\\" animation=\\"{{i.animation}}\\" bindtouchstart=\\"eh\\" bindtouchmove=\\"eh\\" bindtouchend=\\"eh\\" bindtouchcancel=\\"eh\\" bindlongpress=\\"eh\\" bindanimationstart=\\"eh\\" bindanimationiteration=\\"eh\\" bindanimationend=\\"eh\\" bindtransitionend=\\"eh\\" style=\\"{{i.st}}\\" class=\\"{{i.cl}}\\" bindtap=\\"eh\\"  id=\\"{{i.uid}}\\">
    <block wx:for=\\"{{i.cn}}\\" wx:key=\\"uid\\">
      <template is=\\"{{xs.e(cid+1)}}\\" data=\\"{{i:item,l:l}}\\" />
    </block>
  </view>
</template>

<template name=\\"tmpl_13_text\\">
  <text selectable=\\"{{xs.b(i.selectable,false)}}\\" space=\\"{{i.space}}\\" decode=\\"{{xs.b(i.decode,false)}}\\" style=\\"{{i.st}}\\" class=\\"{{i.cl}}\\" bindtap=\\"eh\\"  id=\\"{{i.uid}}\\">
    <block wx:for=\\"{{i.cn}}\\" wx:key=\\"uid\\">
      <template is=\\"{{xs.e(cid+1)}}\\" data=\\"{{i:item,l:l}}\\" />
    </block>
  </text>
</template>

<template name=\\"tmpl_13_container\\">
  <template is=\\"{{xs.a(13, i.nn, l)}}\\" data=\\"{{i:i,cid:13,l:xs.f(l,i.nn)}}\\" />
</template>

<template name=\\"tmpl_14_catch-view\\">
  <view hover-class=\\"{{xs.b(i.hoverClass,'none')}}\\" hover-stop-propagation=\\"{{xs.b(i.hoverStopPropagation,false)}}\\" hover-start-time=\\"{{xs.b(i.hoverStartTime,50)}}\\" hover-stay-time=\\"{{xs.b(i.hoverStayTime,400)}}\\" animation=\\"{{i.animation}}\\" bindtouchstart=\\"eh\\" bindtouchend=\\"eh\\" bindtouchcancel=\\"eh\\" bindlongpress=\\"eh\\" bindanimationstart=\\"eh\\" bindanimationiteration=\\"eh\\" bindanimationend=\\"eh\\" bindtransitionend=\\"eh\\" style=\\"{{i.st}}\\" class=\\"{{i.cl}}\\" bindtap=\\"eh\\" catchtouchmove=\\"eh\\"  id=\\"{{i.uid}}\\">
    <block wx:for=\\"{{i.cn}}\\" wx:key=\\"uid\\">
      <template is=\\"{{xs.e(cid+1)}}\\" data=\\"{{i:item,l:l}}\\" />
    </block>
  </view>
</template>

<template name=\\"tmpl_14_static-view\\">
  <view hover-class=\\"{{xs.b(i.hoverClass,'none')}}\\" hover-stop-propagation=\\"{{xs.b(i.hoverStopPropagation,false)}}\\" hover-start-time=\\"{{xs.b(i.hoverStartTime,50)}}\\" hover-stay-time=\\"{{xs.b(i.hoverStayTime,400)}}\\" animation=\\"{{i.animation}}\\" style=\\"{{i.st}}\\" class=\\"{{i.cl}}\\"  id=\\"{{i.uid}}\\">
    <block wx:for=\\"{{i.cn}}\\" wx:key=\\"uid\\">
      <template is=\\"{{xs.e(cid+1)}}\\" data=\\"{{i:item,l:l}}\\" />
    </block>
  </view>
</template>

<template name=\\"tmpl_14_pure-view\\">
  <view style=\\"{{i.st}}\\" class=\\"{{i.cl}}\\"  id=\\"{{i.uid}}\\">
    <block wx:for=\\"{{i.cn}}\\" wx:key=\\"uid\\">
      <template is=\\"{{xs.e(cid+1)}}\\" data=\\"{{i:item,l:l}}\\" />
    </block>
  </view>
</template>

<template name=\\"tmpl_14_view\\">
  <view hover-class=\\"{{xs.b(i.hoverClass,'none')}}\\" hover-stop-propagation=\\"{{xs.b(i.hoverStopPropagation,false)}}\\" hover-start-time=\\"{{xs.b(i.hoverStartTime,50)}}\\" hover-stay-time=\\"{{xs.b(i.hoverStayTime,400)}}\\" animation=\\"{{i.animation}}\\" bindtouchstart=\\"eh\\" bindtouchmove=\\"eh\\" bindtouchend=\\"eh\\" bindtouchcancel=\\"eh\\" bindlongpress=\\"eh\\" bindanimationstart=\\"eh\\" bindanimationiteration=\\"eh\\" bindanimationend=\\"eh\\" bindtransitionend=\\"eh\\" style=\\"{{i.st}}\\" class=\\"{{i.cl}}\\" bindtap=\\"eh\\"  id=\\"{{i.uid}}\\">
    <block wx:for=\\"{{i.cn}}\\" wx:key=\\"uid\\">
      <template is=\\"{{xs.e(cid+1)}}\\" data=\\"{{i:item,l:l}}\\" />
    </block>
  </view>
</template>

<template name=\\"tmpl_14_text\\">
  <text selectable=\\"{{xs.b(i.selectable,false)}}\\" space=\\"{{i.space}}\\" decode=\\"{{xs.b(i.decode,false)}}\\" style=\\"{{i.st}}\\" class=\\"{{i.cl}}\\" bindtap=\\"eh\\"  id=\\"{{i.uid}}\\">
    <block wx:for=\\"{{i.cn}}\\" wx:key=\\"uid\\">
      <template is=\\"{{xs.e(cid+1)}}\\" data=\\"{{i:item,l:l}}\\" />
    </block>
  </text>
</template>

<template name=\\"tmpl_14_container\\">
  <template is=\\"{{xs.a(14, i.nn, l)}}\\" data=\\"{{i:i,cid:14,l:xs.f(l,i.nn)}}\\" />
</template>

<template name=\\"tmpl_15_container\\">
  <block wx:if=\\"{{i.nn === '#text'}}\\">
    <template is=\\"tmpl_0_#text\\" data=\\"{{i:i}}\\" />
  </block>
  <block wx:else>
    <comp i=\\"{{i}}\\" l=\\"{{l}}\\" />
  </block>
</template>


/** filePath: dist/common.js **/
(wx[\\"webpackJsonp\\"] = wx[\\"webpackJsonp\\"] || []).push([ [ 2 ], [ , function(module, __webpack_exports__, __webpack_require__) {
    \\"use strict\\";
    var _unused_webpack_default_export = \\"vue-mock\\";
} ] ]);

/** filePath: dist/comp.js **/
(wx[\\"webpackJsonp\\"] = wx[\\"webpackJsonp\\"] || []).push([ [ 5 ], {
    5: function(module, __webpack_exports__, __webpack_require__) {
        \\"use strict\\";
        __webpack_require__.r(__webpack_exports__);
        var _tarojs_runtime__WEBPACK_IMPORTED_MODULE_0__ = __webpack_require__(0);
        Component(Object(_tarojs_runtime__WEBPACK_IMPORTED_MODULE_0__[\\"createRecursiveComponentConfig\\"])());
    }
}, [ [ 5, 0, 1 ] ] ]);

/** filePath: dist/comp.json **/
{\\"component\\":true,\\"usingComponents\\":{\\"comp\\":\\"./comp\\",\\"custom-wrapper\\":\\"./custom-wrapper\\"}}

/** filePath: dist/comp.wxml **/
<import src=\\"./base.wxml\\" />
<template is=\\"tmpl_0_container\\" data=\\"{{i:i,l:l}}\\" />

/** filePath: dist/custom-wrapper.js **/
(wx[\\"webpackJsonp\\"] = wx[\\"webpackJsonp\\"] || []).push([ [ 6 ], {
    6: function(module, __webpack_exports__, __webpack_require__) {
        \\"use strict\\";
        __webpack_require__.r(__webpack_exports__);
        var _tarojs_runtime__WEBPACK_IMPORTED_MODULE_0__ = __webpack_require__(0);
        Component(Object(_tarojs_runtime__WEBPACK_IMPORTED_MODULE_0__[\\"createRecursiveComponentConfig\\"])(\\"custom-wrapper\\"));
    }
}, [ [ 6, 0, 1 ] ] ]);

/** filePath: dist/custom-wrapper.json **/
{\\"component\\":true,\\"usingComponents\\":{\\"comp\\":\\"./comp\\",\\"custom-wrapper\\":\\"./custom-wrapper\\"}}

/** filePath: dist/custom-wrapper.wxml **/
<import src=\\"./base.wxml\\" />
  <block wx:for=\\"{{i.cn}}\\" wx:key=\\"uid\\">
    <template is=\\"tmpl_0_container\\" data=\\"{{i:item,l:''}}\\" />
  </block>

/** filePath: dist/pages/index/index.js **/
(wx[\\"webpackJsonp\\"] = wx[\\"webpackJsonp\\"] || []).push([ [ 7 ], {
    8: function(module, __webpack_exports__, __webpack_require__) {
        \\"use strict\\";
        __webpack_require__.r(__webpack_exports__);
        var taro_runtime = __webpack_require__(0);
        var render = function() {
            var _vm = this;
            var _h = _vm.$createElement;
            var _c = _vm._self._c || _h;
            return _c(\\"view\\", {
                staticClass: \\"index\\"
            }, [ _c(\\"text\\", [ _vm._v(_vm._s(_vm.msg)) ]) ]);
        };
        var staticRenderFns = [];
        render._withStripped = true;
        var vue = __webpack_require__(1);
        var indexvue_type_script_lang_js_ = {
            setup: function setup() {
                var msg = Object(vue[\\"ref\\"])(\\"Hello world\\");
                return {
                    msg: msg
                };
            }
        };
        var pages_indexvue_type_script_lang_js_ = indexvue_type_script_lang_js_;
        function normalizeComponent(scriptExports, render, staticRenderFns, functionalTemplate, injectStyles, scopeId, moduleIdentifier, shadowMode) {
            var options = typeof scriptExports === \\"function\\" ? scriptExports.options : scriptExports;
            if (render) {
                options.render = render;
                options.staticRenderFns = staticRenderFns;
                options._compiled = true;
            }
            if (functionalTemplate) {
                options.functional = true;
            }
            if (scopeId) {
                options._scopeId = \\"data-v-\\" + scopeId;
            }
            var hook;
            if (moduleIdentifier) {
                hook = function(context) {
                    context = context || this.$vnode && this.$vnode.ssrContext || this.parent && this.parent.$vnode && this.parent.$vnode.ssrContext;
                    if (!context && typeof __VUE_SSR_CONTEXT__ !== \\"undefined\\") {
                        context = __VUE_SSR_CONTEXT__;
                    }
                    if (injectStyles) {
                        injectStyles.call(this, context);
                    }
                    if (context && context._registeredComponents) {
                        context._registeredComponents.add(moduleIdentifier);
                    }
                };
                options._ssrRegister = hook;
            } else if (injectStyles) {
                hook = shadowMode ? function() {
                    injectStyles.call(this, (options.functional ? this.parent : this).$root.$options.shadowRoot);
                } : injectStyles;
            }
            if (hook) {
                if (options.functional) {
                    options._injectStyles = hook;
                    var originalRender = options.render;
                    options.render = function renderWithStyleInjection(h, context) {
                        hook.call(context);
                        return originalRender(h, context);
                    };
                } else {
                    var existing = options.beforeCreate;
                    options.beforeCreate = existing ? [].concat(existing, hook) : [ hook ];
                }
            }
            return {
                exports: scriptExports,
                options: options
            };
        }
        var component = normalizeComponent(pages_indexvue_type_script_lang_js_, render, staticRenderFns, false, null, null, null);
        if (false) {
            var api;
        }
        component.options.__file = \\"src/pages/index/index.vue\\";
        var index = component.exports;
        var config = {
            navigationBarTitleText: \\"\\\\u9996\\\\u9875\\"
        };
        var inst = Page(Object(taro_runtime[\\"createPageConfig\\"])(index, \\"pages/index/index\\", {
            root: {
                cn: []
            }
        }, config || {}));
    }
}, [ [ 8, 0, 1, 2 ] ] ]);

/** filePath: dist/pages/index/index.json **/
{\\"navigationBarTitleText\\":\\"首页\\",\\"usingComponents\\":{\\"custom-wrapper\\":\\"../../custom-wrapper\\",\\"comp\\":\\"../../comp\\"}}

/** filePath: dist/pages/index/index.wxml **/
<import src=\\"../../base.wxml\\"/>
<template is=\\"taro_tmpl\\" data=\\"{{root:root}}\\" />

/** filePath: dist/runtime.js **/
(function(modules) {
    function webpackJsonpCallback(data) {
        var chunkIds = data[0];
        var moreModules = data[1];
        var executeModules = data[2];
        var moduleId, chunkId, i = 0, resolves = [];
        for (;i < chunkIds.length; i++) {
            chunkId = chunkIds[i];
            if (Object.prototype.hasOwnProperty.call(installedChunks, chunkId) && installedChunks[chunkId]) {
                resolves.push(installedChunks[chunkId][0]);
            }
            installedChunks[chunkId] = 0;
        }
        for (moduleId in moreModules) {
            if (Object.prototype.hasOwnProperty.call(moreModules, moduleId)) {
                modules[moduleId] = moreModules[moduleId];
            }
        }
        if (parentJsonpFunction) parentJsonpFunction(data);
        while (resolves.length) {
            resolves.shift()();
        }
        deferredModules.push.apply(deferredModules, executeModules || []);
        return checkDeferredModules();
    }
    function checkDeferredModules() {
        var result;
        for (var i = 0; i < deferredModules.length; i++) {
            var deferredModule = deferredModules[i];
            var fulfilled = true;
            for (var j = 1; j < deferredModule.length; j++) {
                var depId = deferredModule[j];
                if (installedChunks[depId] !== 0) fulfilled = false;
            }
            if (fulfilled) {
                deferredModules.splice(i--, 1);
                result = __webpack_require__(__webpack_require__.s = deferredModule[0]);
            }
        }
        return result;
    }
    var installedModules = {};
    var installedChunks = {
        0: 0
    };
    var deferredModules = [];
    function __webpack_require__(moduleId) {
        if (installedModules[moduleId]) {
            return installedModules[moduleId].exports;
        }
        var module = installedModules[moduleId] = {
            i: moduleId,
            l: false,
            exports: {}
        };
        modules[moduleId].call(module.exports, module, module.exports, __webpack_require__);
        module.l = true;
        return module.exports;
    }
    __webpack_require__.m = modules;
    __webpack_require__.c = installedModules;
    __webpack_require__.d = function(exports, name, getter) {
        if (!__webpack_require__.o(exports, name)) {
            Object.defineProperty(exports, name, {
                enumerable: true,
                get: getter
            });
        }
    };
    __webpack_require__.r = function(exports) {
        if (typeof Symbol !== \\"undefined\\" && Symbol.toStringTag) {
            Object.defineProperty(exports, Symbol.toStringTag, {
                value: \\"Module\\"
            });
        }
        Object.defineProperty(exports, \\"__esModule\\", {
            value: true
        });
    };
    __webpack_require__.t = function(value, mode) {
        if (mode & 1) value = __webpack_require__(value);
        if (mode & 8) return value;
        if (mode & 4 && typeof value === \\"object\\" && value && value.__esModule) return value;
        var ns = Object.create(null);
        __webpack_require__.r(ns);
        Object.defineProperty(ns, \\"default\\", {
            enumerable: true,
            value: value
        });
        if (mode & 2 && typeof value != \\"string\\") for (var key in value) __webpack_require__.d(ns, key, function(key) {
            return value[key];
        }.bind(null, key));
        return ns;
    };
    __webpack_require__.n = function(module) {
        var getter = module && module.__esModule ? function getDefault() {
            return module[\\"default\\"];
        } : function getModuleExports() {
            return module;
        };
        __webpack_require__.d(getter, \\"a\\", getter);
        return getter;
    };
    __webpack_require__.o = function(object, property) {
        return Object.prototype.hasOwnProperty.call(object, property);
    };
    __webpack_require__.p = \\"/\\";
    var jsonpArray = wx[\\"webpackJsonp\\"] = wx[\\"webpackJsonp\\"] || [];
    var oldJsonpFunction = jsonpArray.push.bind(jsonpArray);
    jsonpArray.push = webpackJsonpCallback;
    jsonpArray = jsonpArray.slice();
    for (var i = 0; i < jsonpArray.length; i++) webpackJsonpCallback(jsonpArray[i]);
    var parentJsonpFunction = oldJsonpFunction;
    checkDeferredModules();
})([]);

/** filePath: dist/taro.js **/
(wx[\\"webpackJsonp\\"] = wx[\\"webpackJsonp\\"] || []).push([ [ 1 ], [ function(module, __webpack_exports__, __webpack_require__) {
    \\"use strict\\";
    var _unused_webpack_default_export = \\"taro-runtime-mock\\";
} ] ]);

/** filePath: dist/utils.wxs **/
module.exports = {
  a: function (l, n, s) {
    var a = [\\"view\\",\\"catch-view\\",\\"cover-view\\",\\"static-view\\",\\"pure-view\\",\\"block\\",\\"text\\",\\"static-text\\",\\"slot\\",\\"slot-view\\",\\"label\\",\\"form\\",\\"scroll-view\\",\\"swiper\\",\\"swiper-item\\"]
    var b = [\\"static-text\\",\\"slot\\",\\"slot-view\\",\\"label\\",\\"form\\",\\"scroll-view\\",\\"swiper\\",\\"swiper-item\\"]
    if (a.indexOf(n) === -1) {
      l = 0
    }
    if (b.indexOf(n) > -1) {
      var u = s.split(',')
      var depth = 0
      for (var i = 0; i < u.length; i++) {
        if (u[i] === n) depth++
      }
      l = depth
    }
    return 'tmpl_' + l + '_' + n
  },
  b: function (a, b) {
    return a === undefined ? b : a
  },
  c: function(i, prefix) {
    var s = i.focus !== undefined ? 'focus' : 'blur'
    return prefix + i.nn + '_' + s
  },
  d: function (i, v) {
    return i === undefined ? v : i
  },
  e: function (n) {
    return 'tmpl_' + n + '_container'
  },
  f: function (l, n) {
    var b = [\\"static-text\\",\\"slot\\",\\"slot-view\\",\\"label\\",\\"form\\",\\"scroll-view\\",\\"swiper\\",\\"swiper-item\\"]
    if (b.indexOf(n) > -1) {
      if (l) l += ','
      l += n
    }
    return l
  }
}
"
`;<|MERGE_RESOLUTION|>--- conflicted
+++ resolved
@@ -11,504 +11,6 @@
 
 require(\\"./taro\\");
 
-<<<<<<< HEAD
-(wx[\\"webpackJsonp\\"] = wx[\\"webpackJsonp\\"] || []).push([ [ 3 ], [ function(module, exports, __webpack_require__) {
-    \\"use strict\\";
-    var _toConsumableArray = __webpack_require__(6).default;
-    var _typeof = __webpack_require__(11).default;
-    Object.defineProperty(exports, \\"__esModule\\", {
-        value: true
-    });
-    function isString(o) {
-        return typeof o === \\"string\\";
-    }
-    function isUndefined(o) {
-        return typeof o === \\"undefined\\";
-    }
-    function isNull(o) {
-        return o === null;
-    }
-    function isObject(o) {
-        return o !== null && _typeof(o) === \\"object\\";
-    }
-    function isBoolean(o) {
-        return o === true || o === false;
-    }
-    function isFunction(o) {
-        return typeof o === \\"function\\";
-    }
-    function isNumber(o) {
-        return typeof o === \\"number\\";
-    }
-    function isBooleanStringLiteral(o) {
-        return o === \\"true\\" || o === \\"false\\";
-    }
-    var isArray = Array.isArray;
-    exports.Shortcuts = void 0;
-    (function(Shortcuts) {
-        Shortcuts[\\"Container\\"] = \\"container\\";
-        Shortcuts[\\"Childnodes\\"] = \\"cn\\";
-        Shortcuts[\\"Text\\"] = \\"v\\";
-        Shortcuts[\\"NodeType\\"] = \\"nt\\";
-        Shortcuts[\\"NodeName\\"] = \\"nn\\";
-        Shortcuts[\\"Style\\"] = \\"st\\";
-        Shortcuts[\\"Class\\"] = \\"cl\\";
-        Shortcuts[\\"Src\\"] = \\"src\\";
-    })(exports.Shortcuts || (exports.Shortcuts = {}));
-    var styles = {
-        style: \\"i.\\".concat(\\"st\\"),
-        class: \\"i.\\".concat(\\"cl\\")
-    };
-    var events = {
-        bindtap: \\"eh\\"
-    };
-    var touchEvents = {
-        bindTouchStart: \\"\\",
-        bindTouchMove: \\"\\",
-        bindTouchEnd: \\"\\",
-        bindTouchCancel: \\"\\",
-        bindLongTap: \\"\\"
-    };
-    var animationEvents = {
-        bindAnimationStart: \\"\\",
-        bindAnimationIteration: \\"\\",
-        bindAnimationEnd: \\"\\",
-        bindTransitionEnd: \\"\\"
-    };
-    function singleQuote(s) {
-        return \\"'\\".concat(s, \\"'\\");
-    }
-    var View = Object.assign(Object.assign({
-        \\"hover-class\\": singleQuote(\\"none\\"),
-        \\"hover-stop-propagation\\": \\"false\\",
-        \\"hover-start-time\\": \\"50\\",
-        \\"hover-stay-time\\": \\"400\\",
-        animation: \\"\\"
-    }, touchEvents), animationEvents);
-    var Icon = {
-        type: \\"\\",
-        size: \\"23\\",
-        color: \\"\\"
-    };
-    var MapComp = Object.assign({
-        longitude: \\"\\",
-        latitude: \\"\\",
-        scale: \\"16\\",
-        markers: \\"[]\\",
-        covers: \\"\\",
-        polyline: \\"[]\\",
-        circles: \\"[]\\",
-        controls: \\"[]\\",
-        \\"include-points\\": \\"[]\\",
-        \\"show-location\\": \\"\\",
-        \\"layer-style\\": \\"1\\",
-        bindMarkerTap: \\"\\",
-        bindControlTap: \\"\\",
-        bindCalloutTap: \\"\\",
-        bindUpdated: \\"\\"
-    }, touchEvents);
-    var Progress = {
-        percent: \\"\\",
-        \\"stroke-width\\": \\"6\\",
-        color: singleQuote(\\"#09BB07\\"),
-        activeColor: singleQuote(\\"#09BB07\\"),
-        backgroundColor: singleQuote(\\"#EBEBEB\\"),
-        active: \\"false\\",
-        \\"active-mode\\": singleQuote(\\"backwards\\"),
-        \\"show-info\\": \\"false\\"
-    };
-    var RichText = {
-        nodes: \\"[]\\"
-    };
-    var Text = {
-        selectable: \\"false\\",
-        space: \\"\\",
-        decode: \\"false\\"
-    };
-    var Button = {
-        size: singleQuote(\\"default\\"),
-        type: \\"\\",
-        plain: \\"false\\",
-        disabled: \\"\\",
-        loading: \\"false\\",
-        \\"form-type\\": \\"\\",
-        \\"open-type\\": \\"\\",
-        \\"hover-class\\": singleQuote(\\"button-hover\\"),
-        \\"hover-stop-propagation\\": \\"false\\",
-        \\"hover-start-time\\": \\"20\\",
-        \\"hover-stay-time\\": \\"70\\",
-        name: \\"\\"
-    };
-    var Checkbox = {
-        value: \\"\\",
-        disabled: \\"\\",
-        checked: \\"false\\",
-        color: singleQuote(\\"#09BB07\\"),
-        name: \\"\\"
-    };
-    var CheckboxGroup = {
-        bindChange: \\"\\",
-        name: \\"\\"
-    };
-    var Form = {
-        \\"report-submit\\": \\"false\\",
-        bindSubmit: \\"\\",
-        bindReset: \\"\\",
-        name: \\"\\"
-    };
-    var Input = {
-        value: \\"\\",
-        type: singleQuote(\\"\\"),
-        password: \\"false\\",
-        placeholder: \\"\\",
-        \\"placeholder-style\\": \\"\\",
-        \\"placeholder-class\\": singleQuote(\\"input-placeholder\\"),
-        disabled: \\"\\",
-        maxlength: \\"140\\",
-        \\"cursor-spacing\\": \\"0\\",
-        focus: \\"false\\",
-        \\"confirm-type\\": singleQuote(\\"done\\"),
-        \\"confirm-hold\\": \\"false\\",
-        cursor: \\"i.value.length\\",
-        \\"selection-start\\": \\"-1\\",
-        \\"selection-end\\": \\"-1\\",
-        bindInput: \\"\\",
-        bindFocus: \\"\\",
-        bindBlur: \\"\\",
-        bindConfirm: \\"\\",
-        name: \\"\\"
-    };
-    var Label = {
-        for: \\"\\",
-        name: \\"\\"
-    };
-    var Picker = {
-        mode: singleQuote(\\"selector\\"),
-        disabled: \\"\\",
-        range: \\"\\",
-        \\"range-key\\": \\"\\",
-        value: \\"\\",
-        start: \\"\\",
-        end: \\"\\",
-        fields: singleQuote(\\"day\\"),
-        \\"custom-item\\": \\"\\",
-        name: \\"\\",
-        bindCancel: \\"\\",
-        bindChange: \\"\\",
-        bindColumnChange: \\"\\"
-    };
-    var PickerView = {
-        value: \\"\\",
-        \\"indicator-style\\": \\"\\",
-        \\"indicator-class\\": \\"\\",
-        \\"mask-style\\": \\"\\",
-        \\"mask-class\\": \\"\\",
-        bindChange: \\"\\",
-        name: \\"\\"
-    };
-    var PickerViewColumn = {
-        name: \\"\\"
-    };
-    var Radio = {
-        value: \\"\\",
-        checked: \\"false\\",
-        disabled: \\"\\",
-        color: singleQuote(\\"#09BB07\\"),
-        name: \\"\\"
-    };
-    var RadioGroup = {
-        bindChange: \\"\\",
-        name: \\"\\"
-    };
-    var Slider = {
-        min: \\"0\\",
-        max: \\"100\\",
-        step: \\"1\\",
-        disabled: \\"\\",
-        value: \\"0\\",
-        activeColor: singleQuote(\\"#1aad19\\"),
-        backgroundColor: singleQuote(\\"#e9e9e9\\"),
-        \\"block-size\\": \\"28\\",
-        \\"block-color\\": singleQuote(\\"#ffffff\\"),
-        \\"show-value\\": \\"false\\",
-        bindChange: \\"\\",
-        bindChanging: \\"\\",
-        name: \\"\\"
-    };
-    var Switch = {
-        checked: \\"false\\",
-        disabled: \\"\\",
-        type: singleQuote(\\"switch\\"),
-        color: singleQuote(\\"#04BE02\\"),
-        bindChange: \\"\\",
-        name: \\"\\"
-    };
-    var Textarea = {
-        value: \\"\\",
-        placeholder: \\"\\",
-        \\"placeholder-style\\": \\"\\",
-        \\"placeholder-class\\": singleQuote(\\"textarea-placeholder\\"),
-        disabled: \\"\\",
-        maxlength: \\"140\\",
-        \\"auto-focus\\": \\"false\\",
-        focus: \\"false\\",
-        \\"auto-height\\": \\"false\\",
-        fixed: \\"false\\",
-        \\"cursor-spacing\\": \\"0\\",
-        cursor: \\"-1\\",
-        \\"selection-start\\": \\"-1\\",
-        \\"selection-end\\": \\"-1\\",
-        bindFocus: \\"\\",
-        bindBlur: \\"\\",
-        bindLineChange: \\"\\",
-        bindInput: \\"\\",
-        bindConfirm: \\"\\",
-        name: \\"\\"
-    };
-    var CoverImage = {
-        src: \\"\\",
-        bindLoad: \\"eh\\",
-        bindError: \\"eh\\"
-    };
-    var CoverView = Object.assign({
-        \\"scroll-top\\": \\"false\\"
-    }, touchEvents);
-    var MovableArea = {
-        \\"scale-area\\": \\"false\\"
-    };
-    var MovableView = Object.assign(Object.assign({
-        direction: \\"none\\",
-        inertia: \\"false\\",
-        \\"out-of-bounds\\": \\"false\\",
-        x: \\"\\",
-        y: \\"\\",
-        damping: \\"20\\",
-        friction: \\"2\\",
-        disabled: \\"\\",
-        scale: \\"false\\",
-        \\"scale-min\\": \\"0.5\\",
-        \\"scale-max\\": \\"10\\",
-        \\"scale-value\\": \\"1\\",
-        animation: \\"true\\",
-        bindChange: \\"\\",
-        bindScale: \\"\\",
-        bindHTouchMove: \\"\\",
-        bindVTouchMove: \\"\\",
-        width: singleQuote(\\"10px\\"),
-        height: singleQuote(\\"10px\\")
-    }, touchEvents), animationEvents);
-    var ScrollView = Object.assign(Object.assign({
-        \\"scroll-x\\": \\"false\\",
-        \\"scroll-y\\": \\"false\\",
-        \\"upper-threshold\\": \\"50\\",
-        \\"lower-threshold\\": \\"50\\",
-        \\"scroll-top\\": \\"\\",
-        \\"scroll-left\\": \\"\\",
-        \\"scroll-into-view\\": \\"\\",
-        \\"scroll-with-animation\\": \\"false\\",
-        \\"enable-back-to-top\\": \\"false\\",
-        bindScrollToUpper: \\"\\",
-        bindScrollToLower: \\"\\",
-        bindScroll: \\"\\"
-    }, touchEvents), animationEvents);
-    var Swiper = Object.assign({
-        \\"indicator-dots\\": \\"false\\",
-        \\"indicator-color\\": singleQuote(\\"rgba(0, 0, 0, .3)\\"),
-        \\"indicator-active-color\\": singleQuote(\\"#000000\\"),
-        autoplay: \\"false\\",
-        current: \\"0\\",
-        interval: \\"5000\\",
-        duration: \\"500\\",
-        circular: \\"false\\",
-        vertical: \\"false\\",
-        \\"previous-margin\\": \\"'0px'\\",
-        \\"next-margin\\": \\"'0px'\\",
-        \\"display-multiple-items\\": \\"1\\",
-        bindChange: \\"\\",
-        bindTransition: \\"\\",
-        bindAnimationFinish: \\"\\"
-    }, touchEvents);
-    var SwiperItem = {
-        \\"item-id\\": \\"\\"
-    };
-    var Navigator = {
-        url: \\"\\",
-        \\"open-type\\": singleQuote(\\"navigate\\"),
-        delta: \\"1\\",
-        \\"hover-class\\": singleQuote(\\"navigator-hover\\"),
-        \\"hover-stop-propagation\\": \\"false\\",
-        \\"hover-start-time\\": \\"50\\",
-        \\"hover-stay-time\\": \\"600\\",
-        bindSuccess: \\"\\",
-        bindFail: \\"\\",
-        bindComplete: \\"\\"
-    };
-    var Audio = {
-        id: \\"\\",
-        src: \\"\\",
-        loop: \\"false\\",
-        controls: \\"false\\",
-        poster: \\"\\",
-        name: \\"\\",
-        author: \\"\\",
-        bindError: \\"\\",
-        bindPlay: \\"\\",
-        bindPause: \\"\\",
-        bindTimeUpdate: \\"\\",
-        bindEnded: \\"\\"
-    };
-    var Camera = {
-        \\"device-position\\": singleQuote(\\"back\\"),
-        flash: singleQuote(\\"auto\\"),
-        bindStop: \\"\\",
-        bindError: \\"\\"
-    };
-    var Image = Object.assign({
-        src: \\"\\",
-        mode: singleQuote(\\"scaleToFill\\"),
-        \\"lazy-load\\": \\"false\\",
-        bindError: \\"\\",
-        bindLoad: \\"\\"
-    }, touchEvents);
-    var LivePlayer = {
-        src: \\"\\",
-        autoplay: \\"false\\",
-        muted: \\"false\\",
-        orientation: singleQuote(\\"vertical\\"),
-        \\"object-fit\\": singleQuote(\\"contain\\"),
-        \\"background-mute\\": \\"false\\",
-        \\"min-cache\\": \\"1\\",
-        \\"max-cache\\": \\"3\\",
-        animation: \\"\\",
-        bindStateChange: \\"\\",
-        bindFullScreenChange: \\"\\",
-        bindNetStatus: \\"\\"
-    };
-    var Video = {
-        src: \\"\\",
-        duration: \\"\\",
-        controls: \\"true\\",
-        \\"danmu-list\\": \\"\\",
-        \\"danmu-btn\\": \\"\\",
-        \\"enable-danmu\\": \\"\\",
-        autoplay: \\"false\\",
-        loop: \\"false\\",
-        muted: \\"false\\",
-        \\"initial-time\\": \\"0\\",
-        \\"page-gesture\\": \\"false\\",
-        direction: \\"\\",
-        \\"show-progress\\": \\"true\\",
-        \\"show-fullscreen-btn\\": \\"true\\",
-        \\"show-play-btn\\": \\"true\\",
-        \\"show-center-play-btn\\": \\"true\\",
-        \\"enable-progress-gesture\\": \\"true\\",
-        \\"object-fit\\": singleQuote(\\"contain\\"),
-        poster: \\"\\",
-        \\"show-mute-btn\\": \\"false\\",
-        animation: \\"\\",
-        bindPlay: \\"\\",
-        bindPause: \\"\\",
-        bindEnded: \\"\\",
-        bindTimeUpdate: \\"\\",
-        bindFullScreenChange: \\"\\",
-        bindWaiting: \\"\\",
-        bindError: \\"\\"
-    };
-    var Canvas = Object.assign({
-        \\"canvas-id\\": \\"\\",
-        \\"disable-scroll\\": \\"false\\",
-        bindError: \\"\\"
-    }, touchEvents);
-    var Ad = {
-        \\"unit-id\\": \\"\\",
-        \\"ad-intervals\\": \\"\\",
-        bindLoad: \\"\\",
-        bindError: \\"\\",
-        bindClose: \\"\\"
-    };
-    var WebView = {
-        src: \\"\\",
-        bindMessage: \\"\\",
-        bindLoad: \\"\\",
-        bindError: \\"\\"
-    };
-    var Block = {};
-    var SlotView = {
-        name: \\"\\"
-    };
-    var Slot = {
-        name: \\"\\"
-    };
-    var internalComponents = {
-        View: View,
-        Icon: Icon,
-        Progress: Progress,
-        RichText: RichText,
-        Text: Text,
-        Button: Button,
-        Checkbox: Checkbox,
-        CheckboxGroup: CheckboxGroup,
-        Form: Form,
-        Input: Input,
-        Label: Label,
-        Picker: Picker,
-        PickerView: PickerView,
-        PickerViewColumn: PickerViewColumn,
-        Radio: Radio,
-        RadioGroup: RadioGroup,
-        Slider: Slider,
-        Switch: Switch,
-        CoverImage: CoverImage,
-        Textarea: Textarea,
-        CoverView: CoverView,
-        MovableArea: MovableArea,
-        MovableView: MovableView,
-        ScrollView: ScrollView,
-        Swiper: Swiper,
-        SwiperItem: SwiperItem,
-        Navigator: Navigator,
-        Audio: Audio,
-        Camera: Camera,
-        Image: Image,
-        LivePlayer: LivePlayer,
-        Video: Video,
-        Canvas: Canvas,
-        Ad: Ad,
-        WebView: WebView,
-        Block: Block,
-        Map: MapComp,
-        Slot: Slot,
-        SlotView: SlotView
-    };
-    var controlledComponent = new Set([ \\"input\\", \\"checkbox\\", \\"picker\\", \\"picker-view\\", \\"radio\\", \\"slider\\", \\"switch\\", \\"textarea\\" ]);
-    var focusComponents = new Set([ \\"input\\", \\"textarea\\" ]);
-    var voidElements = new Set([ \\"progress\\", \\"icon\\", \\"rich-text\\", \\"input\\", \\"textarea\\", \\"slider\\", \\"switch\\", \\"audio\\", \\"ad\\", \\"official-account\\", \\"open-data\\", \\"navigation-bar\\" ]);
-    var nestElements = new Map([ [ \\"view\\", -1 ], [ \\"catch-view\\", -1 ], [ \\"cover-view\\", -1 ], [ \\"static-view\\", -1 ], [ \\"pure-view\\", -1 ], [ \\"block\\", -1 ], [ \\"text\\", -1 ], [ \\"static-text\\", 6 ], [ \\"slot\\", 8 ], [ \\"slot-view\\", 8 ], [ \\"label\\", 6 ], [ \\"form\\", 4 ], [ \\"scroll-view\\", 4 ], [ \\"swiper\\", 4 ], [ \\"swiper-item\\", 4 ] ]);
-    var EMPTY_OBJ = {};
-    var EMPTY_ARR = [];
-    var noop = function noop() {};
-    var defaultReconciler = Object.create(null);
-    var box = function box(v) {
-        return {
-            v: v
-        };
-    };
-    var unbox = function unbox(b) {
-        return b.v;
-    };
-    function toDashed(s) {
-        return s.replace(/([a-z0-9])([A-Z])/g, \\"$1-$2\\").toLowerCase();
-    }
-    function toCamelCase(s) {
-        var camel = \\"\\";
-        var nextCap = false;
-        for (var i = 0; i < s.length; i++) {
-            if (s[i] !== \\"-\\") {
-                camel += nextCap ? s[i].toUpperCase() : s[i];
-                nextCap = false;
-            } else {
-                nextCap = true;
-=======
 (wx[\\"webpackJsonp\\"] = wx[\\"webpackJsonp\\"] || []).push([ [ 3 ], {
     4: function(module, exports, __webpack_require__) {},
     7: function(module, __webpack_exports__, __webpack_require__) {
@@ -518,7 +20,6 @@
             if (len == null || len > arr.length) len = arr.length;
             for (var i = 0, arr2 = new Array(len); i < len; i++) {
                 arr2[i] = arr[i];
->>>>>>> 1c607a29
             }
             return arr2;
         }
@@ -580,389 +81,383 @@
             return o === \\"true\\" || o === \\"false\\";
         }
         var isArray = Array.isArray;
-        var styles = {
-            style: \\"i.\\".concat(\\"st\\"),
-            class: \\"i.\\".concat(\\"cl\\")
-        };
-        var events = {
-            bindtap: \\"eh\\"
-        };
+        var DEFAULT_EMPTY_ARRAY = \\"[]\\";
+        var NO_DEFAULT_VALUE = \\"\\";
+        var DEFAULT_TRUE = \\"true\\";
+        var DEFAULT_FALSE = \\"false\\";
         var touchEvents = {
-            bindTouchStart: \\"\\",
-            bindTouchMove: \\"\\",
-            bindTouchEnd: \\"\\",
-            bindTouchCancel: \\"\\",
-            bindLongTap: \\"\\"
-        };
-        var animationEvents = {
-            bindAnimationStart: \\"\\",
-            bindAnimationIteration: \\"\\",
-            bindAnimationEnd: \\"\\",
-            bindTransitionEnd: \\"\\"
+            bindTouchStart: NO_DEFAULT_VALUE,
+            bindTouchMove: NO_DEFAULT_VALUE,
+            bindTouchEnd: NO_DEFAULT_VALUE,
+            bindTouchCancel: NO_DEFAULT_VALUE,
+            bindLongTap: NO_DEFAULT_VALUE
+        };
+        var animation = {
+            animation: NO_DEFAULT_VALUE,
+            bindAnimationStart: NO_DEFAULT_VALUE,
+            bindAnimationIteration: NO_DEFAULT_VALUE,
+            bindAnimationEnd: NO_DEFAULT_VALUE,
+            bindTransitionEnd: NO_DEFAULT_VALUE
         };
         function singleQuote(s) {
             return \\"'\\".concat(s, \\"'\\");
         }
         var View = Object.assign(Object.assign({
             \\"hover-class\\": singleQuote(\\"none\\"),
-            \\"hover-stop-propagation\\": \\"false\\",
+            \\"hover-stop-propagation\\": DEFAULT_FALSE,
             \\"hover-start-time\\": \\"50\\",
-            \\"hover-stay-time\\": \\"400\\",
-            animation: \\"\\"
-        }, touchEvents), animationEvents);
+            \\"hover-stay-time\\": \\"400\\"
+        }, touchEvents), animation);
         var Icon = {
-            type: \\"\\",
+            type: NO_DEFAULT_VALUE,
             size: \\"23\\",
-            color: \\"\\"
+            color: NO_DEFAULT_VALUE
         };
         var MapComp = Object.assign({
-            longitude: \\"\\",
-            latitude: \\"\\",
+            longitude: NO_DEFAULT_VALUE,
+            latitude: NO_DEFAULT_VALUE,
             scale: \\"16\\",
-            markers: \\"[]\\",
-            covers: \\"\\",
-            polyline: \\"[]\\",
-            circles: \\"[]\\",
-            controls: \\"[]\\",
-            \\"include-points\\": \\"[]\\",
-            \\"show-location\\": \\"\\",
+            markers: DEFAULT_EMPTY_ARRAY,
+            covers: NO_DEFAULT_VALUE,
+            polyline: DEFAULT_EMPTY_ARRAY,
+            circles: DEFAULT_EMPTY_ARRAY,
+            controls: DEFAULT_EMPTY_ARRAY,
+            \\"include-points\\": DEFAULT_EMPTY_ARRAY,
+            \\"show-location\\": NO_DEFAULT_VALUE,
             \\"layer-style\\": \\"1\\",
-            bindMarkerTap: \\"\\",
-            bindControlTap: \\"\\",
-            bindCalloutTap: \\"\\",
-            bindUpdated: \\"\\"
+            bindMarkerTap: NO_DEFAULT_VALUE,
+            bindControlTap: NO_DEFAULT_VALUE,
+            bindCalloutTap: NO_DEFAULT_VALUE,
+            bindUpdated: NO_DEFAULT_VALUE
         }, touchEvents);
         var Progress = {
-            percent: \\"\\",
+            percent: NO_DEFAULT_VALUE,
             \\"stroke-width\\": \\"6\\",
             color: singleQuote(\\"#09BB07\\"),
             activeColor: singleQuote(\\"#09BB07\\"),
             backgroundColor: singleQuote(\\"#EBEBEB\\"),
-            active: \\"false\\",
+            active: DEFAULT_FALSE,
             \\"active-mode\\": singleQuote(\\"backwards\\"),
-            \\"show-info\\": \\"false\\"
+            \\"show-info\\": DEFAULT_FALSE
         };
         var RichText = {
-            nodes: \\"[]\\"
+            nodes: DEFAULT_EMPTY_ARRAY
         };
         var Text = {
-            selectable: \\"false\\",
-            space: \\"\\",
-            decode: \\"false\\"
+            selectable: DEFAULT_FALSE,
+            space: NO_DEFAULT_VALUE,
+            decode: DEFAULT_FALSE
         };
         var Button = {
             size: singleQuote(\\"default\\"),
-            type: \\"\\",
-            plain: \\"false\\",
-            disabled: \\"\\",
-            loading: \\"false\\",
-            \\"form-type\\": \\"\\",
-            \\"open-type\\": \\"\\",
+            type: NO_DEFAULT_VALUE,
+            plain: DEFAULT_FALSE,
+            disabled: NO_DEFAULT_VALUE,
+            loading: DEFAULT_FALSE,
+            \\"form-type\\": NO_DEFAULT_VALUE,
+            \\"open-type\\": NO_DEFAULT_VALUE,
             \\"hover-class\\": singleQuote(\\"button-hover\\"),
-            \\"hover-stop-propagation\\": \\"false\\",
+            \\"hover-stop-propagation\\": DEFAULT_FALSE,
             \\"hover-start-time\\": \\"20\\",
             \\"hover-stay-time\\": \\"70\\",
-            name: \\"\\"
+            name: NO_DEFAULT_VALUE
         };
         var Checkbox = {
-            value: \\"\\",
-            disabled: \\"\\",
-            checked: \\"false\\",
+            value: NO_DEFAULT_VALUE,
+            disabled: NO_DEFAULT_VALUE,
+            checked: DEFAULT_FALSE,
             color: singleQuote(\\"#09BB07\\"),
-            name: \\"\\"
+            name: NO_DEFAULT_VALUE
         };
         var CheckboxGroup = {
-            bindChange: \\"\\",
-            name: \\"\\"
+            bindChange: NO_DEFAULT_VALUE,
+            name: NO_DEFAULT_VALUE
         };
         var Form = {
-            \\"report-submit\\": \\"false\\",
-            bindSubmit: \\"\\",
-            bindReset: \\"\\",
-            name: \\"\\"
+            \\"report-submit\\": DEFAULT_FALSE,
+            bindSubmit: NO_DEFAULT_VALUE,
+            bindReset: NO_DEFAULT_VALUE,
+            name: NO_DEFAULT_VALUE
         };
         var Input = {
-            value: \\"\\",
-            type: singleQuote(\\"\\"),
-            password: \\"false\\",
-            placeholder: \\"\\",
-            \\"placeholder-style\\": \\"\\",
+            value: NO_DEFAULT_VALUE,
+            type: singleQuote(NO_DEFAULT_VALUE),
+            password: DEFAULT_FALSE,
+            placeholder: NO_DEFAULT_VALUE,
+            \\"placeholder-style\\": NO_DEFAULT_VALUE,
             \\"placeholder-class\\": singleQuote(\\"input-placeholder\\"),
-            disabled: \\"\\",
+            disabled: NO_DEFAULT_VALUE,
             maxlength: \\"140\\",
             \\"cursor-spacing\\": \\"0\\",
-            focus: \\"false\\",
+            focus: DEFAULT_FALSE,
             \\"confirm-type\\": singleQuote(\\"done\\"),
-            \\"confirm-hold\\": \\"false\\",
+            \\"confirm-hold\\": DEFAULT_FALSE,
             cursor: \\"i.value.length\\",
             \\"selection-start\\": \\"-1\\",
             \\"selection-end\\": \\"-1\\",
-            bindInput: \\"\\",
-            bindFocus: \\"\\",
-            bindBlur: \\"\\",
-            bindConfirm: \\"\\",
-            name: \\"\\"
+            bindInput: NO_DEFAULT_VALUE,
+            bindFocus: NO_DEFAULT_VALUE,
+            bindBlur: NO_DEFAULT_VALUE,
+            bindConfirm: NO_DEFAULT_VALUE,
+            name: NO_DEFAULT_VALUE
         };
         var Label = {
-            for: \\"\\",
-            name: \\"\\"
+            for: NO_DEFAULT_VALUE,
+            name: NO_DEFAULT_VALUE
         };
         var Picker = {
             mode: singleQuote(\\"selector\\"),
-            disabled: \\"\\",
-            range: \\"\\",
-            \\"range-key\\": \\"\\",
-            value: \\"\\",
-            start: \\"\\",
-            end: \\"\\",
+            disabled: NO_DEFAULT_VALUE,
+            range: NO_DEFAULT_VALUE,
+            \\"range-key\\": NO_DEFAULT_VALUE,
+            value: NO_DEFAULT_VALUE,
+            start: NO_DEFAULT_VALUE,
+            end: NO_DEFAULT_VALUE,
             fields: singleQuote(\\"day\\"),
-            \\"custom-item\\": \\"\\",
-            name: \\"\\",
-            bindCancel: \\"\\",
-            bindChange: \\"\\",
-            bindColumnChange: \\"\\"
+            \\"custom-item\\": NO_DEFAULT_VALUE,
+            name: NO_DEFAULT_VALUE,
+            bindCancel: NO_DEFAULT_VALUE,
+            bindChange: NO_DEFAULT_VALUE,
+            bindColumnChange: NO_DEFAULT_VALUE
         };
         var PickerView = {
-            value: \\"\\",
-            \\"indicator-style\\": \\"\\",
-            \\"indicator-class\\": \\"\\",
-            \\"mask-style\\": \\"\\",
-            \\"mask-class\\": \\"\\",
-            bindChange: \\"\\",
-            name: \\"\\"
+            value: NO_DEFAULT_VALUE,
+            \\"indicator-style\\": NO_DEFAULT_VALUE,
+            \\"indicator-class\\": NO_DEFAULT_VALUE,
+            \\"mask-style\\": NO_DEFAULT_VALUE,
+            \\"mask-class\\": NO_DEFAULT_VALUE,
+            bindChange: NO_DEFAULT_VALUE,
+            name: NO_DEFAULT_VALUE
         };
         var PickerViewColumn = {
-            name: \\"\\"
+            name: NO_DEFAULT_VALUE
         };
         var Radio = {
-            value: \\"\\",
-            checked: \\"false\\",
-            disabled: \\"\\",
+            value: NO_DEFAULT_VALUE,
+            checked: DEFAULT_FALSE,
+            disabled: NO_DEFAULT_VALUE,
             color: singleQuote(\\"#09BB07\\"),
-            name: \\"\\"
+            name: NO_DEFAULT_VALUE
         };
         var RadioGroup = {
-            bindChange: \\"\\",
-            name: \\"\\"
+            bindChange: NO_DEFAULT_VALUE,
+            name: NO_DEFAULT_VALUE
         };
         var Slider = {
             min: \\"0\\",
             max: \\"100\\",
             step: \\"1\\",
-            disabled: \\"\\",
+            disabled: NO_DEFAULT_VALUE,
             value: \\"0\\",
             activeColor: singleQuote(\\"#1aad19\\"),
             backgroundColor: singleQuote(\\"#e9e9e9\\"),
             \\"block-size\\": \\"28\\",
             \\"block-color\\": singleQuote(\\"#ffffff\\"),
-            \\"show-value\\": \\"false\\",
-            bindChange: \\"\\",
-            bindChanging: \\"\\",
-            name: \\"\\"
+            \\"show-value\\": DEFAULT_FALSE,
+            bindChange: NO_DEFAULT_VALUE,
+            bindChanging: NO_DEFAULT_VALUE,
+            name: NO_DEFAULT_VALUE
         };
         var Switch = {
-            checked: \\"false\\",
-            disabled: \\"\\",
+            checked: DEFAULT_FALSE,
+            disabled: NO_DEFAULT_VALUE,
             type: singleQuote(\\"switch\\"),
             color: singleQuote(\\"#04BE02\\"),
-            bindChange: \\"\\",
-            name: \\"\\"
+            bindChange: NO_DEFAULT_VALUE,
+            name: NO_DEFAULT_VALUE
         };
         var Textarea = {
-            value: \\"\\",
-            placeholder: \\"\\",
-            \\"placeholder-style\\": \\"\\",
+            value: NO_DEFAULT_VALUE,
+            placeholder: NO_DEFAULT_VALUE,
+            \\"placeholder-style\\": NO_DEFAULT_VALUE,
             \\"placeholder-class\\": singleQuote(\\"textarea-placeholder\\"),
-            disabled: \\"\\",
+            disabled: NO_DEFAULT_VALUE,
             maxlength: \\"140\\",
-            \\"auto-focus\\": \\"false\\",
-            focus: \\"false\\",
-            \\"auto-height\\": \\"false\\",
-            fixed: \\"false\\",
+            \\"auto-focus\\": DEFAULT_FALSE,
+            focus: DEFAULT_FALSE,
+            \\"auto-height\\": DEFAULT_FALSE,
+            fixed: DEFAULT_FALSE,
             \\"cursor-spacing\\": \\"0\\",
             cursor: \\"-1\\",
             \\"selection-start\\": \\"-1\\",
             \\"selection-end\\": \\"-1\\",
-            bindFocus: \\"\\",
-            bindBlur: \\"\\",
-            bindLineChange: \\"\\",
-            bindInput: \\"\\",
-            bindConfirm: \\"\\",
-            name: \\"\\"
+            bindFocus: NO_DEFAULT_VALUE,
+            bindBlur: NO_DEFAULT_VALUE,
+            bindLineChange: NO_DEFAULT_VALUE,
+            bindInput: NO_DEFAULT_VALUE,
+            bindConfirm: NO_DEFAULT_VALUE,
+            name: NO_DEFAULT_VALUE
         };
         var CoverImage = {
-            src: \\"\\",
+            src: NO_DEFAULT_VALUE,
             bindLoad: \\"eh\\",
             bindError: \\"eh\\"
         };
         var CoverView = Object.assign({
-            \\"scroll-top\\": \\"false\\"
+            \\"scroll-top\\": DEFAULT_FALSE
         }, touchEvents);
         var MovableArea = {
-            \\"scale-area\\": \\"false\\"
+            \\"scale-area\\": DEFAULT_FALSE
         };
         var MovableView = Object.assign(Object.assign({
             direction: \\"none\\",
-            inertia: \\"false\\",
-            \\"out-of-bounds\\": \\"false\\",
-            x: \\"\\",
-            y: \\"\\",
+            inertia: DEFAULT_FALSE,
+            \\"out-of-bounds\\": DEFAULT_FALSE,
+            x: NO_DEFAULT_VALUE,
+            y: NO_DEFAULT_VALUE,
             damping: \\"20\\",
             friction: \\"2\\",
-            disabled: \\"\\",
-            scale: \\"false\\",
+            disabled: NO_DEFAULT_VALUE,
+            scale: DEFAULT_FALSE,
             \\"scale-min\\": \\"0.5\\",
             \\"scale-max\\": \\"10\\",
             \\"scale-value\\": \\"1\\",
-            animation: \\"true\\",
-            bindChange: \\"\\",
-            bindScale: \\"\\",
-            bindHTouchMove: \\"\\",
-            bindVTouchMove: \\"\\",
+            bindChange: NO_DEFAULT_VALUE,
+            bindScale: NO_DEFAULT_VALUE,
+            bindHTouchMove: NO_DEFAULT_VALUE,
+            bindVTouchMove: NO_DEFAULT_VALUE,
             width: singleQuote(\\"10px\\"),
             height: singleQuote(\\"10px\\")
-        }, touchEvents), animationEvents);
+        }, touchEvents), animation);
         var ScrollView = Object.assign(Object.assign({
-            \\"scroll-x\\": \\"false\\",
-            \\"scroll-y\\": \\"false\\",
+            \\"scroll-x\\": DEFAULT_FALSE,
+            \\"scroll-y\\": DEFAULT_FALSE,
             \\"upper-threshold\\": \\"50\\",
             \\"lower-threshold\\": \\"50\\",
-            \\"scroll-top\\": \\"\\",
-            \\"scroll-left\\": \\"\\",
-            \\"scroll-into-view\\": \\"\\",
-            \\"scroll-with-animation\\": \\"false\\",
-            \\"enable-back-to-top\\": \\"false\\",
-            bindScrollToUpper: \\"\\",
-            bindScrollToLower: \\"\\",
-            bindScroll: \\"\\"
-        }, touchEvents), animationEvents);
+            \\"scroll-top\\": NO_DEFAULT_VALUE,
+            \\"scroll-left\\": NO_DEFAULT_VALUE,
+            \\"scroll-into-view\\": NO_DEFAULT_VALUE,
+            \\"scroll-with-animation\\": DEFAULT_FALSE,
+            \\"enable-back-to-top\\": DEFAULT_FALSE,
+            bindScrollToUpper: NO_DEFAULT_VALUE,
+            bindScrollToLower: NO_DEFAULT_VALUE,
+            bindScroll: NO_DEFAULT_VALUE
+        }, touchEvents), animation);
         var Swiper = Object.assign({
-            \\"indicator-dots\\": \\"false\\",
+            \\"indicator-dots\\": DEFAULT_FALSE,
             \\"indicator-color\\": singleQuote(\\"rgba(0, 0, 0, .3)\\"),
             \\"indicator-active-color\\": singleQuote(\\"#000000\\"),
-            autoplay: \\"false\\",
+            autoplay: DEFAULT_FALSE,
             current: \\"0\\",
             interval: \\"5000\\",
             duration: \\"500\\",
-            circular: \\"false\\",
-            vertical: \\"false\\",
-            \\"previous-margin\\": \\"'0px'\\",
-            \\"next-margin\\": \\"'0px'\\",
+            circular: DEFAULT_FALSE,
+            vertical: DEFAULT_FALSE,
+            \\"previous-margin\\": singleQuote(\\"0px\\"),
+            \\"next-margin\\": singleQuote(\\"0px\\"),
             \\"display-multiple-items\\": \\"1\\",
-            bindChange: \\"\\",
-            bindTransition: \\"\\",
-            bindAnimationFinish: \\"\\"
+            bindChange: NO_DEFAULT_VALUE,
+            bindTransition: NO_DEFAULT_VALUE,
+            bindAnimationFinish: NO_DEFAULT_VALUE
         }, touchEvents);
         var SwiperItem = {
-            \\"item-id\\": \\"\\"
+            \\"item-id\\": NO_DEFAULT_VALUE
         };
         var Navigator = {
-            url: \\"\\",
+            url: NO_DEFAULT_VALUE,
             \\"open-type\\": singleQuote(\\"navigate\\"),
             delta: \\"1\\",
             \\"hover-class\\": singleQuote(\\"navigator-hover\\"),
-            \\"hover-stop-propagation\\": \\"false\\",
+            \\"hover-stop-propagation\\": DEFAULT_FALSE,
             \\"hover-start-time\\": \\"50\\",
             \\"hover-stay-time\\": \\"600\\",
-            bindSuccess: \\"\\",
-            bindFail: \\"\\",
-            bindComplete: \\"\\"
+            bindSuccess: NO_DEFAULT_VALUE,
+            bindFail: NO_DEFAULT_VALUE,
+            bindComplete: NO_DEFAULT_VALUE
         };
         var Audio = {
-            id: \\"\\",
-            src: \\"\\",
-            loop: \\"false\\",
-            controls: \\"false\\",
-            poster: \\"\\",
-            name: \\"\\",
-            author: \\"\\",
-            bindError: \\"\\",
-            bindPlay: \\"\\",
-            bindPause: \\"\\",
-            bindTimeUpdate: \\"\\",
-            bindEnded: \\"\\"
+            id: NO_DEFAULT_VALUE,
+            src: NO_DEFAULT_VALUE,
+            loop: DEFAULT_FALSE,
+            controls: DEFAULT_FALSE,
+            poster: NO_DEFAULT_VALUE,
+            name: NO_DEFAULT_VALUE,
+            author: NO_DEFAULT_VALUE,
+            bindError: NO_DEFAULT_VALUE,
+            bindPlay: NO_DEFAULT_VALUE,
+            bindPause: NO_DEFAULT_VALUE,
+            bindTimeUpdate: NO_DEFAULT_VALUE,
+            bindEnded: NO_DEFAULT_VALUE
         };
         var Camera = {
             \\"device-position\\": singleQuote(\\"back\\"),
             flash: singleQuote(\\"auto\\"),
-            bindStop: \\"\\",
-            bindError: \\"\\"
+            bindStop: NO_DEFAULT_VALUE,
+            bindError: NO_DEFAULT_VALUE
         };
         var Image = Object.assign({
-            src: \\"\\",
+            src: NO_DEFAULT_VALUE,
             mode: singleQuote(\\"scaleToFill\\"),
-            \\"lazy-load\\": \\"false\\",
-            bindError: \\"\\",
-            bindLoad: \\"\\"
+            \\"lazy-load\\": DEFAULT_FALSE,
+            bindError: NO_DEFAULT_VALUE,
+            bindLoad: NO_DEFAULT_VALUE
         }, touchEvents);
-        var LivePlayer = {
-            src: \\"\\",
-            autoplay: \\"false\\",
-            muted: \\"false\\",
+        var LivePlayer = Object.assign({
+            src: NO_DEFAULT_VALUE,
+            autoplay: DEFAULT_FALSE,
+            muted: DEFAULT_FALSE,
             orientation: singleQuote(\\"vertical\\"),
             \\"object-fit\\": singleQuote(\\"contain\\"),
-            \\"background-mute\\": \\"false\\",
+            \\"background-mute\\": DEFAULT_FALSE,
             \\"min-cache\\": \\"1\\",
             \\"max-cache\\": \\"3\\",
-            animation: \\"\\",
-            bindStateChange: \\"\\",
-            bindFullScreenChange: \\"\\",
-            bindNetStatus: \\"\\"
-        };
-        var Video = {
-            src: \\"\\",
-            duration: \\"\\",
-            controls: \\"true\\",
-            \\"danmu-list\\": \\"\\",
-            \\"danmu-btn\\": \\"\\",
-            \\"enable-danmu\\": \\"\\",
-            autoplay: \\"false\\",
-            loop: \\"false\\",
-            muted: \\"false\\",
+            bindStateChange: NO_DEFAULT_VALUE,
+            bindFullScreenChange: NO_DEFAULT_VALUE,
+            bindNetStatus: NO_DEFAULT_VALUE
+        }, animation);
+        var Video = Object.assign({
+            src: NO_DEFAULT_VALUE,
+            duration: NO_DEFAULT_VALUE,
+            controls: DEFAULT_TRUE,
+            \\"danmu-list\\": NO_DEFAULT_VALUE,
+            \\"danmu-btn\\": NO_DEFAULT_VALUE,
+            \\"enable-danmu\\": NO_DEFAULT_VALUE,
+            autoplay: DEFAULT_FALSE,
+            loop: DEFAULT_FALSE,
+            muted: DEFAULT_FALSE,
             \\"initial-time\\": \\"0\\",
-            \\"page-gesture\\": \\"false\\",
-            direction: \\"\\",
-            \\"show-progress\\": \\"true\\",
-            \\"show-fullscreen-btn\\": \\"true\\",
-            \\"show-play-btn\\": \\"true\\",
-            \\"show-center-play-btn\\": \\"true\\",
-            \\"enable-progress-gesture\\": \\"true\\",
+            \\"page-gesture\\": DEFAULT_FALSE,
+            direction: NO_DEFAULT_VALUE,
+            \\"show-progress\\": DEFAULT_TRUE,
+            \\"show-fullscreen-btn\\": DEFAULT_TRUE,
+            \\"show-play-btn\\": DEFAULT_TRUE,
+            \\"show-center-play-btn\\": DEFAULT_TRUE,
+            \\"enable-progress-gesture\\": DEFAULT_TRUE,
             \\"object-fit\\": singleQuote(\\"contain\\"),
-            poster: \\"\\",
-            \\"show-mute-btn\\": \\"false\\",
-            animation: \\"\\",
-            bindPlay: \\"\\",
-            bindPause: \\"\\",
-            bindEnded: \\"\\",
-            bindTimeUpdate: \\"\\",
-            bindFullScreenChange: \\"\\",
-            bindWaiting: \\"\\",
-            bindError: \\"\\"
-        };
+            poster: NO_DEFAULT_VALUE,
+            \\"show-mute-btn\\": DEFAULT_FALSE,
+            bindPlay: NO_DEFAULT_VALUE,
+            bindPause: NO_DEFAULT_VALUE,
+            bindEnded: NO_DEFAULT_VALUE,
+            bindTimeUpdate: NO_DEFAULT_VALUE,
+            bindFullScreenChange: NO_DEFAULT_VALUE,
+            bindWaiting: NO_DEFAULT_VALUE,
+            bindError: NO_DEFAULT_VALUE
+        }, animation);
         var Canvas = Object.assign({
-            \\"canvas-id\\": \\"\\",
-            \\"disable-scroll\\": \\"false\\",
-            bindError: \\"\\"
+            \\"canvas-id\\": NO_DEFAULT_VALUE,
+            \\"disable-scroll\\": DEFAULT_FALSE,
+            bindError: NO_DEFAULT_VALUE
         }, touchEvents);
         var Ad = {
-            \\"unit-id\\": \\"\\",
-            \\"ad-intervals\\": \\"\\",
-            bindLoad: \\"\\",
-            bindError: \\"\\",
-            bindClose: \\"\\"
+            \\"unit-id\\": NO_DEFAULT_VALUE,
+            \\"ad-intervals\\": NO_DEFAULT_VALUE,
+            bindLoad: NO_DEFAULT_VALUE,
+            bindError: NO_DEFAULT_VALUE,
+            bindClose: NO_DEFAULT_VALUE
         };
         var WebView = {
-            src: \\"\\",
-            bindMessage: \\"\\",
-            bindLoad: \\"\\",
-            bindError: \\"\\"
+            src: NO_DEFAULT_VALUE,
+            bindMessage: NO_DEFAULT_VALUE,
+            bindLoad: NO_DEFAULT_VALUE,
+            bindError: NO_DEFAULT_VALUE
         };
         var Block = {};
         var SlotView = {
-            name: \\"\\"
+            name: NO_DEFAULT_VALUE
         };
         var Slot = {
-            name: \\"\\"
+            name: NO_DEFAULT_VALUE
         };
         var internalComponents = {
             View: View,
@@ -1047,10 +542,13 @@
         var hasOwn = function hasOwn(val, key) {
             return shared_esm_hasOwnProperty.call(val, key);
         };
-        var reportIssue = \\"\\\\u5982\\\\u6709\\\\u7591\\\\u95ee\\\\uff0c\\\\u8bf7\\\\u63d0\\\\u4ea4 issue \\\\u81f3\\\\uff1ahttps://github.com/nervjs/taro/issues\\";
         function ensure(condition, msg) {
             if (!condition) {
-                throw new Error(msg + \\"\\\\n\\" + reportIssue);
+                if (false) {
+                    var reportIssue;
+                } else {
+                    throw new Error(msg);
+                }
             }
         }
         function warn(condition, msg) {
@@ -1115,15 +613,7 @@
             Object.keys(hostConfig).forEach((function(key) {
                 var value = hostConfig[key];
                 var raw = defaultReconciler[key];
-                if (!raw) {
-                    defaultReconciler[key] = value;
-                } else {
-                    if (isArray(raw)) {
-                        defaultReconciler[key] = raw.push(value);
-                    } else {
-                        defaultReconciler[key] = [ raw, value ];
-                    }
-                }
+                defaultReconciler[key] = !raw ? value : isArray(raw) ? raw.concat(value) : [ raw, value ];
             }));
         }
         function unsupport(api) {
@@ -1150,11 +640,13 @@
         var needPromiseApis = new Set([ \\"addPhoneContact\\", \\"authorize\\", \\"canvasGetImageData\\", \\"canvasPutImageData\\", \\"canvasToTempFilePath\\", \\"checkSession\\", \\"chooseAddress\\", \\"chooseImage\\", \\"chooseInvoiceTitle\\", \\"chooseLocation\\", \\"chooseVideo\\", \\"clearStorage\\", \\"closeBLEConnection\\", \\"closeBluetoothAdapter\\", \\"closeSocket\\", \\"compressImage\\", \\"connectSocket\\", \\"createBLEConnection\\", \\"downloadFile\\", \\"exitMiniProgram\\", \\"getAvailableAudioSources\\", \\"getBLEDeviceCharacteristics\\", \\"getBLEDeviceServices\\", \\"getBatteryInfo\\", \\"getBeacons\\", \\"getBluetoothAdapterState\\", \\"getBluetoothDevices\\", \\"getClipboardData\\", \\"getConnectedBluetoothDevices\\", \\"getConnectedWifi\\", \\"getExtConfig\\", \\"getFileInfo\\", \\"getImageInfo\\", \\"getLocation\\", \\"getNetworkType\\", \\"getSavedFileInfo\\", \\"getSavedFileList\\", \\"getScreenBrightness\\", \\"getSetting\\", \\"getStorage\\", \\"getStorageInfo\\", \\"getSystemInfo\\", \\"getUserInfo\\", \\"getWifiList\\", \\"hideHomeButton\\", \\"hideShareMenu\\", \\"hideTabBar\\", \\"hideTabBarRedDot\\", \\"loadFontFace\\", \\"login\\", \\"makePhoneCall\\", \\"navigateBack\\", \\"navigateBackMiniProgram\\", \\"navigateTo\\", \\"navigateToBookshelf\\", \\"navigateToMiniProgram\\", \\"notifyBLECharacteristicValueChange\\", \\"hideKeyboard\\", \\"hideLoading\\", \\"hideNavigationBarLoading\\", \\"hideToast\\", \\"openBluetoothAdapter\\", \\"openDocument\\", \\"openLocation\\", \\"openSetting\\", \\"pageScrollTo\\", \\"previewImage\\", \\"queryBookshelf\\", \\"reLaunch\\", \\"readBLECharacteristicValue\\", \\"redirectTo\\", \\"removeSavedFile\\", \\"removeStorage\\", \\"removeTabBarBadge\\", \\"requestSubscribeMessage\\", \\"saveFile\\", \\"saveImageToPhotosAlbum\\", \\"saveVideoToPhotosAlbum\\", \\"scanCode\\", \\"sendSocketMessage\\", \\"setBackgroundColor\\", \\"setBackgroundTextStyle\\", \\"setClipboardData\\", \\"setEnableDebug\\", \\"setInnerAudioOption\\", \\"setKeepScreenOn\\", \\"setNavigationBarColor\\", \\"setNavigationBarTitle\\", \\"setScreenBrightness\\", \\"setStorage\\", \\"setTabBarBadge\\", \\"setTabBarItem\\", \\"setTabBarStyle\\", \\"showActionSheet\\", \\"showFavoriteGuide\\", \\"showLoading\\", \\"showModal\\", \\"showShareMenu\\", \\"showTabBar\\", \\"showTabBarRedDot\\", \\"showToast\\", \\"startBeaconDiscovery\\", \\"startBluetoothDevicesDiscovery\\", \\"startDeviceMotionListening\\", \\"startPullDownRefresh\\", \\"stopBeaconDiscovery\\", \\"stopBluetoothDevicesDiscovery\\", \\"stopCompass\\", \\"startCompass\\", \\"startAccelerometer\\", \\"stopAccelerometer\\", \\"showNavigationBarLoading\\", \\"stopDeviceMotionListening\\", \\"stopPullDownRefresh\\", \\"switchTab\\", \\"uploadFile\\", \\"vibrateLong\\", \\"vibrateShort\\", \\"writeBLECharacteristicValue\\" ]);
         function getCanIUseWebp(taro) {
             return function() {
-                if (typeof taro.getSystemInfoSync !== \\"function\\") {
-                    console.error(\\"\\\\u4e0d\\\\u652f\\\\u6301 API canIUseWebp\\");
+                var _a;
+                var res = (_a = taro.getSystemInfoSync) === null || _a === void 0 ? void 0 : _a.call(taro);
+                if (!res) {
+                    if (false) {}
                     return false;
                 }
-                var _taro$getSystemInfoSy = taro.getSystemInfoSync(), platform = _taro$getSystemInfoSy.platform;
+                var platform = res.platform;
                 var platformLower = platform.toLowerCase();
                 if (platformLower === \\"android\\" || platformLower === \\"devtools\\") {
                     return true;
@@ -1164,12 +656,9 @@
         }
         function getNormalRequest(global) {
             return function request(options) {
-                options = options || {};
-                if (typeof options === \\"string\\") {
-                    options = {
-                        url: options
-                    };
-                }
+                options = options ? isString(options) ? {
+                    url: options
+                } : options : {};
                 var originSuccess = options.success;
                 var originFail = options.fail;
                 var originComplete = options.complete;
@@ -1285,7 +774,7 @@
                         taro[key] = unsupport(key);
                         return;
                     }
-                    if (typeof global[key] === \\"function\\") {
+                    if (isFunction(global[key])) {
                         taro[key] = function() {
                             for (var _len2 = arguments.length, args = new Array(_len2), _key2 = 0; _key2 < _len2; _key2++) {
                                 args[_key2] = arguments[_key2];
@@ -1314,7 +803,7 @@
             } catch (error) {
                 taro.requirePlugin = unsupport(\\"requirePlugin\\");
             }
-            var request = apis.request ? apis.request : getNormalRequest(global);
+            var request = apis.request || getNormalRequest(global);
             function taroInterceptor(chain) {
                 return request(chain.requestParams);
             }
@@ -1334,313 +823,317 @@
             });
             taro.cloud = wx.cloud;
         }
+        var _true = \\"true\\";
+        var _false = \\"false\\";
+        var _empty = \\"\\";
+        var _zero = \\"0\\";
         var components = {
             Progress: {
-                \\"border-radius\\": \\"0\\",
+                \\"border-radius\\": _zero,
                 \\"font-size\\": \\"16\\",
                 duration: \\"30\\",
-                bindActiveEnd: \\"\\"
+                bindActiveEnd: _empty
             },
             RichText: {
-                space: \\"\\"
+                space: _empty
             },
             Text: {
-                \\"user-select\\": \\"false\\"
+                \\"user-select\\": _false
             },
             Map: {
                 polygons: \\"[]\\",
-                subkey: \\"\\",
-                rotate: \\"0\\",
-                skew: \\"0\\",
-                \\"enable-3D\\": \\"false\\",
-                \\"show-compass\\": \\"false\\",
-                \\"show-scale\\": \\"false\\",
-                \\"enable-overlooking\\": \\"false\\",
-                \\"enable-zoom\\": \\"true\\",
-                \\"enable-scroll\\": \\"true\\",
-                \\"enable-rotate\\": \\"false\\",
-                \\"enable-satellite\\": \\"false\\",
-                \\"enable-traffic\\": \\"false\\",
+                subkey: _empty,
+                rotate: _zero,
+                skew: _zero,
+                \\"enable-3D\\": _false,
+                \\"show-compass\\": _false,
+                \\"show-scale\\": _false,
+                \\"enable-overlooking\\": _false,
+                \\"enable-zoom\\": _true,
+                \\"enable-scroll\\": _true,
+                \\"enable-rotate\\": _false,
+                \\"enable-satellite\\": _false,
+                \\"enable-traffic\\": _false,
                 setting: \\"[]\\",
-                bindLabelTap: \\"\\",
-                bindRegionChange: \\"\\",
-                bindPoiTap: \\"\\"
+                bindLabelTap: _empty,
+                bindRegionChange: _empty,
+                bindPoiTap: _empty
             },
             Button: {
                 lang: \\"en\\",
-                \\"session-from\\": \\"\\",
-                \\"send-message-title\\": \\"\\",
-                \\"send-message-path\\": \\"\\",
-                \\"send-message-img\\": \\"\\",
-                \\"app-parameter\\": \\"\\",
-                \\"show-message-card\\": \\"false\\",
-                \\"business-id\\": \\"\\",
-                bindGetUserInfo: \\"\\",
-                bindContact: \\"\\",
-                bindGetPhoneNumber: \\"\\",
-                bindError: \\"\\",
-                bindOpenSetting: \\"\\",
-                bindLaunchApp: \\"\\"
+                \\"session-from\\": _empty,
+                \\"send-message-title\\": _empty,
+                \\"send-message-path\\": _empty,
+                \\"send-message-img\\": _empty,
+                \\"app-parameter\\": _empty,
+                \\"show-message-card\\": _false,
+                \\"business-id\\": _empty,
+                bindGetUserInfo: _empty,
+                bindContact: _empty,
+                bindGetPhoneNumber: _empty,
+                bindError: _empty,
+                bindOpenSetting: _empty,
+                bindLaunchApp: _empty
             },
             Form: {
-                \\"report-submit-timeout\\": \\"0\\"
+                \\"report-submit-timeout\\": _zero
             },
             Input: {
-                \\"always-embed\\": \\"false\\",
-                \\"adjust-position\\": \\"true\\",
-                \\"hold-keyboard\\": \\"false\\",
-                bindKeyboardHeightChange: \\"\\"
+                \\"always-embed\\": _false,
+                \\"adjust-position\\": _true,
+                \\"hold-keyboard\\": _false,
+                bindKeyboardHeightChange: _empty
             },
             Picker: {
-                \\"header-text\\": \\"\\"
+                \\"header-text\\": _empty
             },
             PickerView: {
-                bindPickStart: \\"\\",
-                bindPickEnd: \\"\\"
+                bindPickStart: _empty,
+                bindPickEnd: _empty
             },
             Slider: {
-                color: singleQuote(\\"#e9e9e9\\"),
-                \\"selected-color\\": singleQuote(\\"#1aad19\\")
+                color: \\"'#e9e9e9'\\",
+                \\"selected-color\\": \\"'#1aad19'\\"
             },
             Textarea: {
-                \\"show-confirm-bar\\": \\"true\\",
-                \\"adjust-position\\": \\"true\\",
-                \\"hold-keyboard\\": \\"false\\",
-                \\"disable-default-padding\\": \\"false\\",
-                \\"confirm-type\\": singleQuote(\\"return\\"),
-                \\"confirm-hold\\": \\"false\\",
-                bindKeyboardHeightChange: \\"\\"
+                \\"show-confirm-bar\\": _true,
+                \\"adjust-position\\": _true,
+                \\"hold-keyboard\\": _false,
+                \\"disable-default-padding\\": _false,
+                \\"confirm-type\\": \\"'return'\\",
+                \\"confirm-hold\\": _false,
+                bindKeyboardHeightChange: _empty
             },
             ScrollView: {
-                \\"enable-flex\\": \\"false\\",
-                \\"scroll-anchoring\\": \\"false\\",
-                \\"refresher-enabled\\": \\"false\\",
+                \\"enable-flex\\": _false,
+                \\"scroll-anchoring\\": _false,
+                \\"refresher-enabled\\": _false,
                 \\"refresher-threshold\\": \\"45\\",
-                \\"refresher-default-style\\": singleQuote(\\"black\\"),
-                \\"refresher-background\\": singleQuote(\\"#FFF\\"),
-                \\"refresher-triggered\\": \\"false\\",
-                enhanced: \\"false\\",
-                bounces: \\"true\\",
-                \\"show-scrollbar\\": \\"true\\",
-                \\"paging-enabled\\": \\"false\\",
-                \\"fast-deceleration\\": \\"false\\",
-                bindDragStart: \\"\\",
-                bindDragging: \\"\\",
-                bindDragEnd: \\"\\",
-                bindRefresherPulling: \\"\\",
-                bindRefresherRefresh: \\"\\",
-                bindRefresherRestore: \\"\\",
-                bindRefresherAbort: \\"\\"
+                \\"refresher-default-style\\": \\"'black'\\",
+                \\"refresher-background\\": \\"'#FFF'\\",
+                \\"refresher-triggered\\": _false,
+                enhanced: _false,
+                bounces: _true,
+                \\"show-scrollbar\\": _true,
+                \\"paging-enabled\\": _false,
+                \\"fast-deceleration\\": _false,
+                bindDragStart: _empty,
+                bindDragging: _empty,
+                bindDragEnd: _empty,
+                bindRefresherPulling: _empty,
+                bindRefresherRefresh: _empty,
+                bindRefresherRestore: _empty,
+                bindRefresherAbort: _empty
             },
             Swiper: {
-                \\"snap-to-edge\\": \\"false\\",
-                \\"easing-function\\": singleQuote(\\"default\\")
+                \\"snap-to-edge\\": _false,
+                \\"easing-function\\": \\"'default'\\"
             },
             SwiperItem: {
-                \\"skip-hidden-item-layout\\": \\"false\\"
+                \\"skip-hidden-item-layout\\": _false
             },
             Navigator: {
-                target: singleQuote(\\"self\\"),
-                \\"app-id\\": \\"\\",
-                path: \\"\\",
-                \\"extra-data\\": \\"\\",
-                version: singleQuote(\\"version\\")
+                target: \\"'self'\\",
+                \\"app-id\\": _empty,
+                path: _empty,
+                \\"extra-data\\": _empty,
+                version: \\"'version'\\"
             },
             Camera: {
-                mode: singleQuote(\\"normal\\"),
-                resolution: singleQuote(\\"medium\\"),
-                \\"frame-size\\": singleQuote(\\"medium\\"),
-                bindInitDone: \\"\\",
-                bindScanCode: \\"\\"
+                mode: \\"'normal'\\",
+                resolution: \\"'medium'\\",
+                \\"frame-size\\": \\"'medium'\\",
+                bindInitDone: _empty,
+                bindScanCode: _empty
             },
             Image: {
-                webp: \\"false\\",
-                \\"show-menu-by-longpress\\": \\"false\\"
+                webp: _false,
+                \\"show-menu-by-longpress\\": _false
             },
             LivePlayer: {
-                mode: singleQuote(\\"live\\"),
-                \\"sound-mode\\": singleQuote(\\"speaker\\"),
-                \\"auto-pause-if-navigate\\": \\"true\\",
-                \\"auto-pause-if-open-native\\": \\"true\\",
+                mode: \\"'live'\\",
+                \\"sound-mode\\": \\"'speaker'\\",
+                \\"auto-pause-if-navigate\\": _true,
+                \\"auto-pause-if-open-native\\": _true,
                 \\"picture-in-picture-mode\\": \\"[]\\",
-                bindstatechange: \\"\\",
-                bindfullscreenchange: \\"\\",
-                bindnetstatus: \\"\\",
-                bindAudioVolumeNotify: \\"\\",
-                bindEnterPictureInPicture: \\"\\",
-                bindLeavePictureInPicture: \\"\\"
+                bindstatechange: _empty,
+                bindfullscreenchange: _empty,
+                bindnetstatus: _empty,
+                bindAudioVolumeNotify: _empty,
+                bindEnterPictureInPicture: _empty,
+                bindLeavePictureInPicture: _empty
             },
             Video: {
-                title: \\"\\",
-                \\"play-btn-position\\": singleQuote(\\"bottom\\"),
-                \\"enable-play-gesture\\": \\"false\\",
-                \\"auto-pause-if-navigate\\": \\"true\\",
-                \\"auto-pause-if-open-native\\": \\"true\\",
-                \\"vslide-gesture\\": \\"false\\",
-                \\"vslide-gesture-in-fullscreen\\": \\"true\\",
-                \\"ad-unit-id\\": \\"\\",
-                \\"poster-for-crawler\\": \\"\\",
-                \\"show-casting-button\\": \\"false\\",
+                title: _empty,
+                \\"play-btn-position\\": \\"'bottom'\\",
+                \\"enable-play-gesture\\": _false,
+                \\"auto-pause-if-navigate\\": _true,
+                \\"auto-pause-if-open-native\\": _true,
+                \\"vslide-gesture\\": _false,
+                \\"vslide-gesture-in-fullscreen\\": _true,
+                \\"ad-unit-id\\": _empty,
+                \\"poster-for-crawler\\": _empty,
+                \\"show-casting-button\\": _false,
                 \\"picture-in-picture-mode\\": \\"[]\\",
-                \\"enable-auto-rotation\\": \\"false\\",
-                \\"show-screen-lock-button\\": \\"false\\",
-                \\"show-snapshot-button\\": \\"false\\",
-                \\"show-background-playback-button\\": \\"false\\",
-                \\"background-poster\\": \\"\\",
-                bindProgress: \\"\\",
-                bindLoadedMetadata: \\"\\",
-                bindControlsToggle: \\"\\",
-                bindEnterPictureInPicture: \\"\\",
-                bindLeavePictureInPicture: \\"\\",
-                bindSeekComplete: \\"\\",
-                bindAdLoad: \\"\\",
-                bindAdError: \\"\\",
-                bindAdClose: \\"\\",
-                bindAdPlay: \\"\\"
+                \\"enable-auto-rotation\\": _false,
+                \\"show-screen-lock-button\\": _false,
+                \\"show-snapshot-button\\": _false,
+                \\"show-background-playback-button\\": _false,
+                \\"background-poster\\": _empty,
+                bindProgress: _empty,
+                bindLoadedMetadata: _empty,
+                bindControlsToggle: _empty,
+                bindEnterPictureInPicture: _empty,
+                bindLeavePictureInPicture: _empty,
+                bindSeekComplete: _empty,
+                bindAdLoad: _empty,
+                bindAdError: _empty,
+                bindAdClose: _empty,
+                bindAdPlay: _empty
             },
             Canvas: {
-                type: \\"\\"
+                type: _empty
             },
             Ad: {
-                \\"ad-type\\": singleQuote(\\"banner\\"),
-                \\"ad-theme\\": singleQuote(\\"white\\")
+                \\"ad-type\\": \\"'banner'\\",
+                \\"ad-theme\\": \\"'white'\\"
             },
             CoverView: {
-                \\"marker-id\\": \\"\\",
-                slot: \\"\\"
+                \\"marker-id\\": _empty,
+                slot: _empty
             },
             Editor: {
-                \\"read-only\\": \\"false\\",
-                placeholder: \\"\\",
-                \\"show-img-size\\": \\"false\\",
-                \\"show-img-toolbar\\": \\"false\\",
-                \\"show-img-resize\\": \\"false\\",
-                focus: \\"false\\",
-                bindReady: \\"\\",
-                bindFocus: \\"\\",
-                bindBlur: \\"\\",
-                bindInput: \\"\\",
-                bindStatusChange: \\"\\",
-                name: \\"\\"
+                \\"read-only\\": _false,
+                placeholder: _empty,
+                \\"show-img-size\\": _false,
+                \\"show-img-toolbar\\": _false,
+                \\"show-img-resize\\": _false,
+                focus: _false,
+                bindReady: _empty,
+                bindFocus: _empty,
+                bindBlur: _empty,
+                bindInput: _empty,
+                bindStatusChange: _empty,
+                name: _empty
             },
             MatchMedia: {
-                \\"min-width\\": \\"\\",
-                \\"max-width\\": \\"\\",
-                width: \\"\\",
-                \\"min-height\\": \\"\\",
-                \\"max-height\\": \\"\\",
-                height: \\"\\",
-                orientation: \\"\\"
+                \\"min-width\\": _empty,
+                \\"max-width\\": _empty,
+                width: _empty,
+                \\"min-height\\": _empty,
+                \\"max-height\\": _empty,
+                height: _empty,
+                orientation: _empty
             },
             FunctionalPageNavigator: {
-                version: singleQuote(\\"release\\"),
-                name: \\"\\",
-                args: \\"\\",
-                bindSuccess: \\"\\",
-                bindFail: \\"\\",
-                bindCancel: \\"\\"
+                version: \\"'release'\\",
+                name: _empty,
+                args: _empty,
+                bindSuccess: _empty,
+                bindFail: _empty,
+                bindCancel: _empty
             },
             LivePusher: {
-                url: \\"\\",
-                mode: singleQuote(\\"RTC\\"),
-                autopush: \\"false\\",
-                muted: \\"false\\",
-                \\"enable-camera\\": \\"true\\",
-                \\"auto-focus\\": \\"true\\",
-                orientation: singleQuote(\\"vertical\\"),
-                beauty: \\"0\\",
-                whiteness: \\"0\\",
-                aspect: singleQuote(\\"9:16\\"),
+                url: _empty,
+                mode: \\"'RTC'\\",
+                autopush: _false,
+                muted: _false,
+                \\"enable-camera\\": _true,
+                \\"auto-focus\\": _true,
+                orientation: \\"'vertical'\\",
+                beauty: _zero,
+                whiteness: _zero,
+                aspect: \\"'9:16'\\",
                 \\"min-bitrate\\": \\"200\\",
                 \\"max-bitrate\\": \\"1000\\",
-                \\"audio-quality\\": singleQuote(\\"high\\"),
-                \\"waiting-image\\": \\"\\",
-                \\"waiting-image-hash\\": \\"\\",
-                zoom: \\"false\\",
-                \\"device-position\\": singleQuote(\\"front\\"),
-                \\"background-mute\\": \\"false\\",
-                mirror: \\"false\\",
-                \\"remote-mirror\\": \\"false\\",
-                \\"local-mirror\\": \\"false\\",
-                \\"audio-reverb-type\\": \\"0\\",
-                \\"enable-mic\\": \\"true\\",
-                \\"enable-agc\\": \\"false\\",
-                \\"enable-ans\\": \\"false\\",
-                \\"audio-volume-type\\": singleQuote(\\"voicecall\\"),
+                \\"audio-quality\\": \\"'high'\\",
+                \\"waiting-image\\": _empty,
+                \\"waiting-image-hash\\": _empty,
+                zoom: _false,
+                \\"device-position\\": \\"'front'\\",
+                \\"background-mute\\": _false,
+                mirror: _false,
+                \\"remote-mirror\\": _false,
+                \\"local-mirror\\": _false,
+                \\"audio-reverb-type\\": _zero,
+                \\"enable-mic\\": _true,
+                \\"enable-agc\\": _false,
+                \\"enable-ans\\": _false,
+                \\"audio-volume-type\\": \\"'voicecall'\\",
                 \\"video-width\\": \\"360\\",
                 \\"video-height\\": \\"640\\",
-                \\"beauty-style\\": singleQuote(\\"smooth\\"),
-                filter: singleQuote(\\"standard\\"),
-                animation: \\"\\",
-                bindStateChange: \\"\\",
-                bindNetStatus: \\"\\",
-                bindBgmStart: \\"\\",
-                bindBgmProgress: \\"\\",
-                bindBgmComplete: \\"\\",
-                bindAudioVolumeNotify: \\"\\"
+                \\"beauty-style\\": \\"'smooth'\\",
+                filter: \\"'standard'\\",
+                animation: _empty,
+                bindStateChange: _empty,
+                bindNetStatus: _empty,
+                bindBgmStart: _empty,
+                bindBgmProgress: _empty,
+                bindBgmComplete: _empty,
+                bindAudioVolumeNotify: _empty
             },
             OfficialAccount: {
-                bindLoad: \\"\\",
-                bindError: \\"\\"
+                bindLoad: _empty,
+                bindError: _empty
             },
             OpenData: {
-                type: \\"\\",
-                \\"open-gid\\": \\"\\",
-                lang: singleQuote(\\"en\\"),
-                \\"default-text\\": \\"\\",
-                \\"default-avatar\\": \\"\\",
-                bindError: \\"\\"
+                type: _empty,
+                \\"open-gid\\": _empty,
+                lang: \\"'en'\\",
+                \\"default-text\\": _empty,
+                \\"default-avatar\\": _empty,
+                bindError: _empty
             },
             NavigationBar: {
-                title: \\"\\",
-                loading: \\"false\\",
-                \\"front-color\\": \\"\\",
-                \\"background-color\\": \\"\\",
-                \\"color-animation-duration\\": \\"0\\",
-                \\"color-animation-timing-func\\": singleQuote(\\"linear\\")
+                title: _empty,
+                loading: _false,
+                \\"front-color\\": _empty,
+                \\"background-color\\": _empty,
+                \\"color-animation-duration\\": _zero,
+                \\"color-animation-timing-func\\": \\"'linear'\\"
             },
             PageMeta: {
-                \\"background-text-style\\": \\"\\",
-                \\"background-color\\": \\"\\",
-                \\"background-color-top\\": \\"\\",
-                \\"background-color-bottom\\": \\"\\",
-                \\"scroll-top\\": singleQuote(\\"\\"),
+                \\"background-text-style\\": _empty,
+                \\"background-color\\": _empty,
+                \\"background-color-top\\": _empty,
+                \\"background-color-bottom\\": _empty,
+                \\"scroll-top\\": \\"''\\",
                 \\"scroll-duration\\": \\"300\\",
-                \\"page-style\\": singleQuote(\\"\\"),
-                \\"root-font-size\\": singleQuote(\\"\\"),
-                bindResize: \\"\\",
-                bindScroll: \\"\\",
-                bindScrollDone: \\"\\"
+                \\"page-style\\": \\"''\\",
+                \\"root-font-size\\": \\"''\\",
+                bindResize: _empty,
+                bindScroll: _empty,
+                bindScrollDone: _empty
             },
             VoipRoom: {
-                openid: \\"\\",
-                mode: singleQuote(\\"camera\\"),
-                \\"device-position\\": singleQuote(\\"front\\"),
-                bindError: \\"\\"
+                openid: _empty,
+                mode: \\"'camera'\\",
+                \\"device-position\\": \\"'front'\\",
+                bindError: _empty
             },
             AdCustom: {
-                \\"unit-id\\": \\"\\",
-                \\"ad-intervals\\": \\"\\",
-                bindLoad: \\"\\",
-                bindError: \\"\\"
+                \\"unit-id\\": _empty,
+                \\"ad-intervals\\": _empty,
+                bindLoad: _empty,
+                bindError: _empty
             },
             PageContainer: {
-                show: \\"false\\",
+                show: _false,
                 duration: \\"300\\",
                 \\"z-index\\": \\"100\\",
-                overlay: \\"true\\",
-                position: singleQuote(\\"bottom\\"),
-                round: \\"false\\",
-                \\"close-on-slideDown\\": \\"false\\",
-                \\"overlay-style\\": \\"\\",
-                \\"custom-style\\": \\"\\",
-                bindBeforeEnter: \\"\\",
-                bindEnter: \\"\\",
-                bindAfterEnter: \\"\\",
-                bindBeforeLeave: \\"\\",
-                bindLeave: \\"\\",
-                bindAfterLeave: \\"\\",
-                bindClickOverlay: \\"\\"
+                overlay: _true,
+                position: \\"'bottom'\\",
+                round: _false,
+                \\"close-on-slideDown\\": _false,
+                \\"overlay-style\\": _empty,
+                \\"custom-style\\": _empty,
+                bindBeforeEnter: _empty,
+                bindEnter: _empty,
+                bindAfterEnter: _empty,
+                bindBeforeLeave: _empty,
+                bindLeave: _empty,
+                bindAfterLeave: _empty,
+                bindClickOverlay: _empty
             },
             KeyboardAccessory: {}
         };
@@ -1696,7 +1189,7 @@
 </template>
 
 <template name=\\"tmpl_0_catch-view\\">
-  <view hover-class=\\"{{xs.b(i.hoverClass,'none')}}\\" hover-stop-propagation=\\"{{xs.b(i.hoverStopPropagation,false)}}\\" hover-start-time=\\"{{xs.b(i.hoverStartTime,50)}}\\" hover-stay-time=\\"{{xs.b(i.hoverStayTime,400)}}\\" animation=\\"{{i.animation}}\\" bindtouchstart=\\"eh\\" bindtouchend=\\"eh\\" bindtouchcancel=\\"eh\\" bindlongpress=\\"eh\\" bindanimationstart=\\"eh\\" bindanimationiteration=\\"eh\\" bindanimationend=\\"eh\\" bindtransitionend=\\"eh\\" style=\\"{{i.st}}\\" class=\\"{{i.cl}}\\" bindtap=\\"eh\\" catchtouchmove=\\"eh\\"  id=\\"{{i.uid}}\\">
+  <view hover-class=\\"{{xs.b(i.hoverClass,'none')}}\\" hover-stop-propagation=\\"{{xs.b(i.hoverStopPropagation,false)}}\\" hover-start-time=\\"{{xs.b(i.hoverStartTime,50)}}\\" hover-stay-time=\\"{{xs.b(i.hoverStayTime,400)}}\\" bindtouchstart=\\"eh\\" bindtouchend=\\"eh\\" bindtouchcancel=\\"eh\\" bindlongpress=\\"eh\\" animation=\\"{{i.animation}}\\" bindanimationstart=\\"eh\\" bindanimationiteration=\\"eh\\" bindanimationend=\\"eh\\" bindtransitionend=\\"eh\\" style=\\"{{i.st}}\\" class=\\"{{i.cl}}\\" bindtap=\\"eh\\" catchtouchmove=\\"eh\\"  id=\\"{{i.uid}}\\">
     <block wx:for=\\"{{i.cn}}\\" wx:key=\\"uid\\">
       <template is=\\"{{xs.e(cid+1)}}\\" data=\\"{{i:item,l:l}}\\" />
     </block>
@@ -1720,7 +1213,7 @@
 </template>
 
 <template name=\\"tmpl_0_view\\">
-  <view hover-class=\\"{{xs.b(i.hoverClass,'none')}}\\" hover-stop-propagation=\\"{{xs.b(i.hoverStopPropagation,false)}}\\" hover-start-time=\\"{{xs.b(i.hoverStartTime,50)}}\\" hover-stay-time=\\"{{xs.b(i.hoverStayTime,400)}}\\" animation=\\"{{i.animation}}\\" bindtouchstart=\\"eh\\" bindtouchmove=\\"eh\\" bindtouchend=\\"eh\\" bindtouchcancel=\\"eh\\" bindlongpress=\\"eh\\" bindanimationstart=\\"eh\\" bindanimationiteration=\\"eh\\" bindanimationend=\\"eh\\" bindtransitionend=\\"eh\\" style=\\"{{i.st}}\\" class=\\"{{i.cl}}\\" bindtap=\\"eh\\"  id=\\"{{i.uid}}\\">
+  <view hover-class=\\"{{xs.b(i.hoverClass,'none')}}\\" hover-stop-propagation=\\"{{xs.b(i.hoverStopPropagation,false)}}\\" hover-start-time=\\"{{xs.b(i.hoverStartTime,50)}}\\" hover-stay-time=\\"{{xs.b(i.hoverStayTime,400)}}\\" bindtouchstart=\\"eh\\" bindtouchmove=\\"eh\\" bindtouchend=\\"eh\\" bindtouchcancel=\\"eh\\" bindlongpress=\\"eh\\" animation=\\"{{i.animation}}\\" bindanimationstart=\\"eh\\" bindanimationiteration=\\"eh\\" bindanimationend=\\"eh\\" bindtransitionend=\\"eh\\" style=\\"{{i.st}}\\" class=\\"{{i.cl}}\\" bindtap=\\"eh\\"  id=\\"{{i.uid}}\\">
     <block wx:for=\\"{{i.cn}}\\" wx:key=\\"uid\\">
       <template is=\\"{{xs.e(cid+1)}}\\" data=\\"{{i:item,l:l}}\\" />
     </block>
@@ -1744,7 +1237,7 @@
 </template>
 
 <template name=\\"tmpl_0_scroll-view\\">
-  <scroll-view scroll-x=\\"{{xs.b(i.scrollX,false)}}\\" scroll-y=\\"{{xs.b(i.scrollY,false)}}\\" upper-threshold=\\"{{xs.b(i.upperThreshold,50)}}\\" lower-threshold=\\"{{xs.b(i.lowerThreshold,50)}}\\" scroll-top=\\"{{i.scrollTop}}\\" scroll-left=\\"{{i.scrollLeft}}\\" scroll-into-view=\\"{{i.scrollIntoView}}\\" scroll-with-animation=\\"{{xs.b(i.scrollWithAnimation,false)}}\\" enable-back-to-top=\\"{{xs.b(i.enableBackToTop,false)}}\\" bindscrolltoupper=\\"eh\\" bindscrolltolower=\\"eh\\" bindscroll=\\"eh\\" bindtouchstart=\\"eh\\" bindtouchmove=\\"eh\\" bindtouchend=\\"eh\\" bindtouchcancel=\\"eh\\" bindlongpress=\\"eh\\" bindanimationstart=\\"eh\\" bindanimationiteration=\\"eh\\" bindanimationend=\\"eh\\" bindtransitionend=\\"eh\\" style=\\"{{i.st}}\\" class=\\"{{i.cl}}\\" bindtap=\\"eh\\"  id=\\"{{i.uid}}\\">
+  <scroll-view scroll-x=\\"{{xs.b(i.scrollX,false)}}\\" scroll-y=\\"{{xs.b(i.scrollY,false)}}\\" upper-threshold=\\"{{xs.b(i.upperThreshold,50)}}\\" lower-threshold=\\"{{xs.b(i.lowerThreshold,50)}}\\" scroll-top=\\"{{i.scrollTop}}\\" scroll-left=\\"{{i.scrollLeft}}\\" scroll-into-view=\\"{{i.scrollIntoView}}\\" scroll-with-animation=\\"{{xs.b(i.scrollWithAnimation,false)}}\\" enable-back-to-top=\\"{{xs.b(i.enableBackToTop,false)}}\\" bindscrolltoupper=\\"eh\\" bindscrolltolower=\\"eh\\" bindscroll=\\"eh\\" bindtouchstart=\\"eh\\" bindtouchmove=\\"eh\\" bindtouchend=\\"eh\\" bindtouchcancel=\\"eh\\" bindlongpress=\\"eh\\" animation=\\"{{i.animation}}\\" bindanimationstart=\\"eh\\" bindanimationiteration=\\"eh\\" bindanimationend=\\"eh\\" bindtransitionend=\\"eh\\" style=\\"{{i.st}}\\" class=\\"{{i.cl}}\\" bindtap=\\"eh\\"  id=\\"{{i.uid}}\\">
     <block wx:for=\\"{{i.cn}}\\" wx:key=\\"uid\\">
       <template is=\\"{{xs.e(cid+1)}}\\" data=\\"{{i:item,l:l}}\\" />
     </block>
@@ -1776,7 +1269,7 @@
 </template>
 
 <template name=\\"tmpl_1_catch-view\\">
-  <view hover-class=\\"{{xs.b(i.hoverClass,'none')}}\\" hover-stop-propagation=\\"{{xs.b(i.hoverStopPropagation,false)}}\\" hover-start-time=\\"{{xs.b(i.hoverStartTime,50)}}\\" hover-stay-time=\\"{{xs.b(i.hoverStayTime,400)}}\\" animation=\\"{{i.animation}}\\" bindtouchstart=\\"eh\\" bindtouchend=\\"eh\\" bindtouchcancel=\\"eh\\" bindlongpress=\\"eh\\" bindanimationstart=\\"eh\\" bindanimationiteration=\\"eh\\" bindanimationend=\\"eh\\" bindtransitionend=\\"eh\\" style=\\"{{i.st}}\\" class=\\"{{i.cl}}\\" bindtap=\\"eh\\" catchtouchmove=\\"eh\\"  id=\\"{{i.uid}}\\">
+  <view hover-class=\\"{{xs.b(i.hoverClass,'none')}}\\" hover-stop-propagation=\\"{{xs.b(i.hoverStopPropagation,false)}}\\" hover-start-time=\\"{{xs.b(i.hoverStartTime,50)}}\\" hover-stay-time=\\"{{xs.b(i.hoverStayTime,400)}}\\" bindtouchstart=\\"eh\\" bindtouchend=\\"eh\\" bindtouchcancel=\\"eh\\" bindlongpress=\\"eh\\" animation=\\"{{i.animation}}\\" bindanimationstart=\\"eh\\" bindanimationiteration=\\"eh\\" bindanimationend=\\"eh\\" bindtransitionend=\\"eh\\" style=\\"{{i.st}}\\" class=\\"{{i.cl}}\\" bindtap=\\"eh\\" catchtouchmove=\\"eh\\"  id=\\"{{i.uid}}\\">
     <block wx:for=\\"{{i.cn}}\\" wx:key=\\"uid\\">
       <template is=\\"{{xs.e(cid+1)}}\\" data=\\"{{i:item,l:l}}\\" />
     </block>
@@ -1800,7 +1293,7 @@
 </template>
 
 <template name=\\"tmpl_1_view\\">
-  <view hover-class=\\"{{xs.b(i.hoverClass,'none')}}\\" hover-stop-propagation=\\"{{xs.b(i.hoverStopPropagation,false)}}\\" hover-start-time=\\"{{xs.b(i.hoverStartTime,50)}}\\" hover-stay-time=\\"{{xs.b(i.hoverStayTime,400)}}\\" animation=\\"{{i.animation}}\\" bindtouchstart=\\"eh\\" bindtouchmove=\\"eh\\" bindtouchend=\\"eh\\" bindtouchcancel=\\"eh\\" bindlongpress=\\"eh\\" bindanimationstart=\\"eh\\" bindanimationiteration=\\"eh\\" bindanimationend=\\"eh\\" bindtransitionend=\\"eh\\" style=\\"{{i.st}}\\" class=\\"{{i.cl}}\\" bindtap=\\"eh\\"  id=\\"{{i.uid}}\\">
+  <view hover-class=\\"{{xs.b(i.hoverClass,'none')}}\\" hover-stop-propagation=\\"{{xs.b(i.hoverStopPropagation,false)}}\\" hover-start-time=\\"{{xs.b(i.hoverStartTime,50)}}\\" hover-stay-time=\\"{{xs.b(i.hoverStayTime,400)}}\\" bindtouchstart=\\"eh\\" bindtouchmove=\\"eh\\" bindtouchend=\\"eh\\" bindtouchcancel=\\"eh\\" bindlongpress=\\"eh\\" animation=\\"{{i.animation}}\\" bindanimationstart=\\"eh\\" bindanimationiteration=\\"eh\\" bindanimationend=\\"eh\\" bindtransitionend=\\"eh\\" style=\\"{{i.st}}\\" class=\\"{{i.cl}}\\" bindtap=\\"eh\\"  id=\\"{{i.uid}}\\">
     <block wx:for=\\"{{i.cn}}\\" wx:key=\\"uid\\">
       <template is=\\"{{xs.e(cid+1)}}\\" data=\\"{{i:item,l:l}}\\" />
     </block>
@@ -1824,7 +1317,7 @@
 </template>
 
 <template name=\\"tmpl_1_scroll-view\\">
-  <scroll-view scroll-x=\\"{{xs.b(i.scrollX,false)}}\\" scroll-y=\\"{{xs.b(i.scrollY,false)}}\\" upper-threshold=\\"{{xs.b(i.upperThreshold,50)}}\\" lower-threshold=\\"{{xs.b(i.lowerThreshold,50)}}\\" scroll-top=\\"{{i.scrollTop}}\\" scroll-left=\\"{{i.scrollLeft}}\\" scroll-into-view=\\"{{i.scrollIntoView}}\\" scroll-with-animation=\\"{{xs.b(i.scrollWithAnimation,false)}}\\" enable-back-to-top=\\"{{xs.b(i.enableBackToTop,false)}}\\" bindscrolltoupper=\\"eh\\" bindscrolltolower=\\"eh\\" bindscroll=\\"eh\\" bindtouchstart=\\"eh\\" bindtouchmove=\\"eh\\" bindtouchend=\\"eh\\" bindtouchcancel=\\"eh\\" bindlongpress=\\"eh\\" bindanimationstart=\\"eh\\" bindanimationiteration=\\"eh\\" bindanimationend=\\"eh\\" bindtransitionend=\\"eh\\" style=\\"{{i.st}}\\" class=\\"{{i.cl}}\\" bindtap=\\"eh\\"  id=\\"{{i.uid}}\\">
+  <scroll-view scroll-x=\\"{{xs.b(i.scrollX,false)}}\\" scroll-y=\\"{{xs.b(i.scrollY,false)}}\\" upper-threshold=\\"{{xs.b(i.upperThreshold,50)}}\\" lower-threshold=\\"{{xs.b(i.lowerThreshold,50)}}\\" scroll-top=\\"{{i.scrollTop}}\\" scroll-left=\\"{{i.scrollLeft}}\\" scroll-into-view=\\"{{i.scrollIntoView}}\\" scroll-with-animation=\\"{{xs.b(i.scrollWithAnimation,false)}}\\" enable-back-to-top=\\"{{xs.b(i.enableBackToTop,false)}}\\" bindscrolltoupper=\\"eh\\" bindscrolltolower=\\"eh\\" bindscroll=\\"eh\\" bindtouchstart=\\"eh\\" bindtouchmove=\\"eh\\" bindtouchend=\\"eh\\" bindtouchcancel=\\"eh\\" bindlongpress=\\"eh\\" animation=\\"{{i.animation}}\\" bindanimationstart=\\"eh\\" bindanimationiteration=\\"eh\\" bindanimationend=\\"eh\\" bindtransitionend=\\"eh\\" style=\\"{{i.st}}\\" class=\\"{{i.cl}}\\" bindtap=\\"eh\\"  id=\\"{{i.uid}}\\">
     <block wx:for=\\"{{i.cn}}\\" wx:key=\\"uid\\">
       <template is=\\"{{xs.e(cid+1)}}\\" data=\\"{{i:item,l:l}}\\" />
     </block>
@@ -1836,7 +1329,7 @@
 </template>
 
 <template name=\\"tmpl_2_catch-view\\">
-  <view hover-class=\\"{{xs.b(i.hoverClass,'none')}}\\" hover-stop-propagation=\\"{{xs.b(i.hoverStopPropagation,false)}}\\" hover-start-time=\\"{{xs.b(i.hoverStartTime,50)}}\\" hover-stay-time=\\"{{xs.b(i.hoverStayTime,400)}}\\" animation=\\"{{i.animation}}\\" bindtouchstart=\\"eh\\" bindtouchend=\\"eh\\" bindtouchcancel=\\"eh\\" bindlongpress=\\"eh\\" bindanimationstart=\\"eh\\" bindanimationiteration=\\"eh\\" bindanimationend=\\"eh\\" bindtransitionend=\\"eh\\" style=\\"{{i.st}}\\" class=\\"{{i.cl}}\\" bindtap=\\"eh\\" catchtouchmove=\\"eh\\"  id=\\"{{i.uid}}\\">
+  <view hover-class=\\"{{xs.b(i.hoverClass,'none')}}\\" hover-stop-propagation=\\"{{xs.b(i.hoverStopPropagation,false)}}\\" hover-start-time=\\"{{xs.b(i.hoverStartTime,50)}}\\" hover-stay-time=\\"{{xs.b(i.hoverStayTime,400)}}\\" bindtouchstart=\\"eh\\" bindtouchend=\\"eh\\" bindtouchcancel=\\"eh\\" bindlongpress=\\"eh\\" animation=\\"{{i.animation}}\\" bindanimationstart=\\"eh\\" bindanimationiteration=\\"eh\\" bindanimationend=\\"eh\\" bindtransitionend=\\"eh\\" style=\\"{{i.st}}\\" class=\\"{{i.cl}}\\" bindtap=\\"eh\\" catchtouchmove=\\"eh\\"  id=\\"{{i.uid}}\\">
     <block wx:for=\\"{{i.cn}}\\" wx:key=\\"uid\\">
       <template is=\\"{{xs.e(cid+1)}}\\" data=\\"{{i:item,l:l}}\\" />
     </block>
@@ -1860,7 +1353,7 @@
 </template>
 
 <template name=\\"tmpl_2_view\\">
-  <view hover-class=\\"{{xs.b(i.hoverClass,'none')}}\\" hover-stop-propagation=\\"{{xs.b(i.hoverStopPropagation,false)}}\\" hover-start-time=\\"{{xs.b(i.hoverStartTime,50)}}\\" hover-stay-time=\\"{{xs.b(i.hoverStayTime,400)}}\\" animation=\\"{{i.animation}}\\" bindtouchstart=\\"eh\\" bindtouchmove=\\"eh\\" bindtouchend=\\"eh\\" bindtouchcancel=\\"eh\\" bindlongpress=\\"eh\\" bindanimationstart=\\"eh\\" bindanimationiteration=\\"eh\\" bindanimationend=\\"eh\\" bindtransitionend=\\"eh\\" style=\\"{{i.st}}\\" class=\\"{{i.cl}}\\" bindtap=\\"eh\\"  id=\\"{{i.uid}}\\">
+  <view hover-class=\\"{{xs.b(i.hoverClass,'none')}}\\" hover-stop-propagation=\\"{{xs.b(i.hoverStopPropagation,false)}}\\" hover-start-time=\\"{{xs.b(i.hoverStartTime,50)}}\\" hover-stay-time=\\"{{xs.b(i.hoverStayTime,400)}}\\" bindtouchstart=\\"eh\\" bindtouchmove=\\"eh\\" bindtouchend=\\"eh\\" bindtouchcancel=\\"eh\\" bindlongpress=\\"eh\\" animation=\\"{{i.animation}}\\" bindanimationstart=\\"eh\\" bindanimationiteration=\\"eh\\" bindanimationend=\\"eh\\" bindtransitionend=\\"eh\\" style=\\"{{i.st}}\\" class=\\"{{i.cl}}\\" bindtap=\\"eh\\"  id=\\"{{i.uid}}\\">
     <block wx:for=\\"{{i.cn}}\\" wx:key=\\"uid\\">
       <template is=\\"{{xs.e(cid+1)}}\\" data=\\"{{i:item,l:l}}\\" />
     </block>
@@ -1884,7 +1377,7 @@
 </template>
 
 <template name=\\"tmpl_2_scroll-view\\">
-  <scroll-view scroll-x=\\"{{xs.b(i.scrollX,false)}}\\" scroll-y=\\"{{xs.b(i.scrollY,false)}}\\" upper-threshold=\\"{{xs.b(i.upperThreshold,50)}}\\" lower-threshold=\\"{{xs.b(i.lowerThreshold,50)}}\\" scroll-top=\\"{{i.scrollTop}}\\" scroll-left=\\"{{i.scrollLeft}}\\" scroll-into-view=\\"{{i.scrollIntoView}}\\" scroll-with-animation=\\"{{xs.b(i.scrollWithAnimation,false)}}\\" enable-back-to-top=\\"{{xs.b(i.enableBackToTop,false)}}\\" bindscrolltoupper=\\"eh\\" bindscrolltolower=\\"eh\\" bindscroll=\\"eh\\" bindtouchstart=\\"eh\\" bindtouchmove=\\"eh\\" bindtouchend=\\"eh\\" bindtouchcancel=\\"eh\\" bindlongpress=\\"eh\\" bindanimationstart=\\"eh\\" bindanimationiteration=\\"eh\\" bindanimationend=\\"eh\\" bindtransitionend=\\"eh\\" style=\\"{{i.st}}\\" class=\\"{{i.cl}}\\" bindtap=\\"eh\\"  id=\\"{{i.uid}}\\">
+  <scroll-view scroll-x=\\"{{xs.b(i.scrollX,false)}}\\" scroll-y=\\"{{xs.b(i.scrollY,false)}}\\" upper-threshold=\\"{{xs.b(i.upperThreshold,50)}}\\" lower-threshold=\\"{{xs.b(i.lowerThreshold,50)}}\\" scroll-top=\\"{{i.scrollTop}}\\" scroll-left=\\"{{i.scrollLeft}}\\" scroll-into-view=\\"{{i.scrollIntoView}}\\" scroll-with-animation=\\"{{xs.b(i.scrollWithAnimation,false)}}\\" enable-back-to-top=\\"{{xs.b(i.enableBackToTop,false)}}\\" bindscrolltoupper=\\"eh\\" bindscrolltolower=\\"eh\\" bindscroll=\\"eh\\" bindtouchstart=\\"eh\\" bindtouchmove=\\"eh\\" bindtouchend=\\"eh\\" bindtouchcancel=\\"eh\\" bindlongpress=\\"eh\\" animation=\\"{{i.animation}}\\" bindanimationstart=\\"eh\\" bindanimationiteration=\\"eh\\" bindanimationend=\\"eh\\" bindtransitionend=\\"eh\\" style=\\"{{i.st}}\\" class=\\"{{i.cl}}\\" bindtap=\\"eh\\"  id=\\"{{i.uid}}\\">
     <block wx:for=\\"{{i.cn}}\\" wx:key=\\"uid\\">
       <template is=\\"{{xs.e(cid+1)}}\\" data=\\"{{i:item,l:l}}\\" />
     </block>
@@ -1896,7 +1389,7 @@
 </template>
 
 <template name=\\"tmpl_3_catch-view\\">
-  <view hover-class=\\"{{xs.b(i.hoverClass,'none')}}\\" hover-stop-propagation=\\"{{xs.b(i.hoverStopPropagation,false)}}\\" hover-start-time=\\"{{xs.b(i.hoverStartTime,50)}}\\" hover-stay-time=\\"{{xs.b(i.hoverStayTime,400)}}\\" animation=\\"{{i.animation}}\\" bindtouchstart=\\"eh\\" bindtouchend=\\"eh\\" bindtouchcancel=\\"eh\\" bindlongpress=\\"eh\\" bindanimationstart=\\"eh\\" bindanimationiteration=\\"eh\\" bindanimationend=\\"eh\\" bindtransitionend=\\"eh\\" style=\\"{{i.st}}\\" class=\\"{{i.cl}}\\" bindtap=\\"eh\\" catchtouchmove=\\"eh\\"  id=\\"{{i.uid}}\\">
+  <view hover-class=\\"{{xs.b(i.hoverClass,'none')}}\\" hover-stop-propagation=\\"{{xs.b(i.hoverStopPropagation,false)}}\\" hover-start-time=\\"{{xs.b(i.hoverStartTime,50)}}\\" hover-stay-time=\\"{{xs.b(i.hoverStayTime,400)}}\\" bindtouchstart=\\"eh\\" bindtouchend=\\"eh\\" bindtouchcancel=\\"eh\\" bindlongpress=\\"eh\\" animation=\\"{{i.animation}}\\" bindanimationstart=\\"eh\\" bindanimationiteration=\\"eh\\" bindanimationend=\\"eh\\" bindtransitionend=\\"eh\\" style=\\"{{i.st}}\\" class=\\"{{i.cl}}\\" bindtap=\\"eh\\" catchtouchmove=\\"eh\\"  id=\\"{{i.uid}}\\">
     <block wx:for=\\"{{i.cn}}\\" wx:key=\\"uid\\">
       <template is=\\"{{xs.e(cid+1)}}\\" data=\\"{{i:item,l:l}}\\" />
     </block>
@@ -1920,7 +1413,7 @@
 </template>
 
 <template name=\\"tmpl_3_view\\">
-  <view hover-class=\\"{{xs.b(i.hoverClass,'none')}}\\" hover-stop-propagation=\\"{{xs.b(i.hoverStopPropagation,false)}}\\" hover-start-time=\\"{{xs.b(i.hoverStartTime,50)}}\\" hover-stay-time=\\"{{xs.b(i.hoverStayTime,400)}}\\" animation=\\"{{i.animation}}\\" bindtouchstart=\\"eh\\" bindtouchmove=\\"eh\\" bindtouchend=\\"eh\\" bindtouchcancel=\\"eh\\" bindlongpress=\\"eh\\" bindanimationstart=\\"eh\\" bindanimationiteration=\\"eh\\" bindanimationend=\\"eh\\" bindtransitionend=\\"eh\\" style=\\"{{i.st}}\\" class=\\"{{i.cl}}\\" bindtap=\\"eh\\"  id=\\"{{i.uid}}\\">
+  <view hover-class=\\"{{xs.b(i.hoverClass,'none')}}\\" hover-stop-propagation=\\"{{xs.b(i.hoverStopPropagation,false)}}\\" hover-start-time=\\"{{xs.b(i.hoverStartTime,50)}}\\" hover-stay-time=\\"{{xs.b(i.hoverStayTime,400)}}\\" bindtouchstart=\\"eh\\" bindtouchmove=\\"eh\\" bindtouchend=\\"eh\\" bindtouchcancel=\\"eh\\" bindlongpress=\\"eh\\" animation=\\"{{i.animation}}\\" bindanimationstart=\\"eh\\" bindanimationiteration=\\"eh\\" bindanimationend=\\"eh\\" bindtransitionend=\\"eh\\" style=\\"{{i.st}}\\" class=\\"{{i.cl}}\\" bindtap=\\"eh\\"  id=\\"{{i.uid}}\\">
     <block wx:for=\\"{{i.cn}}\\" wx:key=\\"uid\\">
       <template is=\\"{{xs.e(cid+1)}}\\" data=\\"{{i:item,l:l}}\\" />
     </block>
@@ -1944,7 +1437,7 @@
 </template>
 
 <template name=\\"tmpl_3_scroll-view\\">
-  <scroll-view scroll-x=\\"{{xs.b(i.scrollX,false)}}\\" scroll-y=\\"{{xs.b(i.scrollY,false)}}\\" upper-threshold=\\"{{xs.b(i.upperThreshold,50)}}\\" lower-threshold=\\"{{xs.b(i.lowerThreshold,50)}}\\" scroll-top=\\"{{i.scrollTop}}\\" scroll-left=\\"{{i.scrollLeft}}\\" scroll-into-view=\\"{{i.scrollIntoView}}\\" scroll-with-animation=\\"{{xs.b(i.scrollWithAnimation,false)}}\\" enable-back-to-top=\\"{{xs.b(i.enableBackToTop,false)}}\\" bindscrolltoupper=\\"eh\\" bindscrolltolower=\\"eh\\" bindscroll=\\"eh\\" bindtouchstart=\\"eh\\" bindtouchmove=\\"eh\\" bindtouchend=\\"eh\\" bindtouchcancel=\\"eh\\" bindlongpress=\\"eh\\" bindanimationstart=\\"eh\\" bindanimationiteration=\\"eh\\" bindanimationend=\\"eh\\" bindtransitionend=\\"eh\\" style=\\"{{i.st}}\\" class=\\"{{i.cl}}\\" bindtap=\\"eh\\"  id=\\"{{i.uid}}\\">
+  <scroll-view scroll-x=\\"{{xs.b(i.scrollX,false)}}\\" scroll-y=\\"{{xs.b(i.scrollY,false)}}\\" upper-threshold=\\"{{xs.b(i.upperThreshold,50)}}\\" lower-threshold=\\"{{xs.b(i.lowerThreshold,50)}}\\" scroll-top=\\"{{i.scrollTop}}\\" scroll-left=\\"{{i.scrollLeft}}\\" scroll-into-view=\\"{{i.scrollIntoView}}\\" scroll-with-animation=\\"{{xs.b(i.scrollWithAnimation,false)}}\\" enable-back-to-top=\\"{{xs.b(i.enableBackToTop,false)}}\\" bindscrolltoupper=\\"eh\\" bindscrolltolower=\\"eh\\" bindscroll=\\"eh\\" bindtouchstart=\\"eh\\" bindtouchmove=\\"eh\\" bindtouchend=\\"eh\\" bindtouchcancel=\\"eh\\" bindlongpress=\\"eh\\" animation=\\"{{i.animation}}\\" bindanimationstart=\\"eh\\" bindanimationiteration=\\"eh\\" bindanimationend=\\"eh\\" bindtransitionend=\\"eh\\" style=\\"{{i.st}}\\" class=\\"{{i.cl}}\\" bindtap=\\"eh\\"  id=\\"{{i.uid}}\\">
     <block wx:for=\\"{{i.cn}}\\" wx:key=\\"uid\\">
       <template is=\\"{{xs.e(cid+1)}}\\" data=\\"{{i:item,l:l}}\\" />
     </block>
@@ -1956,7 +1449,7 @@
 </template>
 
 <template name=\\"tmpl_4_catch-view\\">
-  <view hover-class=\\"{{xs.b(i.hoverClass,'none')}}\\" hover-stop-propagation=\\"{{xs.b(i.hoverStopPropagation,false)}}\\" hover-start-time=\\"{{xs.b(i.hoverStartTime,50)}}\\" hover-stay-time=\\"{{xs.b(i.hoverStayTime,400)}}\\" animation=\\"{{i.animation}}\\" bindtouchstart=\\"eh\\" bindtouchend=\\"eh\\" bindtouchcancel=\\"eh\\" bindlongpress=\\"eh\\" bindanimationstart=\\"eh\\" bindanimationiteration=\\"eh\\" bindanimationend=\\"eh\\" bindtransitionend=\\"eh\\" style=\\"{{i.st}}\\" class=\\"{{i.cl}}\\" bindtap=\\"eh\\" catchtouchmove=\\"eh\\"  id=\\"{{i.uid}}\\">
+  <view hover-class=\\"{{xs.b(i.hoverClass,'none')}}\\" hover-stop-propagation=\\"{{xs.b(i.hoverStopPropagation,false)}}\\" hover-start-time=\\"{{xs.b(i.hoverStartTime,50)}}\\" hover-stay-time=\\"{{xs.b(i.hoverStayTime,400)}}\\" bindtouchstart=\\"eh\\" bindtouchend=\\"eh\\" bindtouchcancel=\\"eh\\" bindlongpress=\\"eh\\" animation=\\"{{i.animation}}\\" bindanimationstart=\\"eh\\" bindanimationiteration=\\"eh\\" bindanimationend=\\"eh\\" bindtransitionend=\\"eh\\" style=\\"{{i.st}}\\" class=\\"{{i.cl}}\\" bindtap=\\"eh\\" catchtouchmove=\\"eh\\"  id=\\"{{i.uid}}\\">
     <block wx:for=\\"{{i.cn}}\\" wx:key=\\"uid\\">
       <template is=\\"{{xs.e(cid+1)}}\\" data=\\"{{i:item,l:l}}\\" />
     </block>
@@ -1980,7 +1473,7 @@
 </template>
 
 <template name=\\"tmpl_4_view\\">
-  <view hover-class=\\"{{xs.b(i.hoverClass,'none')}}\\" hover-stop-propagation=\\"{{xs.b(i.hoverStopPropagation,false)}}\\" hover-start-time=\\"{{xs.b(i.hoverStartTime,50)}}\\" hover-stay-time=\\"{{xs.b(i.hoverStayTime,400)}}\\" animation=\\"{{i.animation}}\\" bindtouchstart=\\"eh\\" bindtouchmove=\\"eh\\" bindtouchend=\\"eh\\" bindtouchcancel=\\"eh\\" bindlongpress=\\"eh\\" bindanimationstart=\\"eh\\" bindanimationiteration=\\"eh\\" bindanimationend=\\"eh\\" bindtransitionend=\\"eh\\" style=\\"{{i.st}}\\" class=\\"{{i.cl}}\\" bindtap=\\"eh\\"  id=\\"{{i.uid}}\\">
+  <view hover-class=\\"{{xs.b(i.hoverClass,'none')}}\\" hover-stop-propagation=\\"{{xs.b(i.hoverStopPropagation,false)}}\\" hover-start-time=\\"{{xs.b(i.hoverStartTime,50)}}\\" hover-stay-time=\\"{{xs.b(i.hoverStayTime,400)}}\\" bindtouchstart=\\"eh\\" bindtouchmove=\\"eh\\" bindtouchend=\\"eh\\" bindtouchcancel=\\"eh\\" bindlongpress=\\"eh\\" animation=\\"{{i.animation}}\\" bindanimationstart=\\"eh\\" bindanimationiteration=\\"eh\\" bindanimationend=\\"eh\\" bindtransitionend=\\"eh\\" style=\\"{{i.st}}\\" class=\\"{{i.cl}}\\" bindtap=\\"eh\\"  id=\\"{{i.uid}}\\">
     <block wx:for=\\"{{i.cn}}\\" wx:key=\\"uid\\">
       <template is=\\"{{xs.e(cid+1)}}\\" data=\\"{{i:item,l:l}}\\" />
     </block>
@@ -2008,7 +1501,7 @@
 </template>
 
 <template name=\\"tmpl_5_catch-view\\">
-  <view hover-class=\\"{{xs.b(i.hoverClass,'none')}}\\" hover-stop-propagation=\\"{{xs.b(i.hoverStopPropagation,false)}}\\" hover-start-time=\\"{{xs.b(i.hoverStartTime,50)}}\\" hover-stay-time=\\"{{xs.b(i.hoverStayTime,400)}}\\" animation=\\"{{i.animation}}\\" bindtouchstart=\\"eh\\" bindtouchend=\\"eh\\" bindtouchcancel=\\"eh\\" bindlongpress=\\"eh\\" bindanimationstart=\\"eh\\" bindanimationiteration=\\"eh\\" bindanimationend=\\"eh\\" bindtransitionend=\\"eh\\" style=\\"{{i.st}}\\" class=\\"{{i.cl}}\\" bindtap=\\"eh\\" catchtouchmove=\\"eh\\"  id=\\"{{i.uid}}\\">
+  <view hover-class=\\"{{xs.b(i.hoverClass,'none')}}\\" hover-stop-propagation=\\"{{xs.b(i.hoverStopPropagation,false)}}\\" hover-start-time=\\"{{xs.b(i.hoverStartTime,50)}}\\" hover-stay-time=\\"{{xs.b(i.hoverStayTime,400)}}\\" bindtouchstart=\\"eh\\" bindtouchend=\\"eh\\" bindtouchcancel=\\"eh\\" bindlongpress=\\"eh\\" animation=\\"{{i.animation}}\\" bindanimationstart=\\"eh\\" bindanimationiteration=\\"eh\\" bindanimationend=\\"eh\\" bindtransitionend=\\"eh\\" style=\\"{{i.st}}\\" class=\\"{{i.cl}}\\" bindtap=\\"eh\\" catchtouchmove=\\"eh\\"  id=\\"{{i.uid}}\\">
     <block wx:for=\\"{{i.cn}}\\" wx:key=\\"uid\\">
       <template is=\\"{{xs.e(cid+1)}}\\" data=\\"{{i:item,l:l}}\\" />
     </block>
@@ -2032,7 +1525,7 @@
 </template>
 
 <template name=\\"tmpl_5_view\\">
-  <view hover-class=\\"{{xs.b(i.hoverClass,'none')}}\\" hover-stop-propagation=\\"{{xs.b(i.hoverStopPropagation,false)}}\\" hover-start-time=\\"{{xs.b(i.hoverStartTime,50)}}\\" hover-stay-time=\\"{{xs.b(i.hoverStayTime,400)}}\\" animation=\\"{{i.animation}}\\" bindtouchstart=\\"eh\\" bindtouchmove=\\"eh\\" bindtouchend=\\"eh\\" bindtouchcancel=\\"eh\\" bindlongpress=\\"eh\\" bindanimationstart=\\"eh\\" bindanimationiteration=\\"eh\\" bindanimationend=\\"eh\\" bindtransitionend=\\"eh\\" style=\\"{{i.st}}\\" class=\\"{{i.cl}}\\" bindtap=\\"eh\\"  id=\\"{{i.uid}}\\">
+  <view hover-class=\\"{{xs.b(i.hoverClass,'none')}}\\" hover-stop-propagation=\\"{{xs.b(i.hoverStopPropagation,false)}}\\" hover-start-time=\\"{{xs.b(i.hoverStartTime,50)}}\\" hover-stay-time=\\"{{xs.b(i.hoverStayTime,400)}}\\" bindtouchstart=\\"eh\\" bindtouchmove=\\"eh\\" bindtouchend=\\"eh\\" bindtouchcancel=\\"eh\\" bindlongpress=\\"eh\\" animation=\\"{{i.animation}}\\" bindanimationstart=\\"eh\\" bindanimationiteration=\\"eh\\" bindanimationend=\\"eh\\" bindtransitionend=\\"eh\\" style=\\"{{i.st}}\\" class=\\"{{i.cl}}\\" bindtap=\\"eh\\"  id=\\"{{i.uid}}\\">
     <block wx:for=\\"{{i.cn}}\\" wx:key=\\"uid\\">
       <template is=\\"{{xs.e(cid+1)}}\\" data=\\"{{i:item,l:l}}\\" />
     </block>
@@ -2060,7 +1553,7 @@
 </template>
 
 <template name=\\"tmpl_6_catch-view\\">
-  <view hover-class=\\"{{xs.b(i.hoverClass,'none')}}\\" hover-stop-propagation=\\"{{xs.b(i.hoverStopPropagation,false)}}\\" hover-start-time=\\"{{xs.b(i.hoverStartTime,50)}}\\" hover-stay-time=\\"{{xs.b(i.hoverStayTime,400)}}\\" animation=\\"{{i.animation}}\\" bindtouchstart=\\"eh\\" bindtouchend=\\"eh\\" bindtouchcancel=\\"eh\\" bindlongpress=\\"eh\\" bindanimationstart=\\"eh\\" bindanimationiteration=\\"eh\\" bindanimationend=\\"eh\\" bindtransitionend=\\"eh\\" style=\\"{{i.st}}\\" class=\\"{{i.cl}}\\" bindtap=\\"eh\\" catchtouchmove=\\"eh\\"  id=\\"{{i.uid}}\\">
+  <view hover-class=\\"{{xs.b(i.hoverClass,'none')}}\\" hover-stop-propagation=\\"{{xs.b(i.hoverStopPropagation,false)}}\\" hover-start-time=\\"{{xs.b(i.hoverStartTime,50)}}\\" hover-stay-time=\\"{{xs.b(i.hoverStayTime,400)}}\\" bindtouchstart=\\"eh\\" bindtouchend=\\"eh\\" bindtouchcancel=\\"eh\\" bindlongpress=\\"eh\\" animation=\\"{{i.animation}}\\" bindanimationstart=\\"eh\\" bindanimationiteration=\\"eh\\" bindanimationend=\\"eh\\" bindtransitionend=\\"eh\\" style=\\"{{i.st}}\\" class=\\"{{i.cl}}\\" bindtap=\\"eh\\" catchtouchmove=\\"eh\\"  id=\\"{{i.uid}}\\">
     <block wx:for=\\"{{i.cn}}\\" wx:key=\\"uid\\">
       <template is=\\"{{xs.e(cid+1)}}\\" data=\\"{{i:item,l:l}}\\" />
     </block>
@@ -2084,7 +1577,7 @@
 </template>
 
 <template name=\\"tmpl_6_view\\">
-  <view hover-class=\\"{{xs.b(i.hoverClass,'none')}}\\" hover-stop-propagation=\\"{{xs.b(i.hoverStopPropagation,false)}}\\" hover-start-time=\\"{{xs.b(i.hoverStartTime,50)}}\\" hover-stay-time=\\"{{xs.b(i.hoverStayTime,400)}}\\" animation=\\"{{i.animation}}\\" bindtouchstart=\\"eh\\" bindtouchmove=\\"eh\\" bindtouchend=\\"eh\\" bindtouchcancel=\\"eh\\" bindlongpress=\\"eh\\" bindanimationstart=\\"eh\\" bindanimationiteration=\\"eh\\" bindanimationend=\\"eh\\" bindtransitionend=\\"eh\\" style=\\"{{i.st}}\\" class=\\"{{i.cl}}\\" bindtap=\\"eh\\"  id=\\"{{i.uid}}\\">
+  <view hover-class=\\"{{xs.b(i.hoverClass,'none')}}\\" hover-stop-propagation=\\"{{xs.b(i.hoverStopPropagation,false)}}\\" hover-start-time=\\"{{xs.b(i.hoverStartTime,50)}}\\" hover-stay-time=\\"{{xs.b(i.hoverStayTime,400)}}\\" bindtouchstart=\\"eh\\" bindtouchmove=\\"eh\\" bindtouchend=\\"eh\\" bindtouchcancel=\\"eh\\" bindlongpress=\\"eh\\" animation=\\"{{i.animation}}\\" bindanimationstart=\\"eh\\" bindanimationiteration=\\"eh\\" bindanimationend=\\"eh\\" bindtransitionend=\\"eh\\" style=\\"{{i.st}}\\" class=\\"{{i.cl}}\\" bindtap=\\"eh\\"  id=\\"{{i.uid}}\\">
     <block wx:for=\\"{{i.cn}}\\" wx:key=\\"uid\\">
       <template is=\\"{{xs.e(cid+1)}}\\" data=\\"{{i:item,l:l}}\\" />
     </block>
@@ -2104,7 +1597,7 @@
 </template>
 
 <template name=\\"tmpl_7_catch-view\\">
-  <view hover-class=\\"{{xs.b(i.hoverClass,'none')}}\\" hover-stop-propagation=\\"{{xs.b(i.hoverStopPropagation,false)}}\\" hover-start-time=\\"{{xs.b(i.hoverStartTime,50)}}\\" hover-stay-time=\\"{{xs.b(i.hoverStayTime,400)}}\\" animation=\\"{{i.animation}}\\" bindtouchstart=\\"eh\\" bindtouchend=\\"eh\\" bindtouchcancel=\\"eh\\" bindlongpress=\\"eh\\" bindanimationstart=\\"eh\\" bindanimationiteration=\\"eh\\" bindanimationend=\\"eh\\" bindtransitionend=\\"eh\\" style=\\"{{i.st}}\\" class=\\"{{i.cl}}\\" bindtap=\\"eh\\" catchtouchmove=\\"eh\\"  id=\\"{{i.uid}}\\">
+  <view hover-class=\\"{{xs.b(i.hoverClass,'none')}}\\" hover-stop-propagation=\\"{{xs.b(i.hoverStopPropagation,false)}}\\" hover-start-time=\\"{{xs.b(i.hoverStartTime,50)}}\\" hover-stay-time=\\"{{xs.b(i.hoverStayTime,400)}}\\" bindtouchstart=\\"eh\\" bindtouchend=\\"eh\\" bindtouchcancel=\\"eh\\" bindlongpress=\\"eh\\" animation=\\"{{i.animation}}\\" bindanimationstart=\\"eh\\" bindanimationiteration=\\"eh\\" bindanimationend=\\"eh\\" bindtransitionend=\\"eh\\" style=\\"{{i.st}}\\" class=\\"{{i.cl}}\\" bindtap=\\"eh\\" catchtouchmove=\\"eh\\"  id=\\"{{i.uid}}\\">
     <block wx:for=\\"{{i.cn}}\\" wx:key=\\"uid\\">
       <template is=\\"{{xs.e(cid+1)}}\\" data=\\"{{i:item,l:l}}\\" />
     </block>
@@ -2128,7 +1621,7 @@
 </template>
 
 <template name=\\"tmpl_7_view\\">
-  <view hover-class=\\"{{xs.b(i.hoverClass,'none')}}\\" hover-stop-propagation=\\"{{xs.b(i.hoverStopPropagation,false)}}\\" hover-start-time=\\"{{xs.b(i.hoverStartTime,50)}}\\" hover-stay-time=\\"{{xs.b(i.hoverStayTime,400)}}\\" animation=\\"{{i.animation}}\\" bindtouchstart=\\"eh\\" bindtouchmove=\\"eh\\" bindtouchend=\\"eh\\" bindtouchcancel=\\"eh\\" bindlongpress=\\"eh\\" bindanimationstart=\\"eh\\" bindanimationiteration=\\"eh\\" bindanimationend=\\"eh\\" bindtransitionend=\\"eh\\" style=\\"{{i.st}}\\" class=\\"{{i.cl}}\\" bindtap=\\"eh\\"  id=\\"{{i.uid}}\\">
+  <view hover-class=\\"{{xs.b(i.hoverClass,'none')}}\\" hover-stop-propagation=\\"{{xs.b(i.hoverStopPropagation,false)}}\\" hover-start-time=\\"{{xs.b(i.hoverStartTime,50)}}\\" hover-stay-time=\\"{{xs.b(i.hoverStayTime,400)}}\\" bindtouchstart=\\"eh\\" bindtouchmove=\\"eh\\" bindtouchend=\\"eh\\" bindtouchcancel=\\"eh\\" bindlongpress=\\"eh\\" animation=\\"{{i.animation}}\\" bindanimationstart=\\"eh\\" bindanimationiteration=\\"eh\\" bindanimationend=\\"eh\\" bindtransitionend=\\"eh\\" style=\\"{{i.st}}\\" class=\\"{{i.cl}}\\" bindtap=\\"eh\\"  id=\\"{{i.uid}}\\">
     <block wx:for=\\"{{i.cn}}\\" wx:key=\\"uid\\">
       <template is=\\"{{xs.e(cid+1)}}\\" data=\\"{{i:item,l:l}}\\" />
     </block>
@@ -2148,7 +1641,7 @@
 </template>
 
 <template name=\\"tmpl_8_catch-view\\">
-  <view hover-class=\\"{{xs.b(i.hoverClass,'none')}}\\" hover-stop-propagation=\\"{{xs.b(i.hoverStopPropagation,false)}}\\" hover-start-time=\\"{{xs.b(i.hoverStartTime,50)}}\\" hover-stay-time=\\"{{xs.b(i.hoverStayTime,400)}}\\" animation=\\"{{i.animation}}\\" bindtouchstart=\\"eh\\" bindtouchend=\\"eh\\" bindtouchcancel=\\"eh\\" bindlongpress=\\"eh\\" bindanimationstart=\\"eh\\" bindanimationiteration=\\"eh\\" bindanimationend=\\"eh\\" bindtransitionend=\\"eh\\" style=\\"{{i.st}}\\" class=\\"{{i.cl}}\\" bindtap=\\"eh\\" catchtouchmove=\\"eh\\"  id=\\"{{i.uid}}\\">
+  <view hover-class=\\"{{xs.b(i.hoverClass,'none')}}\\" hover-stop-propagation=\\"{{xs.b(i.hoverStopPropagation,false)}}\\" hover-start-time=\\"{{xs.b(i.hoverStartTime,50)}}\\" hover-stay-time=\\"{{xs.b(i.hoverStayTime,400)}}\\" bindtouchstart=\\"eh\\" bindtouchend=\\"eh\\" bindtouchcancel=\\"eh\\" bindlongpress=\\"eh\\" animation=\\"{{i.animation}}\\" bindanimationstart=\\"eh\\" bindanimationiteration=\\"eh\\" bindanimationend=\\"eh\\" bindtransitionend=\\"eh\\" style=\\"{{i.st}}\\" class=\\"{{i.cl}}\\" bindtap=\\"eh\\" catchtouchmove=\\"eh\\"  id=\\"{{i.uid}}\\">
     <block wx:for=\\"{{i.cn}}\\" wx:key=\\"uid\\">
       <template is=\\"{{xs.e(cid+1)}}\\" data=\\"{{i:item,l:l}}\\" />
     </block>
@@ -2172,7 +1665,7 @@
 </template>
 
 <template name=\\"tmpl_8_view\\">
-  <view hover-class=\\"{{xs.b(i.hoverClass,'none')}}\\" hover-stop-propagation=\\"{{xs.b(i.hoverStopPropagation,false)}}\\" hover-start-time=\\"{{xs.b(i.hoverStartTime,50)}}\\" hover-stay-time=\\"{{xs.b(i.hoverStayTime,400)}}\\" animation=\\"{{i.animation}}\\" bindtouchstart=\\"eh\\" bindtouchmove=\\"eh\\" bindtouchend=\\"eh\\" bindtouchcancel=\\"eh\\" bindlongpress=\\"eh\\" bindanimationstart=\\"eh\\" bindanimationiteration=\\"eh\\" bindanimationend=\\"eh\\" bindtransitionend=\\"eh\\" style=\\"{{i.st}}\\" class=\\"{{i.cl}}\\" bindtap=\\"eh\\"  id=\\"{{i.uid}}\\">
+  <view hover-class=\\"{{xs.b(i.hoverClass,'none')}}\\" hover-stop-propagation=\\"{{xs.b(i.hoverStopPropagation,false)}}\\" hover-start-time=\\"{{xs.b(i.hoverStartTime,50)}}\\" hover-stay-time=\\"{{xs.b(i.hoverStayTime,400)}}\\" bindtouchstart=\\"eh\\" bindtouchmove=\\"eh\\" bindtouchend=\\"eh\\" bindtouchcancel=\\"eh\\" bindlongpress=\\"eh\\" animation=\\"{{i.animation}}\\" bindanimationstart=\\"eh\\" bindanimationiteration=\\"eh\\" bindanimationend=\\"eh\\" bindtransitionend=\\"eh\\" style=\\"{{i.st}}\\" class=\\"{{i.cl}}\\" bindtap=\\"eh\\"  id=\\"{{i.uid}}\\">
     <block wx:for=\\"{{i.cn}}\\" wx:key=\\"uid\\">
       <template is=\\"{{xs.e(cid+1)}}\\" data=\\"{{i:item,l:l}}\\" />
     </block>
@@ -2192,7 +1685,7 @@
 </template>
 
 <template name=\\"tmpl_9_catch-view\\">
-  <view hover-class=\\"{{xs.b(i.hoverClass,'none')}}\\" hover-stop-propagation=\\"{{xs.b(i.hoverStopPropagation,false)}}\\" hover-start-time=\\"{{xs.b(i.hoverStartTime,50)}}\\" hover-stay-time=\\"{{xs.b(i.hoverStayTime,400)}}\\" animation=\\"{{i.animation}}\\" bindtouchstart=\\"eh\\" bindtouchend=\\"eh\\" bindtouchcancel=\\"eh\\" bindlongpress=\\"eh\\" bindanimationstart=\\"eh\\" bindanimationiteration=\\"eh\\" bindanimationend=\\"eh\\" bindtransitionend=\\"eh\\" style=\\"{{i.st}}\\" class=\\"{{i.cl}}\\" bindtap=\\"eh\\" catchtouchmove=\\"eh\\"  id=\\"{{i.uid}}\\">
+  <view hover-class=\\"{{xs.b(i.hoverClass,'none')}}\\" hover-stop-propagation=\\"{{xs.b(i.hoverStopPropagation,false)}}\\" hover-start-time=\\"{{xs.b(i.hoverStartTime,50)}}\\" hover-stay-time=\\"{{xs.b(i.hoverStayTime,400)}}\\" bindtouchstart=\\"eh\\" bindtouchend=\\"eh\\" bindtouchcancel=\\"eh\\" bindlongpress=\\"eh\\" animation=\\"{{i.animation}}\\" bindanimationstart=\\"eh\\" bindanimationiteration=\\"eh\\" bindanimationend=\\"eh\\" bindtransitionend=\\"eh\\" style=\\"{{i.st}}\\" class=\\"{{i.cl}}\\" bindtap=\\"eh\\" catchtouchmove=\\"eh\\"  id=\\"{{i.uid}}\\">
     <block wx:for=\\"{{i.cn}}\\" wx:key=\\"uid\\">
       <template is=\\"{{xs.e(cid+1)}}\\" data=\\"{{i:item,l:l}}\\" />
     </block>
@@ -2216,7 +1709,7 @@
 </template>
 
 <template name=\\"tmpl_9_view\\">
-  <view hover-class=\\"{{xs.b(i.hoverClass,'none')}}\\" hover-stop-propagation=\\"{{xs.b(i.hoverStopPropagation,false)}}\\" hover-start-time=\\"{{xs.b(i.hoverStartTime,50)}}\\" hover-stay-time=\\"{{xs.b(i.hoverStayTime,400)}}\\" animation=\\"{{i.animation}}\\" bindtouchstart=\\"eh\\" bindtouchmove=\\"eh\\" bindtouchend=\\"eh\\" bindtouchcancel=\\"eh\\" bindlongpress=\\"eh\\" bindanimationstart=\\"eh\\" bindanimationiteration=\\"eh\\" bindanimationend=\\"eh\\" bindtransitionend=\\"eh\\" style=\\"{{i.st}}\\" class=\\"{{i.cl}}\\" bindtap=\\"eh\\"  id=\\"{{i.uid}}\\">
+  <view hover-class=\\"{{xs.b(i.hoverClass,'none')}}\\" hover-stop-propagation=\\"{{xs.b(i.hoverStopPropagation,false)}}\\" hover-start-time=\\"{{xs.b(i.hoverStartTime,50)}}\\" hover-stay-time=\\"{{xs.b(i.hoverStayTime,400)}}\\" bindtouchstart=\\"eh\\" bindtouchmove=\\"eh\\" bindtouchend=\\"eh\\" bindtouchcancel=\\"eh\\" bindlongpress=\\"eh\\" animation=\\"{{i.animation}}\\" bindanimationstart=\\"eh\\" bindanimationiteration=\\"eh\\" bindanimationend=\\"eh\\" bindtransitionend=\\"eh\\" style=\\"{{i.st}}\\" class=\\"{{i.cl}}\\" bindtap=\\"eh\\"  id=\\"{{i.uid}}\\">
     <block wx:for=\\"{{i.cn}}\\" wx:key=\\"uid\\">
       <template is=\\"{{xs.e(cid+1)}}\\" data=\\"{{i:item,l:l}}\\" />
     </block>
@@ -2236,7 +1729,7 @@
 </template>
 
 <template name=\\"tmpl_10_catch-view\\">
-  <view hover-class=\\"{{xs.b(i.hoverClass,'none')}}\\" hover-stop-propagation=\\"{{xs.b(i.hoverStopPropagation,false)}}\\" hover-start-time=\\"{{xs.b(i.hoverStartTime,50)}}\\" hover-stay-time=\\"{{xs.b(i.hoverStayTime,400)}}\\" animation=\\"{{i.animation}}\\" bindtouchstart=\\"eh\\" bindtouchend=\\"eh\\" bindtouchcancel=\\"eh\\" bindlongpress=\\"eh\\" bindanimationstart=\\"eh\\" bindanimationiteration=\\"eh\\" bindanimationend=\\"eh\\" bindtransitionend=\\"eh\\" style=\\"{{i.st}}\\" class=\\"{{i.cl}}\\" bindtap=\\"eh\\" catchtouchmove=\\"eh\\"  id=\\"{{i.uid}}\\">
+  <view hover-class=\\"{{xs.b(i.hoverClass,'none')}}\\" hover-stop-propagation=\\"{{xs.b(i.hoverStopPropagation,false)}}\\" hover-start-time=\\"{{xs.b(i.hoverStartTime,50)}}\\" hover-stay-time=\\"{{xs.b(i.hoverStayTime,400)}}\\" bindtouchstart=\\"eh\\" bindtouchend=\\"eh\\" bindtouchcancel=\\"eh\\" bindlongpress=\\"eh\\" animation=\\"{{i.animation}}\\" bindanimationstart=\\"eh\\" bindanimationiteration=\\"eh\\" bindanimationend=\\"eh\\" bindtransitionend=\\"eh\\" style=\\"{{i.st}}\\" class=\\"{{i.cl}}\\" bindtap=\\"eh\\" catchtouchmove=\\"eh\\"  id=\\"{{i.uid}}\\">
     <block wx:for=\\"{{i.cn}}\\" wx:key=\\"uid\\">
       <template is=\\"{{xs.e(cid+1)}}\\" data=\\"{{i:item,l:l}}\\" />
     </block>
@@ -2260,7 +1753,7 @@
 </template>
 
 <template name=\\"tmpl_10_view\\">
-  <view hover-class=\\"{{xs.b(i.hoverClass,'none')}}\\" hover-stop-propagation=\\"{{xs.b(i.hoverStopPropagation,false)}}\\" hover-start-time=\\"{{xs.b(i.hoverStartTime,50)}}\\" hover-stay-time=\\"{{xs.b(i.hoverStayTime,400)}}\\" animation=\\"{{i.animation}}\\" bindtouchstart=\\"eh\\" bindtouchmove=\\"eh\\" bindtouchend=\\"eh\\" bindtouchcancel=\\"eh\\" bindlongpress=\\"eh\\" bindanimationstart=\\"eh\\" bindanimationiteration=\\"eh\\" bindanimationend=\\"eh\\" bindtransitionend=\\"eh\\" style=\\"{{i.st}}\\" class=\\"{{i.cl}}\\" bindtap=\\"eh\\"  id=\\"{{i.uid}}\\">
+  <view hover-class=\\"{{xs.b(i.hoverClass,'none')}}\\" hover-stop-propagation=\\"{{xs.b(i.hoverStopPropagation,false)}}\\" hover-start-time=\\"{{xs.b(i.hoverStartTime,50)}}\\" hover-stay-time=\\"{{xs.b(i.hoverStayTime,400)}}\\" bindtouchstart=\\"eh\\" bindtouchmove=\\"eh\\" bindtouchend=\\"eh\\" bindtouchcancel=\\"eh\\" bindlongpress=\\"eh\\" animation=\\"{{i.animation}}\\" bindanimationstart=\\"eh\\" bindanimationiteration=\\"eh\\" bindanimationend=\\"eh\\" bindtransitionend=\\"eh\\" style=\\"{{i.st}}\\" class=\\"{{i.cl}}\\" bindtap=\\"eh\\"  id=\\"{{i.uid}}\\">
     <block wx:for=\\"{{i.cn}}\\" wx:key=\\"uid\\">
       <template is=\\"{{xs.e(cid+1)}}\\" data=\\"{{i:item,l:l}}\\" />
     </block>
@@ -2280,7 +1773,7 @@
 </template>
 
 <template name=\\"tmpl_11_catch-view\\">
-  <view hover-class=\\"{{xs.b(i.hoverClass,'none')}}\\" hover-stop-propagation=\\"{{xs.b(i.hoverStopPropagation,false)}}\\" hover-start-time=\\"{{xs.b(i.hoverStartTime,50)}}\\" hover-stay-time=\\"{{xs.b(i.hoverStayTime,400)}}\\" animation=\\"{{i.animation}}\\" bindtouchstart=\\"eh\\" bindtouchend=\\"eh\\" bindtouchcancel=\\"eh\\" bindlongpress=\\"eh\\" bindanimationstart=\\"eh\\" bindanimationiteration=\\"eh\\" bindanimationend=\\"eh\\" bindtransitionend=\\"eh\\" style=\\"{{i.st}}\\" class=\\"{{i.cl}}\\" bindtap=\\"eh\\" catchtouchmove=\\"eh\\"  id=\\"{{i.uid}}\\">
+  <view hover-class=\\"{{xs.b(i.hoverClass,'none')}}\\" hover-stop-propagation=\\"{{xs.b(i.hoverStopPropagation,false)}}\\" hover-start-time=\\"{{xs.b(i.hoverStartTime,50)}}\\" hover-stay-time=\\"{{xs.b(i.hoverStayTime,400)}}\\" bindtouchstart=\\"eh\\" bindtouchend=\\"eh\\" bindtouchcancel=\\"eh\\" bindlongpress=\\"eh\\" animation=\\"{{i.animation}}\\" bindanimationstart=\\"eh\\" bindanimationiteration=\\"eh\\" bindanimationend=\\"eh\\" bindtransitionend=\\"eh\\" style=\\"{{i.st}}\\" class=\\"{{i.cl}}\\" bindtap=\\"eh\\" catchtouchmove=\\"eh\\"  id=\\"{{i.uid}}\\">
     <block wx:for=\\"{{i.cn}}\\" wx:key=\\"uid\\">
       <template is=\\"{{xs.e(cid+1)}}\\" data=\\"{{i:item,l:l}}\\" />
     </block>
@@ -2304,7 +1797,7 @@
 </template>
 
 <template name=\\"tmpl_11_view\\">
-  <view hover-class=\\"{{xs.b(i.hoverClass,'none')}}\\" hover-stop-propagation=\\"{{xs.b(i.hoverStopPropagation,false)}}\\" hover-start-time=\\"{{xs.b(i.hoverStartTime,50)}}\\" hover-stay-time=\\"{{xs.b(i.hoverStayTime,400)}}\\" animation=\\"{{i.animation}}\\" bindtouchstart=\\"eh\\" bindtouchmove=\\"eh\\" bindtouchend=\\"eh\\" bindtouchcancel=\\"eh\\" bindlongpress=\\"eh\\" bindanimationstart=\\"eh\\" bindanimationiteration=\\"eh\\" bindanimationend=\\"eh\\" bindtransitionend=\\"eh\\" style=\\"{{i.st}}\\" class=\\"{{i.cl}}\\" bindtap=\\"eh\\"  id=\\"{{i.uid}}\\">
+  <view hover-class=\\"{{xs.b(i.hoverClass,'none')}}\\" hover-stop-propagation=\\"{{xs.b(i.hoverStopPropagation,false)}}\\" hover-start-time=\\"{{xs.b(i.hoverStartTime,50)}}\\" hover-stay-time=\\"{{xs.b(i.hoverStayTime,400)}}\\" bindtouchstart=\\"eh\\" bindtouchmove=\\"eh\\" bindtouchend=\\"eh\\" bindtouchcancel=\\"eh\\" bindlongpress=\\"eh\\" animation=\\"{{i.animation}}\\" bindanimationstart=\\"eh\\" bindanimationiteration=\\"eh\\" bindanimationend=\\"eh\\" bindtransitionend=\\"eh\\" style=\\"{{i.st}}\\" class=\\"{{i.cl}}\\" bindtap=\\"eh\\"  id=\\"{{i.uid}}\\">
     <block wx:for=\\"{{i.cn}}\\" wx:key=\\"uid\\">
       <template is=\\"{{xs.e(cid+1)}}\\" data=\\"{{i:item,l:l}}\\" />
     </block>
@@ -2324,7 +1817,7 @@
 </template>
 
 <template name=\\"tmpl_12_catch-view\\">
-  <view hover-class=\\"{{xs.b(i.hoverClass,'none')}}\\" hover-stop-propagation=\\"{{xs.b(i.hoverStopPropagation,false)}}\\" hover-start-time=\\"{{xs.b(i.hoverStartTime,50)}}\\" hover-stay-time=\\"{{xs.b(i.hoverStayTime,400)}}\\" animation=\\"{{i.animation}}\\" bindtouchstart=\\"eh\\" bindtouchend=\\"eh\\" bindtouchcancel=\\"eh\\" bindlongpress=\\"eh\\" bindanimationstart=\\"eh\\" bindanimationiteration=\\"eh\\" bindanimationend=\\"eh\\" bindtransitionend=\\"eh\\" style=\\"{{i.st}}\\" class=\\"{{i.cl}}\\" bindtap=\\"eh\\" catchtouchmove=\\"eh\\"  id=\\"{{i.uid}}\\">
+  <view hover-class=\\"{{xs.b(i.hoverClass,'none')}}\\" hover-stop-propagation=\\"{{xs.b(i.hoverStopPropagation,false)}}\\" hover-start-time=\\"{{xs.b(i.hoverStartTime,50)}}\\" hover-stay-time=\\"{{xs.b(i.hoverStayTime,400)}}\\" bindtouchstart=\\"eh\\" bindtouchend=\\"eh\\" bindtouchcancel=\\"eh\\" bindlongpress=\\"eh\\" animation=\\"{{i.animation}}\\" bindanimationstart=\\"eh\\" bindanimationiteration=\\"eh\\" bindanimationend=\\"eh\\" bindtransitionend=\\"eh\\" style=\\"{{i.st}}\\" class=\\"{{i.cl}}\\" bindtap=\\"eh\\" catchtouchmove=\\"eh\\"  id=\\"{{i.uid}}\\">
     <block wx:for=\\"{{i.cn}}\\" wx:key=\\"uid\\">
       <template is=\\"{{xs.e(cid+1)}}\\" data=\\"{{i:item,l:l}}\\" />
     </block>
@@ -2348,7 +1841,7 @@
 </template>
 
 <template name=\\"tmpl_12_view\\">
-  <view hover-class=\\"{{xs.b(i.hoverClass,'none')}}\\" hover-stop-propagation=\\"{{xs.b(i.hoverStopPropagation,false)}}\\" hover-start-time=\\"{{xs.b(i.hoverStartTime,50)}}\\" hover-stay-time=\\"{{xs.b(i.hoverStayTime,400)}}\\" animation=\\"{{i.animation}}\\" bindtouchstart=\\"eh\\" bindtouchmove=\\"eh\\" bindtouchend=\\"eh\\" bindtouchcancel=\\"eh\\" bindlongpress=\\"eh\\" bindanimationstart=\\"eh\\" bindanimationiteration=\\"eh\\" bindanimationend=\\"eh\\" bindtransitionend=\\"eh\\" style=\\"{{i.st}}\\" class=\\"{{i.cl}}\\" bindtap=\\"eh\\"  id=\\"{{i.uid}}\\">
+  <view hover-class=\\"{{xs.b(i.hoverClass,'none')}}\\" hover-stop-propagation=\\"{{xs.b(i.hoverStopPropagation,false)}}\\" hover-start-time=\\"{{xs.b(i.hoverStartTime,50)}}\\" hover-stay-time=\\"{{xs.b(i.hoverStayTime,400)}}\\" bindtouchstart=\\"eh\\" bindtouchmove=\\"eh\\" bindtouchend=\\"eh\\" bindtouchcancel=\\"eh\\" bindlongpress=\\"eh\\" animation=\\"{{i.animation}}\\" bindanimationstart=\\"eh\\" bindanimationiteration=\\"eh\\" bindanimationend=\\"eh\\" bindtransitionend=\\"eh\\" style=\\"{{i.st}}\\" class=\\"{{i.cl}}\\" bindtap=\\"eh\\"  id=\\"{{i.uid}}\\">
     <block wx:for=\\"{{i.cn}}\\" wx:key=\\"uid\\">
       <template is=\\"{{xs.e(cid+1)}}\\" data=\\"{{i:item,l:l}}\\" />
     </block>
@@ -2368,7 +1861,7 @@
 </template>
 
 <template name=\\"tmpl_13_catch-view\\">
-  <view hover-class=\\"{{xs.b(i.hoverClass,'none')}}\\" hover-stop-propagation=\\"{{xs.b(i.hoverStopPropagation,false)}}\\" hover-start-time=\\"{{xs.b(i.hoverStartTime,50)}}\\" hover-stay-time=\\"{{xs.b(i.hoverStayTime,400)}}\\" animation=\\"{{i.animation}}\\" bindtouchstart=\\"eh\\" bindtouchend=\\"eh\\" bindtouchcancel=\\"eh\\" bindlongpress=\\"eh\\" bindanimationstart=\\"eh\\" bindanimationiteration=\\"eh\\" bindanimationend=\\"eh\\" bindtransitionend=\\"eh\\" style=\\"{{i.st}}\\" class=\\"{{i.cl}}\\" bindtap=\\"eh\\" catchtouchmove=\\"eh\\"  id=\\"{{i.uid}}\\">
+  <view hover-class=\\"{{xs.b(i.hoverClass,'none')}}\\" hover-stop-propagation=\\"{{xs.b(i.hoverStopPropagation,false)}}\\" hover-start-time=\\"{{xs.b(i.hoverStartTime,50)}}\\" hover-stay-time=\\"{{xs.b(i.hoverStayTime,400)}}\\" bindtouchstart=\\"eh\\" bindtouchend=\\"eh\\" bindtouchcancel=\\"eh\\" bindlongpress=\\"eh\\" animation=\\"{{i.animation}}\\" bindanimationstart=\\"eh\\" bindanimationiteration=\\"eh\\" bindanimationend=\\"eh\\" bindtransitionend=\\"eh\\" style=\\"{{i.st}}\\" class=\\"{{i.cl}}\\" bindtap=\\"eh\\" catchtouchmove=\\"eh\\"  id=\\"{{i.uid}}\\">
     <block wx:for=\\"{{i.cn}}\\" wx:key=\\"uid\\">
       <template is=\\"{{xs.e(cid+1)}}\\" data=\\"{{i:item,l:l}}\\" />
     </block>
@@ -2392,7 +1885,7 @@
 </template>
 
 <template name=\\"tmpl_13_view\\">
-  <view hover-class=\\"{{xs.b(i.hoverClass,'none')}}\\" hover-stop-propagation=\\"{{xs.b(i.hoverStopPropagation,false)}}\\" hover-start-time=\\"{{xs.b(i.hoverStartTime,50)}}\\" hover-stay-time=\\"{{xs.b(i.hoverStayTime,400)}}\\" animation=\\"{{i.animation}}\\" bindtouchstart=\\"eh\\" bindtouchmove=\\"eh\\" bindtouchend=\\"eh\\" bindtouchcancel=\\"eh\\" bindlongpress=\\"eh\\" bindanimationstart=\\"eh\\" bindanimationiteration=\\"eh\\" bindanimationend=\\"eh\\" bindtransitionend=\\"eh\\" style=\\"{{i.st}}\\" class=\\"{{i.cl}}\\" bindtap=\\"eh\\"  id=\\"{{i.uid}}\\">
+  <view hover-class=\\"{{xs.b(i.hoverClass,'none')}}\\" hover-stop-propagation=\\"{{xs.b(i.hoverStopPropagation,false)}}\\" hover-start-time=\\"{{xs.b(i.hoverStartTime,50)}}\\" hover-stay-time=\\"{{xs.b(i.hoverStayTime,400)}}\\" bindtouchstart=\\"eh\\" bindtouchmove=\\"eh\\" bindtouchend=\\"eh\\" bindtouchcancel=\\"eh\\" bindlongpress=\\"eh\\" animation=\\"{{i.animation}}\\" bindanimationstart=\\"eh\\" bindanimationiteration=\\"eh\\" bindanimationend=\\"eh\\" bindtransitionend=\\"eh\\" style=\\"{{i.st}}\\" class=\\"{{i.cl}}\\" bindtap=\\"eh\\"  id=\\"{{i.uid}}\\">
     <block wx:for=\\"{{i.cn}}\\" wx:key=\\"uid\\">
       <template is=\\"{{xs.e(cid+1)}}\\" data=\\"{{i:item,l:l}}\\" />
     </block>
@@ -2412,7 +1905,7 @@
 </template>
 
 <template name=\\"tmpl_14_catch-view\\">
-  <view hover-class=\\"{{xs.b(i.hoverClass,'none')}}\\" hover-stop-propagation=\\"{{xs.b(i.hoverStopPropagation,false)}}\\" hover-start-time=\\"{{xs.b(i.hoverStartTime,50)}}\\" hover-stay-time=\\"{{xs.b(i.hoverStayTime,400)}}\\" animation=\\"{{i.animation}}\\" bindtouchstart=\\"eh\\" bindtouchend=\\"eh\\" bindtouchcancel=\\"eh\\" bindlongpress=\\"eh\\" bindanimationstart=\\"eh\\" bindanimationiteration=\\"eh\\" bindanimationend=\\"eh\\" bindtransitionend=\\"eh\\" style=\\"{{i.st}}\\" class=\\"{{i.cl}}\\" bindtap=\\"eh\\" catchtouchmove=\\"eh\\"  id=\\"{{i.uid}}\\">
+  <view hover-class=\\"{{xs.b(i.hoverClass,'none')}}\\" hover-stop-propagation=\\"{{xs.b(i.hoverStopPropagation,false)}}\\" hover-start-time=\\"{{xs.b(i.hoverStartTime,50)}}\\" hover-stay-time=\\"{{xs.b(i.hoverStayTime,400)}}\\" bindtouchstart=\\"eh\\" bindtouchend=\\"eh\\" bindtouchcancel=\\"eh\\" bindlongpress=\\"eh\\" animation=\\"{{i.animation}}\\" bindanimationstart=\\"eh\\" bindanimationiteration=\\"eh\\" bindanimationend=\\"eh\\" bindtransitionend=\\"eh\\" style=\\"{{i.st}}\\" class=\\"{{i.cl}}\\" bindtap=\\"eh\\" catchtouchmove=\\"eh\\"  id=\\"{{i.uid}}\\">
     <block wx:for=\\"{{i.cn}}\\" wx:key=\\"uid\\">
       <template is=\\"{{xs.e(cid+1)}}\\" data=\\"{{i:item,l:l}}\\" />
     </block>
@@ -2436,7 +1929,7 @@
 </template>
 
 <template name=\\"tmpl_14_view\\">
-  <view hover-class=\\"{{xs.b(i.hoverClass,'none')}}\\" hover-stop-propagation=\\"{{xs.b(i.hoverStopPropagation,false)}}\\" hover-start-time=\\"{{xs.b(i.hoverStartTime,50)}}\\" hover-stay-time=\\"{{xs.b(i.hoverStayTime,400)}}\\" animation=\\"{{i.animation}}\\" bindtouchstart=\\"eh\\" bindtouchmove=\\"eh\\" bindtouchend=\\"eh\\" bindtouchcancel=\\"eh\\" bindlongpress=\\"eh\\" bindanimationstart=\\"eh\\" bindanimationiteration=\\"eh\\" bindanimationend=\\"eh\\" bindtransitionend=\\"eh\\" style=\\"{{i.st}}\\" class=\\"{{i.cl}}\\" bindtap=\\"eh\\"  id=\\"{{i.uid}}\\">
+  <view hover-class=\\"{{xs.b(i.hoverClass,'none')}}\\" hover-stop-propagation=\\"{{xs.b(i.hoverStopPropagation,false)}}\\" hover-start-time=\\"{{xs.b(i.hoverStartTime,50)}}\\" hover-stay-time=\\"{{xs.b(i.hoverStayTime,400)}}\\" bindtouchstart=\\"eh\\" bindtouchmove=\\"eh\\" bindtouchend=\\"eh\\" bindtouchcancel=\\"eh\\" bindlongpress=\\"eh\\" animation=\\"{{i.animation}}\\" bindanimationstart=\\"eh\\" bindanimationiteration=\\"eh\\" bindanimationend=\\"eh\\" bindtransitionend=\\"eh\\" style=\\"{{i.st}}\\" class=\\"{{i.cl}}\\" bindtap=\\"eh\\"  id=\\"{{i.uid}}\\">
     <block wx:for=\\"{{i.cn}}\\" wx:key=\\"uid\\">
       <template is=\\"{{xs.e(cid+1)}}\\" data=\\"{{i:item,l:l}}\\" />
     </block>
