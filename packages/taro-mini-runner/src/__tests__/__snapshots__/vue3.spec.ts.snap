--- conflicted
+++ resolved
@@ -160,13 +160,8 @@
             \\"hover-stop-propagation\\": DEFAULT_FALSE,
             \\"hover-start-time\\": \\"20\\",
             \\"hover-stay-time\\": \\"70\\",
-<<<<<<< HEAD
             name: NO_DEFAULT_VALUE
-        };
-=======
-            name: \\"\\"
         }, touchEvents);
->>>>>>> c172d109
         var Checkbox = {
             value: NO_DEFAULT_VALUE,
             disabled: NO_DEFAULT_VALUE,
@@ -1148,9 +1143,123 @@
         mergeReconciler(hostConfig);
         mergeInternalComponents(components);
         var taro_runtime = __webpack_require__(0);
+        function setDefaultDescriptor(obj) {
+            obj.writable = true;
+            obj.enumerable = true;
+            return obj;
+        }
+        function setRouterParams(options) {
+            taro_runtime[\\"Current\\"].router = Object.assign({
+                params: options === null || options === void 0 ? void 0 : options.query
+            }, options);
+        }
+        function setReconciler() {
+            var hooks = taro_runtime[\\"container\\"].get(taro_runtime[\\"SERVICE_IDENTIFIER\\"].Hooks);
+            hooks.getLifecycle = function(instance, lifecycle) {
+                return instance.$options[lifecycle];
+            };
+            hooks.modifyMpEvent = function(event) {
+                event.type = event.type.replace(/-/g, \\"\\");
+            };
+            if (false) {}
+        }
+        function createVue3Page(h, id) {
+            return function(component) {
+                var _a;
+                var inject = {
+                    props: {
+                        tid: String
+                    },
+                    created: function created() {
+                        Object(taro_runtime[\\"injectPageInstance\\"])(this, id);
+                        this.$nextTick((function() {
+                            Object(taro_runtime[\\"safeExecute\\"])(id, \\"onShow\\");
+                        }));
+                    }
+                };
+                if (isArray(component.mixins)) {
+                    var mixins = component.mixins;
+                    var idx = mixins.length - 1;
+                    if (!((_a = mixins[idx].props) === null || _a === void 0 ? void 0 : _a.tid)) {
+                        component.mixins.push(inject);
+                    } else {
+                        component.mixins[idx] = inject;
+                    }
+                } else {
+                    component.mixins = [ inject ];
+                }
+                return h(false ? undefined : \\"root\\", {
+                    key: id,
+                    id: id,
+                    class: false ? undefined : \\"\\"
+                }, [ h(Object.assign({}, component), {
+                    tid: id
+                }) ]);
+            };
+        }
+        function createVue3App(app, h, config) {
+            var pages = [];
+            var appInstance;
+            ensure(!isFunction(app._component), \\"\\\\u5165\\\\u53e3\\\\u7ec4\\\\u4ef6\\\\u4e0d\\\\u652f\\\\u6301\\\\u4f7f\\\\u7528\\\\u51fd\\\\u6570\\\\u5f0f\\\\u7ec4\\\\u4ef6\\");
+            setReconciler();
+            app._component.render = function() {
+                return pages.slice();
+            };
+            if (true) {
+                appInstance = app.mount(\\"#app\\");
+            }
+            var appConfig = Object.create({
+                mount: function mount(component, id, cb) {
+                    var page = createVue3Page(h, id)(component);
+                    pages.push(page);
+                    this.updateAppInstance(cb);
+                },
+                unmount: function unmount(id, cb) {
+                    pages = pages.filter((function(page) {
+                        return page.key !== id;
+                    }));
+                    this.updateAppInstance(cb);
+                },
+                updateAppInstance: function updateAppInstance(cb) {
+                    appInstance.$forceUpdate();
+                    appInstance.$nextTick(cb);
+                }
+            }, {
+                config: setDefaultDescriptor({
+                    configurable: true,
+                    value: config
+                }),
+                onLaunch: setDefaultDescriptor({
+                    value: function value(options) {
+                        var _a;
+                        setRouterParams(options);
+                        if (false) {}
+                        var onLaunch = (_a = appInstance === null || appInstance === void 0 ? void 0 : appInstance.$options) === null || _a === void 0 ? void 0 : _a.onLaunch;
+                        isFunction(onLaunch) && onLaunch.call(appInstance, options);
+                    }
+                }),
+                onShow: setDefaultDescriptor({
+                    value: function value(options) {
+                        var _a;
+                        setRouterParams(options);
+                        var onShow = (_a = appInstance === null || appInstance === void 0 ? void 0 : appInstance.$options) === null || _a === void 0 ? void 0 : _a.onShow;
+                        isFunction(onShow) && onShow.call(appInstance, options);
+                    }
+                }),
+                onHide: setDefaultDescriptor({
+                    value: function value(options) {
+                        var _a;
+                        var onHide = (_a = appInstance === null || appInstance === void 0 ? void 0 : appInstance.$options) === null || _a === void 0 ? void 0 : _a.onHide;
+                        isFunction(onHide) && onHide.call(appInstance, options);
+                    }
+                })
+            });
+            taro_runtime[\\"Current\\"].app = appConfig;
+            return appConfig;
+        }
         var mocks_taro = \\"taro\\";
         var vue = __webpack_require__(1);
-        var app = __webpack_require__(4);
+        var src_app = __webpack_require__(4);
         var app_App = Object(vue[\\"createApp\\"])({
             onShow: function onShow(options) {}
         });
@@ -1165,7 +1274,7 @@
             }
         };
         taro_runtime[\\"window\\"].__taroAppConfig = app_config;
-        var inst = App(Object(taro_runtime[\\"createVue3App\\"])(lib_src_app, vue[\\"h\\"], app_config));
+        var inst = App(createVue3App(lib_src_app, vue[\\"h\\"], app_config));
         undefined({
             designWidth: 750,
             deviceRatio: {
@@ -2107,121 +2216,7 @@
 <template is=\\"taro_tmpl\\" data=\\"{{root:root}}\\" />
 
 /** filePath: dist/runtime.js **/
-(function(modules) {
-    function webpackJsonpCallback(data) {
-        var chunkIds = data[0];
-        var moreModules = data[1];
-        var executeModules = data[2];
-        var moduleId, chunkId, i = 0, resolves = [];
-        for (;i < chunkIds.length; i++) {
-            chunkId = chunkIds[i];
-            if (Object.prototype.hasOwnProperty.call(installedChunks, chunkId) && installedChunks[chunkId]) {
-                resolves.push(installedChunks[chunkId][0]);
-            }
-            installedChunks[chunkId] = 0;
-        }
-        for (moduleId in moreModules) {
-            if (Object.prototype.hasOwnProperty.call(moreModules, moduleId)) {
-                modules[moduleId] = moreModules[moduleId];
-            }
-        }
-        if (parentJsonpFunction) parentJsonpFunction(data);
-        while (resolves.length) {
-            resolves.shift()();
-        }
-        deferredModules.push.apply(deferredModules, executeModules || []);
-        return checkDeferredModules();
-    }
-    function checkDeferredModules() {
-        var result;
-        for (var i = 0; i < deferredModules.length; i++) {
-            var deferredModule = deferredModules[i];
-            var fulfilled = true;
-            for (var j = 1; j < deferredModule.length; j++) {
-                var depId = deferredModule[j];
-                if (installedChunks[depId] !== 0) fulfilled = false;
-            }
-            if (fulfilled) {
-                deferredModules.splice(i--, 1);
-                result = __webpack_require__(__webpack_require__.s = deferredModule[0]);
-            }
-        }
-        return result;
-    }
-    var installedModules = {};
-    var installedChunks = {
-        0: 0
-    };
-    var deferredModules = [];
-    function __webpack_require__(moduleId) {
-        if (installedModules[moduleId]) {
-            return installedModules[moduleId].exports;
-        }
-        var module = installedModules[moduleId] = {
-            i: moduleId,
-            l: false,
-            exports: {}
-        };
-        modules[moduleId].call(module.exports, module, module.exports, __webpack_require__);
-        module.l = true;
-        return module.exports;
-    }
-    __webpack_require__.m = modules;
-    __webpack_require__.c = installedModules;
-    __webpack_require__.d = function(exports, name, getter) {
-        if (!__webpack_require__.o(exports, name)) {
-            Object.defineProperty(exports, name, {
-                enumerable: true,
-                get: getter
-            });
-        }
-    };
-    __webpack_require__.r = function(exports) {
-        if (typeof Symbol !== \\"undefined\\" && Symbol.toStringTag) {
-            Object.defineProperty(exports, Symbol.toStringTag, {
-                value: \\"Module\\"
-            });
-        }
-        Object.defineProperty(exports, \\"__esModule\\", {
-            value: true
-        });
-    };
-    __webpack_require__.t = function(value, mode) {
-        if (mode & 1) value = __webpack_require__(value);
-        if (mode & 8) return value;
-        if (mode & 4 && typeof value === \\"object\\" && value && value.__esModule) return value;
-        var ns = Object.create(null);
-        __webpack_require__.r(ns);
-        Object.defineProperty(ns, \\"default\\", {
-            enumerable: true,
-            value: value
-        });
-        if (mode & 2 && typeof value != \\"string\\") for (var key in value) __webpack_require__.d(ns, key, function(key) {
-            return value[key];
-        }.bind(null, key));
-        return ns;
-    };
-    __webpack_require__.n = function(module) {
-        var getter = module && module.__esModule ? function getDefault() {
-            return module[\\"default\\"];
-        } : function getModuleExports() {
-            return module;
-        };
-        __webpack_require__.d(getter, \\"a\\", getter);
-        return getter;
-    };
-    __webpack_require__.o = function(object, property) {
-        return Object.prototype.hasOwnProperty.call(object, property);
-    };
-    __webpack_require__.p = \\"/\\";
-    var jsonpArray = wx[\\"webpackJsonp\\"] = wx[\\"webpackJsonp\\"] || [];
-    var oldJsonpFunction = jsonpArray.push.bind(jsonpArray);
-    jsonpArray.push = webpackJsonpCallback;
-    jsonpArray = jsonpArray.slice();
-    for (var i = 0; i < jsonpArray.length; i++) webpackJsonpCallback(jsonpArray[i]);
-    var parentJsonpFunction = oldJsonpFunction;
-    checkDeferredModules();
-})([]);
+
 
 /** filePath: dist/taro.js **/
 (wx[\\"webpackJsonp\\"] = wx[\\"webpackJsonp\\"] || []).push([ [ 1 ], [ function(module, __webpack_exports__, __webpack_require__) {
