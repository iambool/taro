--- conflicted
+++ resolved
@@ -162,13 +162,8 @@
             \\"hover-stop-propagation\\": DEFAULT_FALSE,
             \\"hover-start-time\\": \\"20\\",
             \\"hover-stay-time\\": \\"70\\",
-<<<<<<< HEAD
             name: NO_DEFAULT_VALUE
-        };
-=======
-            name: \\"\\"
         }, touchEvents);
->>>>>>> c172d109
         var Checkbox = {
             value: NO_DEFAULT_VALUE,
             disabled: NO_DEFAULT_VALUE,
@@ -834,7 +829,7 @@
         var _false = \\"false\\";
         var _empty = \\"\\";
         var _zero = \\"0\\";
-        var components = {
+        var runtime_components = {
             Progress: {
                 \\"border-radius\\": _zero,
                 \\"font-size\\": \\"16\\",
@@ -1148,15 +1143,547 @@
             initNativeApi: initNativeApi
         };
         mergeReconciler(hostConfig);
-        mergeInternalComponents(components);
+        mergeInternalComponents(runtime_components);
         var taro_runtime = __webpack_require__(0);
-        var mocks_taro = \\"taro\\";
-        var classCallCheck = __webpack_require__(2);
-        var createClass = __webpack_require__(3);
+        var classCallCheck = __webpack_require__(1);
+        var createClass = __webpack_require__(2);
         var inherits = __webpack_require__(5);
         var createSuper = __webpack_require__(4);
-        var nerv = __webpack_require__(1);
-        var app = __webpack_require__(10);
+        var HOOKS_APP_ID = \\"taro-app\\";
+        function isClassComponent(R, component) {
+            var prototype = component.prototype;
+            return isFunction(component.render) || !!(prototype === null || prototype === void 0 ? void 0 : prototype.isReactComponent) || prototype instanceof R.Component;
+        }
+        function ensureIsArray(item) {
+            if (isArray(item)) {
+                return item;
+            } else {
+                return item ? [ item ] : [];
+            }
+        }
+        function setDefaultDescriptor(obj) {
+            obj.writable = true;
+            obj.enumerable = true;
+            return obj;
+        }
+        function setRouterParams(options) {
+            taro_runtime[\\"Current\\"].router = Object.assign({
+                params: options === null || options === void 0 ? void 0 : options.query
+            }, options);
+        }
+        var PageContext = EMPTY_OBJ;
+        var R$1 = EMPTY_OBJ;
+        var h$1;
+        var ReactDOM$1;
+        var pageKeyId = Object(taro_runtime[\\"incrementId\\"])();
+        var hooks$1 = taro_runtime[\\"container\\"].get(taro_runtime[\\"SERVICE_IDENTIFIER\\"].Hooks);
+        function setReconciler() {
+            hooks$1.getLifecycle = function(instance, lifecycle) {
+                lifecycle = lifecycle.replace(/^on(Show|Hide)$/, \\"componentDid$1\\");
+                return instance[lifecycle];
+            };
+            hooks$1.modifyMpEvent = function(event) {
+                event.type = event.type.replace(/-/g, \\"\\");
+            };
+            hooks$1.batchedEventUpdates = function(cb) {
+                ReactDOM$1.unstable_batchedUpdates(cb);
+            };
+            hooks$1.mergePageInstance = function(prev, next) {
+                if (!prev || !next) return;
+                if (\\"constructor\\" in prev) return;
+                Object.keys(prev).forEach((function(item) {
+                    var prevList = prev[item];
+                    var nextList = ensureIsArray(next[item]);
+                    next[item] = nextList.concat(prevList);
+                }));
+            };
+            if (false) {}
+        }
+        function connectReactPage(R, id) {
+            return function(Page) {
+                var isReactComponent = isClassComponent(R, Page);
+                var inject = function inject(node) {
+                    return node && Object(taro_runtime[\\"injectPageInstance\\"])(node, id);
+                };
+                var refs = isReactComponent ? {
+                    ref: inject
+                } : {
+                    forwardedRef: inject,
+                    reactReduxForwardedRef: inject
+                };
+                if (PageContext === EMPTY_OBJ) {
+                    PageContext = R.createContext(\\"\\");
+                }
+                return function(_R$Component) {
+                    Object(inherits[\\"a\\"])(PageWrapper, _R$Component);
+                    var _super = Object(createSuper[\\"a\\"])(PageWrapper);
+                    function PageWrapper() {
+                        var _this;
+                        Object(classCallCheck[\\"a\\"])(this, PageWrapper);
+                        _this = _super.apply(this, arguments);
+                        _this.state = {
+                            hasError: false
+                        };
+                        return _this;
+                    }
+                    Object(createClass[\\"a\\"])(PageWrapper, [ {
+                        key: \\"componentDidCatch\\",
+                        value: function componentDidCatch(error, info) {
+                            if (false) {}
+                        }
+                    }, {
+                        key: \\"render\\",
+                        value: function render() {
+                            var children = this.state.hasError ? [] : h$1(PageContext.Provider, {
+                                value: id
+                            }, h$1(Page, Object.assign(Object.assign({}, this.props), refs)));
+                            if (false) {} else {
+                                return h$1(\\"root\\", {
+                                    id: id
+                                }, children);
+                            }
+                        }
+                    } ], [ {
+                        key: \\"getDerivedStateFromError\\",
+                        value: function getDerivedStateFromError(error) {
+                            false && false;
+                            return {
+                                hasError: true
+                            };
+                        }
+                    } ]);
+                    return PageWrapper;
+                }(R.Component);
+            };
+        }
+        function createReactApp(App, react, reactdom, config) {
+            if (false) {}
+            R$1 = react;
+            h$1 = react.createElement;
+            ReactDOM$1 = reactdom;
+            var appInstanceRef = react.createRef();
+            var isReactComponent = isClassComponent(R$1, App);
+            var appWrapper;
+            setReconciler();
+            function getAppInstance() {
+                return appInstanceRef.current;
+            }
+            var AppWrapper = function(_R$1$Component) {
+                Object(inherits[\\"a\\"])(AppWrapper, _R$1$Component);
+                var _super2 = Object(createSuper[\\"a\\"])(AppWrapper);
+                function AppWrapper() {
+                    var _this2;
+                    Object(classCallCheck[\\"a\\"])(this, AppWrapper);
+                    _this2 = _super2.apply(this, arguments);
+                    _this2.pages = [];
+                    _this2.elements = [];
+                    return _this2;
+                }
+                Object(createClass[\\"a\\"])(AppWrapper, [ {
+                    key: \\"mount\\",
+                    value: function mount(pageComponent, id, cb) {
+                        var pageWrapper = connectReactPage(R$1, id)(pageComponent);
+                        var key = id + pageKeyId();
+                        var page = function page() {
+                            return h$1(pageWrapper, {
+                                key: key,
+                                tid: id
+                            });
+                        };
+                        this.pages.push(page);
+                        this.forceUpdate(cb);
+                    }
+                }, {
+                    key: \\"unmount\\",
+                    value: function unmount(id, cb) {
+                        var elements = this.elements;
+                        var idx = elements.findIndex((function(item) {
+                            return item.props.tid === id;
+                        }));
+                        elements.splice(idx, 1);
+                        this.forceUpdate(cb);
+                    }
+                }, {
+                    key: \\"render\\",
+                    value: function render() {
+                        var pages = this.pages, elements = this.elements;
+                        while (pages.length > 0) {
+                            var page = pages.pop();
+                            elements.push(page());
+                        }
+                        var props = null;
+                        if (isReactComponent) {
+                            props = {
+                                ref: appInstanceRef
+                            };
+                        }
+                        return h$1(App, props, false ? undefined : elements.slice());
+                    }
+                } ]);
+                return AppWrapper;
+            }(R$1.Component);
+            if (true) {
+                appWrapper = ReactDOM$1.render(h$1(AppWrapper), taro_runtime[\\"document\\"].getElementById(\\"app\\"));
+            }
+            var appObj = Object.create({
+                render: function render(cb) {
+                    appWrapper.forceUpdate(cb);
+                },
+                mount: function mount(component, id, cb) {
+                    appWrapper.mount(component, id, cb);
+                },
+                unmount: function unmount(id, cb) {
+                    appWrapper.unmount(id, cb);
+                }
+            }, {
+                config: setDefaultDescriptor({
+                    configurable: true,
+                    value: config
+                }),
+                onLaunch: setDefaultDescriptor({
+                    value: function value(options) {
+                        var _this3 = this;
+                        var _a;
+                        setRouterParams(options);
+                        if (false) {}
+                        var app = getAppInstance();
+                        this.$app = app;
+                        if (app) {
+                            if (app.taroGlobalData) {
+                                var globalData = app.taroGlobalData;
+                                var keys = Object.keys(globalData);
+                                var descriptors = Object.getOwnPropertyDescriptors(globalData);
+                                keys.forEach((function(key) {
+                                    Object.defineProperty(_this3, key, {
+                                        configurable: true,
+                                        enumerable: true,
+                                        get: function get() {
+                                            return globalData[key];
+                                        },
+                                        set: function set(value) {
+                                            globalData[key] = value;
+                                        }
+                                    });
+                                }));
+                                Object.defineProperties(this, descriptors);
+                            }
+                            (_a = app.onLaunch) === null || _a === void 0 ? void 0 : _a.call(app, options);
+                        }
+                    }
+                }),
+                onShow: setDefaultDescriptor({
+                    value: function value(options) {
+                        var _a;
+                        setRouterParams(options);
+                        var app = getAppInstance();
+                        (_a = app === null || app === void 0 ? void 0 : app.componentDidShow) === null || _a === void 0 ? void 0 : _a.call(app, options);
+                        triggerAppHook(\\"onShow\\");
+                    }
+                }),
+                onHide: setDefaultDescriptor({
+                    value: function value(options) {
+                        var _a;
+                        var app = getAppInstance();
+                        (_a = app === null || app === void 0 ? void 0 : app.componentDidHide) === null || _a === void 0 ? void 0 : _a.call(app, options);
+                        triggerAppHook(\\"onHide\\");
+                    }
+                }),
+                onPageNotFound: setDefaultDescriptor({
+                    value: function value(res) {
+                        var _a;
+                        var app = getAppInstance();
+                        (_a = app === null || app === void 0 ? void 0 : app.onPageNotFound) === null || _a === void 0 ? void 0 : _a.call(app, res);
+                    }
+                })
+            });
+            function triggerAppHook(lifecycle) {
+                var instance = Object(taro_runtime[\\"getPageInstance\\"])(HOOKS_APP_ID);
+                if (instance) {
+                    var app = getAppInstance();
+                    var func = hooks$1.getLifecycle(instance, lifecycle);
+                    if (Array.isArray(func)) {
+                        func.forEach((function(cb) {
+                            return cb.apply(app);
+                        }));
+                    }
+                }
+            }
+            taro_runtime[\\"Current\\"].app = appObj;
+            return appObj;
+        }
+        var runtime_taroHooks = function taroHooks(lifecycle) {
+            return function(fn) {
+                var id = R$1.useContext(PageContext) || HOOKS_APP_ID;
+                var fnRef = R$1.useRef(fn);
+                if (fnRef.current !== fn) fnRef.current = fn;
+                R$1.useLayoutEffect((function() {
+                    var inst = Object(taro_runtime[\\"getPageInstance\\"])(id);
+                    var first = false;
+                    if (inst == null) {
+                        first = true;
+                        inst = Object.create(null);
+                    }
+                    inst = inst;
+                    var callback = function callback() {
+                        return fnRef.current.apply(fnRef, arguments);
+                    };
+                    if (isFunction(inst[lifecycle])) {
+                        inst[lifecycle] = [ inst[lifecycle], callback ];
+                    } else {
+                        inst[lifecycle] = [].concat(_toConsumableArray(inst[lifecycle] || []), [ callback ]);
+                    }
+                    if (first) {
+                        Object(taro_runtime[\\"injectPageInstance\\"])(inst, id);
+                    }
+                    return function() {
+                        var inst = Object(taro_runtime[\\"getPageInstance\\"])(id);
+                        var list = inst[lifecycle];
+                        if (list === callback) {
+                            inst[lifecycle] = undefined;
+                        } else if (isArray(list)) {
+                            inst[lifecycle] = list.filter((function(item) {
+                                return item !== callback;
+                            }));
+                        }
+                    };
+                }), []);
+            };
+        };
+        var useDidShow = runtime_taroHooks(\\"componentDidShow\\");
+        var useDidHide = runtime_taroHooks(\\"componentDidHide\\");
+        var usePullDownRefresh = runtime_taroHooks(\\"onPullDownRefresh\\");
+        var useReachBottom = runtime_taroHooks(\\"onReachBottom\\");
+        var usePageScroll = runtime_taroHooks(\\"onPageScroll\\");
+        var useResize = runtime_taroHooks(\\"onResize\\");
+        var useShareAppMessage = runtime_taroHooks(\\"onShareAppMessage\\");
+        var useTabItemTap = runtime_taroHooks(\\"onTabItemTap\\");
+        var useTitleClick = runtime_taroHooks(\\"onTitleClick\\");
+        var useOptionMenuClick = runtime_taroHooks(\\"onOptionMenuClick\\");
+        var usePullIntercept = runtime_taroHooks(\\"onPullIntercept\\");
+        var useShareTimeline = runtime_taroHooks(\\"onShareTimeline\\");
+        var useAddToFavorites = runtime_taroHooks(\\"onAddToFavorites\\");
+        var useReady = runtime_taroHooks(\\"onReady\\");
+        var runtime_useRouter = function useRouter() {
+            var dynamic = arguments.length > 0 && arguments[0] !== undefined ? arguments[0] : false;
+            return dynamic ? taro_runtime[\\"Current\\"].router : R$1.useMemo((function() {
+                return taro_runtime[\\"Current\\"].router;
+            }), []);
+        };
+        var useScope = function useScope() {
+            return undefined;
+        };
+        var taroHooks$1 = Object.freeze({
+            __proto__: null,
+            useDidShow: useDidShow,
+            useDidHide: useDidHide,
+            usePullDownRefresh: usePullDownRefresh,
+            useReachBottom: useReachBottom,
+            usePageScroll: usePageScroll,
+            useResize: useResize,
+            useShareAppMessage: useShareAppMessage,
+            useTabItemTap: useTabItemTap,
+            useTitleClick: useTitleClick,
+            useOptionMenuClick: useOptionMenuClick,
+            usePullIntercept: usePullIntercept,
+            useShareTimeline: useShareTimeline,
+            useAddToFavorites: useAddToFavorites,
+            useReady: useReady,
+            useRouter: runtime_useRouter,
+            useScope: useScope
+        });
+        var getNativeCompId = Object(taro_runtime[\\"incrementId\\"])();
+        var runtime_R;
+        var h;
+        var runtime_ReactDOM;
+        function initNativeComponentEntry(R, ReactDOM) {
+            var NativeComponentWrapper = function(_R$Component2) {
+                Object(inherits[\\"a\\"])(NativeComponentWrapper, _R$Component2);
+                var _super3 = Object(createSuper[\\"a\\"])(NativeComponentWrapper);
+                function NativeComponentWrapper() {
+                    var _this4;
+                    Object(classCallCheck[\\"a\\"])(this, NativeComponentWrapper);
+                    _this4 = _super3.apply(this, arguments);
+                    _this4.root = R.createRef();
+                    _this4.ctx = _this4.props.getCtx();
+                    return _this4;
+                }
+                Object(createClass[\\"a\\"])(NativeComponentWrapper, [ {
+                    key: \\"componentDidMount\\",
+                    value: function componentDidMount() {
+                        this.ctx.component = this;
+                        var rootElement = this.root.current;
+                        rootElement.ctx = this.ctx;
+                        rootElement.performUpdate(true);
+                    }
+                }, {
+                    key: \\"render\\",
+                    value: function render() {
+                        return h(\\"root\\", {
+                            ref: this.root
+                        }, this.props.renderComponent(this.ctx));
+                    }
+                } ]);
+                return NativeComponentWrapper;
+            }(R.Component);
+            var Entry = function(_R$Component3) {
+                Object(inherits[\\"a\\"])(Entry, _R$Component3);
+                var _super4 = Object(createSuper[\\"a\\"])(Entry);
+                function Entry() {
+                    var _this5;
+                    Object(classCallCheck[\\"a\\"])(this, Entry);
+                    _this5 = _super4.apply(this, arguments);
+                    _this5.state = {
+                        components: []
+                    };
+                    return _this5;
+                }
+                Object(createClass[\\"a\\"])(Entry, [ {
+                    key: \\"componentDidMount\\",
+                    value: function componentDidMount() {
+                        taro_runtime[\\"Current\\"].app = this;
+                    }
+                }, {
+                    key: \\"mount\\",
+                    value: function mount(Component, compId, getCtx) {
+                        var isReactComponent = isClassComponent(R, Component);
+                        var inject = function inject(node) {
+                            return node && Object(taro_runtime[\\"injectPageInstance\\"])(node, compId);
+                        };
+                        var refs = isReactComponent ? {
+                            ref: inject
+                        } : {
+                            forwardedRef: inject,
+                            reactReduxForwardedRef: inject
+                        };
+                        var item = {
+                            compId: compId,
+                            element: h(NativeComponentWrapper, {
+                                key: compId,
+                                getCtx: getCtx,
+                                renderComponent: function renderComponent(ctx) {
+                                    return h(Component, Object.assign(Object.assign({}, (ctx.data || (ctx.data = {})).props), refs));
+                                }
+                            })
+                        };
+                        this.setState({
+                            components: [].concat(_toConsumableArray(this.state.components), [ item ])
+                        });
+                    }
+                }, {
+                    key: \\"unmount\\",
+                    value: function unmount(compId) {
+                        var components = this.state.components;
+                        var index = components.findIndex((function(item) {
+                            return item.compId === compId;
+                        }));
+                        var next = [].concat(_toConsumableArray(components.slice(0, index)), _toConsumableArray(components.slice(index + 1)));
+                        this.setState({
+                            components: next
+                        });
+                    }
+                }, {
+                    key: \\"render\\",
+                    value: function render() {
+                        var components = this.state.components;
+                        return components.map((function(_ref) {
+                            var element = _ref.element;
+                            return element;
+                        }));
+                    }
+                } ]);
+                return Entry;
+            }(R.Component);
+            setReconciler();
+            var app = taro_runtime[\\"document\\"].getElementById(\\"app\\");
+            ReactDOM.render(h(Entry, {}), app);
+        }
+        function createNativeComponentConfig(Component, react, reactdom, componentConfig) {
+            runtime_R = react;
+            h = react.createElement;
+            runtime_ReactDOM = reactdom;
+            setReconciler();
+            var componentObj = {
+                properties: {
+                    props: {
+                        type: null,
+                        value: null,
+                        observer: function observer(_newVal, oldVal) {
+                            oldVal && this.component.forceUpdate();
+                        }
+                    }
+                },
+                created: function created() {
+                    if (!taro_runtime[\\"Current\\"].app) {
+                        initNativeComponentEntry(runtime_R, runtime_ReactDOM);
+                    }
+                },
+                attached: function attached() {
+                    var _this6 = this;
+                    setCurrent();
+                    this.compId = getNativeCompId();
+                    this.config = componentConfig;
+                    taro_runtime[\\"Current\\"].app.mount(Component, this.compId, (function() {
+                        return _this6;
+                    }));
+                },
+                ready: function ready() {
+                    Object(taro_runtime[\\"safeExecute\\"])(this.compId, \\"onReady\\");
+                },
+                detached: function detached() {
+                    taro_runtime[\\"Current\\"].app.unmount(this.compId);
+                },
+                pageLifetimes: {
+                    show: function show() {
+                        Object(taro_runtime[\\"safeExecute\\"])(this.compId, \\"onShow\\");
+                    },
+                    hide: function hide() {
+                        Object(taro_runtime[\\"safeExecute\\"])(this.compId, \\"onHide\\");
+                    }
+                },
+                methods: {
+                    eh: taro_runtime[\\"eventHandler\\"]
+                }
+            };
+            function setCurrent() {
+                var pages = getCurrentPages();
+                var currentPage = pages[pages.length - 1];
+                if (taro_runtime[\\"Current\\"].page === currentPage) return;
+                taro_runtime[\\"Current\\"].page = currentPage;
+                var route = currentPage.route || currentPage.__route__;
+                var router = {
+                    params: currentPage.options || {},
+                    path: Object(taro_runtime[\\"addLeadingSlash\\"])(route),
+                    onReady: \\"\\",
+                    onHide: \\"\\",
+                    onShow: \\"\\"
+                };
+                taro_runtime[\\"Current\\"].router = router;
+                if (!currentPage.options) {
+                    Object.defineProperty(currentPage, \\"options\\", {
+                        enumerable: true,
+                        configurable: true,
+                        get: function get() {
+                            return this._optionsValue;
+                        },
+                        set: function set(value) {
+                            router.params = value;
+                            this._optionsValue = value;
+                        }
+                    });
+                }
+            }
+            return componentObj;
+        }
+        var hooks = taro_runtime[\\"container\\"].get(taro_runtime[\\"SERVICE_IDENTIFIER\\"].Hooks);
+        hooks.initNativeApiImpls || (hooks.initNativeApiImpls = []);
+        hooks.initNativeApiImpls.push((function(taro) {
+            for (var hook in taroHooks$1) {
+                taro[hook] = taroHooks$1[hook];
+            }
+        }));
+        var mocks_taro = \\"taro\\";
+        var nerv = __webpack_require__(3);
+        var src_app = __webpack_require__(10);
         var app_App = function(_Component) {
             Object(inherits[\\"a\\"])(App, _Component);
             var _super = Object(createSuper[\\"a\\"])(App);
@@ -1195,7 +1722,7 @@
             }
         };
         taro_runtime[\\"window\\"].__taroAppConfig = app_config;
-        var inst = App(Object(taro_runtime[\\"createReactApp\\"])(lib_src_app, nerv[\\"b\\"], nerv[\\"b\\"], app_config));
+        var app_inst = App(createReactApp(lib_src_app, nerv[\\"b\\"], nerv[\\"b\\"], app_config));
         undefined({
             designWidth: 750,
             deviceRatio: {
@@ -1994,10 +2521,12 @@
 
 
 /** filePath: dist/common.js **/
-(wx[\\"webpackJsonp\\"] = wx[\\"webpackJsonp\\"] || []).push([ [ 2 ], [ , function(module, __webpack_exports__, __webpack_require__) {
-    \\"use strict\\";
-    __webpack_exports__[\\"b\\"] = \\"nervjs-mock\\";
-} ] ]);
+(wx[\\"webpackJsonp\\"] = wx[\\"webpackJsonp\\"] || []).push([ [ 2 ], {
+    3: function(module, __webpack_exports__, __webpack_require__) {
+        \\"use strict\\";
+        __webpack_exports__[\\"b\\"] = \\"nervjs-mock\\";
+    }
+} ]);
 
 /** filePath: dist/comp.js **/
 (wx[\\"webpackJsonp\\"] = wx[\\"webpackJsonp\\"] || []).push([ [ 6 ], {
@@ -2042,11 +2571,11 @@
         \\"use strict\\";
         __webpack_require__.r(__webpack_exports__);
         var taro_runtime = __webpack_require__(0);
-        var classCallCheck = __webpack_require__(2);
-        var createClass = __webpack_require__(3);
+        var classCallCheck = __webpack_require__(1);
+        var createClass = __webpack_require__(2);
         var inherits = __webpack_require__(5);
         var createSuper = __webpack_require__(4);
-        var nerv = __webpack_require__(1);
+        var nerv = __webpack_require__(3);
         var taro_components = __webpack_require__(6);
         var index = __webpack_require__(13);
         var index_Index = function(_Component) {
@@ -2100,121 +2629,7 @@
 
 
 /** filePath: dist/runtime.js **/
-(function(modules) {
-    function webpackJsonpCallback(data) {
-        var chunkIds = data[0];
-        var moreModules = data[1];
-        var executeModules = data[2];
-        var moduleId, chunkId, i = 0, resolves = [];
-        for (;i < chunkIds.length; i++) {
-            chunkId = chunkIds[i];
-            if (Object.prototype.hasOwnProperty.call(installedChunks, chunkId) && installedChunks[chunkId]) {
-                resolves.push(installedChunks[chunkId][0]);
-            }
-            installedChunks[chunkId] = 0;
-        }
-        for (moduleId in moreModules) {
-            if (Object.prototype.hasOwnProperty.call(moreModules, moduleId)) {
-                modules[moduleId] = moreModules[moduleId];
-            }
-        }
-        if (parentJsonpFunction) parentJsonpFunction(data);
-        while (resolves.length) {
-            resolves.shift()();
-        }
-        deferredModules.push.apply(deferredModules, executeModules || []);
-        return checkDeferredModules();
-    }
-    function checkDeferredModules() {
-        var result;
-        for (var i = 0; i < deferredModules.length; i++) {
-            var deferredModule = deferredModules[i];
-            var fulfilled = true;
-            for (var j = 1; j < deferredModule.length; j++) {
-                var depId = deferredModule[j];
-                if (installedChunks[depId] !== 0) fulfilled = false;
-            }
-            if (fulfilled) {
-                deferredModules.splice(i--, 1);
-                result = __webpack_require__(__webpack_require__.s = deferredModule[0]);
-            }
-        }
-        return result;
-    }
-    var installedModules = {};
-    var installedChunks = {
-        0: 0
-    };
-    var deferredModules = [];
-    function __webpack_require__(moduleId) {
-        if (installedModules[moduleId]) {
-            return installedModules[moduleId].exports;
-        }
-        var module = installedModules[moduleId] = {
-            i: moduleId,
-            l: false,
-            exports: {}
-        };
-        modules[moduleId].call(module.exports, module, module.exports, __webpack_require__);
-        module.l = true;
-        return module.exports;
-    }
-    __webpack_require__.m = modules;
-    __webpack_require__.c = installedModules;
-    __webpack_require__.d = function(exports, name, getter) {
-        if (!__webpack_require__.o(exports, name)) {
-            Object.defineProperty(exports, name, {
-                enumerable: true,
-                get: getter
-            });
-        }
-    };
-    __webpack_require__.r = function(exports) {
-        if (typeof Symbol !== \\"undefined\\" && Symbol.toStringTag) {
-            Object.defineProperty(exports, Symbol.toStringTag, {
-                value: \\"Module\\"
-            });
-        }
-        Object.defineProperty(exports, \\"__esModule\\", {
-            value: true
-        });
-    };
-    __webpack_require__.t = function(value, mode) {
-        if (mode & 1) value = __webpack_require__(value);
-        if (mode & 8) return value;
-        if (mode & 4 && typeof value === \\"object\\" && value && value.__esModule) return value;
-        var ns = Object.create(null);
-        __webpack_require__.r(ns);
-        Object.defineProperty(ns, \\"default\\", {
-            enumerable: true,
-            value: value
-        });
-        if (mode & 2 && typeof value != \\"string\\") for (var key in value) __webpack_require__.d(ns, key, function(key) {
-            return value[key];
-        }.bind(null, key));
-        return ns;
-    };
-    __webpack_require__.n = function(module) {
-        var getter = module && module.__esModule ? function getDefault() {
-            return module[\\"default\\"];
-        } : function getModuleExports() {
-            return module;
-        };
-        __webpack_require__.d(getter, \\"a\\", getter);
-        return getter;
-    };
-    __webpack_require__.o = function(object, property) {
-        return Object.prototype.hasOwnProperty.call(object, property);
-    };
-    __webpack_require__.p = \\"/\\";
-    var jsonpArray = wx[\\"webpackJsonp\\"] = wx[\\"webpackJsonp\\"] || [];
-    var oldJsonpFunction = jsonpArray.push.bind(jsonpArray);
-    jsonpArray.push = webpackJsonpCallback;
-    jsonpArray = jsonpArray.slice();
-    for (var i = 0; i < jsonpArray.length; i++) webpackJsonpCallback(jsonpArray[i]);
-    var parentJsonpFunction = oldJsonpFunction;
-    checkDeferredModules();
-})([]);
+
 
 /** filePath: dist/taro.js **/
 (wx[\\"webpackJsonp\\"] = wx[\\"webpackJsonp\\"] || []).push([ [ 1 ], {
@@ -2270,7 +2685,7 @@
 }
 
 /** filePath: dist/vendors.js **/
-(wx[\\"webpackJsonp\\"] = wx[\\"webpackJsonp\\"] || []).push([ [ 3 ], [ , , function(module, __webpack_exports__, __webpack_require__) {
+(wx[\\"webpackJsonp\\"] = wx[\\"webpackJsonp\\"] || []).push([ [ 3 ], [ , function(module, __webpack_exports__, __webpack_require__) {
     \\"use strict\\";
     __webpack_require__.d(__webpack_exports__, \\"a\\", (function() {
         return _classCallCheck;
@@ -2299,7 +2714,7 @@
         if (staticProps) _defineProperties(Constructor, staticProps);
         return Constructor;
     }
-}, function(module, __webpack_exports__, __webpack_require__) {
+}, , function(module, __webpack_exports__, __webpack_require__) {
     \\"use strict\\";
     __webpack_require__.d(__webpack_exports__, \\"a\\", (function() {
         return _createSuper;
