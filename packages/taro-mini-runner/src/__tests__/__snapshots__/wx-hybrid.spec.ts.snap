// Jest Snapshot v1, https://goo.gl/fbAQLP

exports[`wx-hybrid should compatible with weapp native pages and components 1`] = `26`;

exports[`wx-hybrid should compatible with weapp native pages and components 2`] = `
"
/** filePath: dist/app.js **/
require(\\"./runtime\\");

require(\\"./common\\");

require(\\"./vendors\\");

require(\\"./taro\\");

(wx[\\"webpackJsonp\\"] = wx[\\"webpackJsonp\\"] || []).push([ [ 4 ], {
    14: function(module, exports, __webpack_require__) {},
    24: function(module, __webpack_exports__, __webpack_require__) {
        \\"use strict\\";
        __webpack_require__.r(__webpack_exports__);
        function isString(o) {
            return typeof o === \\"string\\";
        }
        function isUndefined(o) {
            return typeof o === \\"undefined\\";
        }
        function isNull(o) {
            return o === null;
        }
        function isObject(o) {
            return o !== null && typeof o === \\"object\\";
        }
        function isBoolean(o) {
            return o === true || o === false;
        }
        function isFunction(o) {
            return typeof o === \\"function\\";
        }
        function isNumber(o) {
            return typeof o === \\"number\\";
        }
        function isBooleanStringLiteral(o) {
            return o === \\"true\\" || o === \\"false\\";
        }
        const isArray = Array.isArray;
        const styles = {
            style: \`i.\${\\"st\\"}\`,
            class: \`i.\${\\"cl\\"}\`
        };
        const events = {
            bindtap: \\"eh\\"
        };
        const touchEvents = {
            bindTouchStart: \\"\\",
            bindTouchMove: \\"\\",
            bindTouchEnd: \\"\\",
            bindTouchCancel: \\"\\",
            bindLongTap: \\"\\"
        };
        const animationEvents = {
            bindAnimationStart: \\"\\",
            bindAnimationIteration: \\"\\",
            bindAnimationEnd: \\"\\",
            bindTransitionEnd: \\"\\"
        };
        function singleQuote(s) {
            return \`'\${s}'\`;
        }
        const View = Object.assign(Object.assign({
            \\"hover-class\\": singleQuote(\\"none\\"),
            \\"hover-stop-propagation\\": \\"false\\",
            \\"hover-start-time\\": \\"50\\",
            \\"hover-stay-time\\": \\"400\\",
            animation: \\"\\"
        }, touchEvents), animationEvents);
        const Icon = {
            type: \\"\\",
            size: \\"23\\",
            color: \\"\\"
        };
        const MapComp = Object.assign({
            longitude: \\"\\",
            latitude: \\"\\",
            scale: \\"16\\",
            markers: \\"[]\\",
            covers: \\"\\",
            polyline: \\"[]\\",
            circles: \\"[]\\",
            controls: \\"[]\\",
            \\"include-points\\": \\"[]\\",
            \\"show-location\\": \\"\\",
            \\"layer-style\\": \\"1\\",
            bindMarkerTap: \\"\\",
            bindControlTap: \\"\\",
            bindCalloutTap: \\"\\",
            bindUpdated: \\"\\"
        }, touchEvents);
        const Progress = {
            percent: \\"\\",
            \\"stroke-width\\": \\"6\\",
            color: singleQuote(\\"#09BB07\\"),
            activeColor: singleQuote(\\"#09BB07\\"),
            backgroundColor: singleQuote(\\"#EBEBEB\\"),
            active: \\"false\\",
            \\"active-mode\\": singleQuote(\\"backwards\\"),
            \\"show-info\\": \\"false\\"
        };
        const RichText = {
            nodes: \\"[]\\"
        };
        const Text = {
            selectable: \\"false\\",
            space: \\"\\",
            decode: \\"false\\"
        };
        const Button = {
            size: singleQuote(\\"default\\"),
            type: \\"\\",
            plain: \\"false\\",
            disabled: \\"\\",
            loading: \\"false\\",
            \\"form-type\\": \\"\\",
            \\"open-type\\": \\"\\",
            \\"hover-class\\": singleQuote(\\"button-hover\\"),
            \\"hover-stop-propagation\\": \\"false\\",
            \\"hover-start-time\\": \\"20\\",
            \\"hover-stay-time\\": \\"70\\",
            name: \\"\\"
        };
        const Checkbox = {
            value: \\"\\",
            disabled: \\"\\",
            checked: \\"false\\",
            color: singleQuote(\\"#09BB07\\"),
            name: \\"\\"
        };
        const CheckboxGroup = {
            bindChange: \\"\\",
            name: \\"\\"
        };
        const Form = {
            \\"report-submit\\": \\"false\\",
            bindSubmit: \\"\\",
            bindReset: \\"\\",
            name: \\"\\"
        };
        const Input = {
            value: \\"\\",
            type: singleQuote(\\"\\"),
            password: \\"false\\",
            placeholder: \\"\\",
            \\"placeholder-style\\": \\"\\",
            \\"placeholder-class\\": singleQuote(\\"input-placeholder\\"),
            disabled: \\"\\",
            maxlength: \\"140\\",
            \\"cursor-spacing\\": \\"0\\",
            focus: \\"false\\",
            \\"confirm-type\\": singleQuote(\\"done\\"),
            \\"confirm-hold\\": \\"false\\",
            cursor: \\"i.value.length\\",
            \\"selection-start\\": \\"-1\\",
            \\"selection-end\\": \\"-1\\",
            bindInput: \\"\\",
            bindFocus: \\"\\",
            bindBlur: \\"\\",
            bindConfirm: \\"\\",
            name: \\"\\"
        };
        const Label = {
            for: \\"\\",
            name: \\"\\"
        };
        const Picker = {
            mode: singleQuote(\\"selector\\"),
            disabled: \\"\\",
            range: \\"\\",
            \\"range-key\\": \\"\\",
            value: \\"\\",
            start: \\"\\",
            end: \\"\\",
            fields: singleQuote(\\"day\\"),
            \\"custom-item\\": \\"\\",
            name: \\"\\",
            bindCancel: \\"\\",
            bindChange: \\"\\",
            bindColumnChange: \\"\\"
        };
        const PickerView = {
            value: \\"\\",
            \\"indicator-style\\": \\"\\",
            \\"indicator-class\\": \\"\\",
            \\"mask-style\\": \\"\\",
            \\"mask-class\\": \\"\\",
            bindChange: \\"\\",
            name: \\"\\"
        };
        const PickerViewColumn = {
            name: \\"\\"
        };
        const Radio = {
            value: \\"\\",
            checked: \\"false\\",
            disabled: \\"\\",
            color: singleQuote(\\"#09BB07\\"),
            name: \\"\\"
        };
        const RadioGroup = {
            bindChange: \\"\\",
            name: \\"\\"
        };
        const Slider = {
            min: \\"0\\",
            max: \\"100\\",
            step: \\"1\\",
            disabled: \\"\\",
            value: \\"0\\",
            activeColor: singleQuote(\\"#1aad19\\"),
            backgroundColor: singleQuote(\\"#e9e9e9\\"),
            \\"block-size\\": \\"28\\",
            \\"block-color\\": singleQuote(\\"#ffffff\\"),
            \\"show-value\\": \\"false\\",
            bindChange: \\"\\",
            bindChanging: \\"\\",
            name: \\"\\"
        };
        const Switch = {
            checked: \\"false\\",
            disabled: \\"\\",
            type: singleQuote(\\"switch\\"),
            color: singleQuote(\\"#04BE02\\"),
            bindChange: \\"\\",
            name: \\"\\"
        };
        const Textarea = {
            value: \\"\\",
            placeholder: \\"\\",
            \\"placeholder-style\\": \\"\\",
            \\"placeholder-class\\": singleQuote(\\"textarea-placeholder\\"),
            disabled: \\"\\",
            maxlength: \\"140\\",
            \\"auto-focus\\": \\"false\\",
            focus: \\"false\\",
            \\"auto-height\\": \\"false\\",
            fixed: \\"false\\",
            \\"cursor-spacing\\": \\"0\\",
            cursor: \\"-1\\",
            \\"selection-start\\": \\"-1\\",
            \\"selection-end\\": \\"-1\\",
            bindFocus: \\"\\",
            bindBlur: \\"\\",
            bindLineChange: \\"\\",
            bindInput: \\"\\",
            bindConfirm: \\"\\",
            name: \\"\\"
        };
        const CoverImage = {
            src: \\"\\",
            bindLoad: \\"eh\\",
            bindError: \\"eh\\"
        };
        const CoverView = Object.assign({
            \\"scroll-top\\": \\"false\\"
        }, touchEvents);
        const MovableArea = {
            \\"scale-area\\": \\"false\\"
        };
        const MovableView = Object.assign(Object.assign({
            direction: \\"none\\",
            inertia: \\"false\\",
            \\"out-of-bounds\\": \\"false\\",
            x: \\"\\",
            y: \\"\\",
            damping: \\"20\\",
            friction: \\"2\\",
            disabled: \\"\\",
            scale: \\"false\\",
            \\"scale-min\\": \\"0.5\\",
            \\"scale-max\\": \\"10\\",
            \\"scale-value\\": \\"1\\",
            animation: \\"true\\",
            bindChange: \\"\\",
            bindScale: \\"\\",
            bindHTouchMove: \\"\\",
            bindVTouchMove: \\"\\",
            width: singleQuote(\\"10px\\"),
            height: singleQuote(\\"10px\\")
        }, touchEvents), animationEvents);
        const ScrollView = Object.assign(Object.assign({
            \\"scroll-x\\": \\"false\\",
            \\"scroll-y\\": \\"false\\",
            \\"upper-threshold\\": \\"50\\",
            \\"lower-threshold\\": \\"50\\",
            \\"scroll-top\\": \\"\\",
            \\"scroll-left\\": \\"\\",
            \\"scroll-into-view\\": \\"\\",
            \\"scroll-with-animation\\": \\"false\\",
            \\"enable-back-to-top\\": \\"false\\",
            bindScrollToUpper: \\"\\",
            bindScrollToLower: \\"\\",
            bindScroll: \\"\\"
        }, touchEvents), animationEvents);
        const Swiper = Object.assign({
            \\"indicator-dots\\": \\"false\\",
            \\"indicator-color\\": singleQuote(\\"rgba(0, 0, 0, .3)\\"),
            \\"indicator-active-color\\": singleQuote(\\"#000000\\"),
            autoplay: \\"false\\",
            current: \\"0\\",
            interval: \\"5000\\",
            duration: \\"500\\",
            circular: \\"false\\",
            vertical: \\"false\\",
            \\"previous-margin\\": \\"'0px'\\",
            \\"next-margin\\": \\"'0px'\\",
            \\"display-multiple-items\\": \\"1\\",
            bindChange: \\"\\",
            bindTransition: \\"\\",
            bindAnimationFinish: \\"\\"
        }, touchEvents);
        const SwiperItem = {
            \\"item-id\\": \\"\\"
        };
        const Navigator = {
            url: \\"\\",
            \\"open-type\\": singleQuote(\\"navigate\\"),
            delta: \\"1\\",
            \\"hover-class\\": singleQuote(\\"navigator-hover\\"),
            \\"hover-stop-propagation\\": \\"false\\",
            \\"hover-start-time\\": \\"50\\",
            \\"hover-stay-time\\": \\"600\\",
            bindSuccess: \\"\\",
            bindFail: \\"\\",
            bindComplete: \\"\\"
        };
        const Audio = {
            id: \\"\\",
            src: \\"\\",
            loop: \\"false\\",
            controls: \\"false\\",
            poster: \\"\\",
            name: \\"\\",
            author: \\"\\",
            bindError: \\"\\",
            bindPlay: \\"\\",
            bindPause: \\"\\",
            bindTimeUpdate: \\"\\",
            bindEnded: \\"\\"
        };
        const Camera = {
            \\"device-position\\": singleQuote(\\"back\\"),
            flash: singleQuote(\\"auto\\"),
            bindStop: \\"\\",
            bindError: \\"\\"
        };
        const Image = Object.assign({
            src: \\"\\",
            mode: singleQuote(\\"scaleToFill\\"),
            \\"lazy-load\\": \\"false\\",
            bindError: \\"\\",
            bindLoad: \\"\\"
        }, touchEvents);
        const LivePlayer = {
            src: \\"\\",
            autoplay: \\"false\\",
            muted: \\"false\\",
            orientation: singleQuote(\\"vertical\\"),
            \\"object-fit\\": singleQuote(\\"contain\\"),
            \\"background-mute\\": \\"false\\",
            \\"min-cache\\": \\"1\\",
            \\"max-cache\\": \\"3\\",
            animation: \\"\\",
            bindStateChange: \\"\\",
            bindFullScreenChange: \\"\\",
            bindNetStatus: \\"\\"
        };
        const Video = {
            src: \\"\\",
            duration: \\"\\",
            controls: \\"true\\",
            \\"danmu-list\\": \\"\\",
            \\"danmu-btn\\": \\"\\",
            \\"enable-danmu\\": \\"\\",
            autoplay: \\"false\\",
            loop: \\"false\\",
            muted: \\"false\\",
            \\"initial-time\\": \\"0\\",
            \\"page-gesture\\": \\"false\\",
            direction: \\"\\",
            \\"show-progress\\": \\"true\\",
            \\"show-fullscreen-btn\\": \\"true\\",
            \\"show-play-btn\\": \\"true\\",
            \\"show-center-play-btn\\": \\"true\\",
            \\"enable-progress-gesture\\": \\"true\\",
            \\"object-fit\\": singleQuote(\\"contain\\"),
            poster: \\"\\",
            \\"show-mute-btn\\": \\"false\\",
            animation: \\"\\",
            bindPlay: \\"\\",
            bindPause: \\"\\",
            bindEnded: \\"\\",
            bindTimeUpdate: \\"\\",
            bindFullScreenChange: \\"\\",
            bindWaiting: \\"\\",
            bindError: \\"\\"
        };
        const Canvas = Object.assign({
            \\"canvas-id\\": \\"\\",
            \\"disable-scroll\\": \\"false\\",
            bindError: \\"\\"
        }, touchEvents);
        const Ad = {
            \\"unit-id\\": \\"\\",
            \\"ad-intervals\\": \\"\\",
            bindLoad: \\"\\",
            bindError: \\"\\",
            bindClose: \\"\\"
        };
        const WebView = {
            src: \\"\\",
            bindMessage: \\"\\",
            bindLoad: \\"\\",
            bindError: \\"\\"
        };
        const Block = {};
        const SlotView = {
            name: \\"\\"
        };
        const Slot = {
            name: \\"\\"
        };
        const internalComponents = {
            View: View,
            Icon: Icon,
            Progress: Progress,
            RichText: RichText,
            Text: Text,
            Button: Button,
            Checkbox: Checkbox,
            CheckboxGroup: CheckboxGroup,
            Form: Form,
            Input: Input,
            Label: Label,
            Picker: Picker,
            PickerView: PickerView,
            PickerViewColumn: PickerViewColumn,
            Radio: Radio,
            RadioGroup: RadioGroup,
            Slider: Slider,
            Switch: Switch,
            CoverImage: CoverImage,
            Textarea: Textarea,
            CoverView: CoverView,
            MovableArea: MovableArea,
            MovableView: MovableView,
            ScrollView: ScrollView,
            Swiper: Swiper,
            SwiperItem: SwiperItem,
            Navigator: Navigator,
            Audio: Audio,
            Camera: Camera,
            Image: Image,
            LivePlayer: LivePlayer,
            Video: Video,
            Canvas: Canvas,
            Ad: Ad,
            WebView: WebView,
            Block: Block,
            Map: MapComp,
            Slot: Slot,
            SlotView: SlotView
        };
        const controlledComponent = new Set([ \\"input\\", \\"checkbox\\", \\"picker\\", \\"picker-view\\", \\"radio\\", \\"slider\\", \\"switch\\", \\"textarea\\" ]);
        const focusComponents = new Set([ \\"input\\", \\"textarea\\" ]);
        const voidElements = new Set([ \\"progress\\", \\"icon\\", \\"rich-text\\", \\"input\\", \\"textarea\\", \\"slider\\", \\"switch\\", \\"audio\\", \\"ad\\", \\"official-account\\", \\"open-data\\", \\"navigation-bar\\" ]);
        const nestElements = new Map([ [ \\"view\\", -1 ], [ \\"catch-view\\", -1 ], [ \\"cover-view\\", -1 ], [ \\"static-view\\", -1 ], [ \\"pure-view\\", -1 ], [ \\"block\\", -1 ], [ \\"text\\", -1 ], [ \\"static-text\\", 6 ], [ \\"slot\\", 8 ], [ \\"slot-view\\", 8 ], [ \\"label\\", 6 ], [ \\"form\\", 4 ], [ \\"scroll-view\\", 4 ], [ \\"swiper\\", 4 ], [ \\"swiper-item\\", 4 ] ]);
        const EMPTY_OBJ = {};
        const EMPTY_ARR = [];
        const noop = (..._) => {};
        const defaultReconciler = Object.create(null);
        const box = v => ({
            v: v
        });
        const unbox = b => b.v;
        function toDashed(s) {
            return s.replace(/([a-z0-9])([A-Z])/g, \\"$1-$2\\").toLowerCase();
        }
        function toCamelCase(s) {
            let camel = \\"\\";
            let nextCap = false;
            for (let i = 0; i < s.length; i++) {
                if (s[i] !== \\"-\\") {
                    camel += nextCap ? s[i].toUpperCase() : s[i];
                    nextCap = false;
                } else {
                    nextCap = true;
                }
            }
            return camel;
        }
        const toKebabCase = function(string) {
            return string.replace(/([a-z])([A-Z])/g, \\"$1-$2\\").toLowerCase();
        };
        function capitalize(s) {
            return s.charAt(0).toUpperCase() + s.slice(1);
        }
        const shared_esm_hasOwnProperty = Object.prototype.hasOwnProperty;
        const hasOwn = (val, key) => shared_esm_hasOwnProperty.call(val, key);
        const reportIssue = \\"\\\\u5982\\\\u6709\\\\u7591\\\\u95ee\\\\uff0c\\\\u8bf7\\\\u63d0\\\\u4ea4 issue \\\\u81f3\\\\uff1ahttps://github.com/nervjs/taro/issues\\";
        function ensure(condition, msg) {
            if (!condition) {
                throw new Error(msg + \\"\\\\n\\" + reportIssue);
            }
        }
        function warn(condition, msg) {
            if (false) {}
        }
        function queryToJson(str) {
            const dec = decodeURIComponent;
            const qp = str.split(\\"&\\");
            const ret = {};
            let name;
            let val;
            for (let i = 0, l = qp.length, item; i < l; ++i) {
                item = qp[i];
                if (item.length) {
                    const s = item.indexOf(\\"=\\");
                    if (s < 0) {
                        name = dec(item);
                        val = \\"\\";
                    } else {
                        name = dec(item.slice(0, s));
                        val = dec(item.slice(s + 1));
                    }
                    if (typeof ret[name] === \\"string\\") {
                        ret[name] = [ ret[name] ];
                    }
                    if (Array.isArray(ret[name])) {
                        ret[name].push(val);
                    } else {
                        ret[name] = val;
                    }
                }
            }
            return ret;
        }
        let _uniqueId = 1;
        const _loadTime = (new Date).getTime().toString();
        function getUniqueKey() {
            return _loadTime + _uniqueId++;
        }
        const cacheData = {};
        function cacheDataSet(key, val) {
            cacheData[key] = val;
        }
        function cacheDataGet(key, delelteAfterGet) {
            const temp = cacheData[key];
            delelteAfterGet && delete cacheData[key];
            return temp;
        }
        function cacheDataHas(key) {
            return key in cacheData;
        }
        function mergeInternalComponents(components) {
            Object.keys(components).forEach(name => {
                if (name in internalComponents) {
                    Object.assign(internalComponents[name], components[name]);
                } else {
                    internalComponents[name] = components[name];
                }
            });
        }
        function mergeReconciler(hostConfig) {
            Object.keys(hostConfig).forEach(key => {
                const value = hostConfig[key];
                const raw = defaultReconciler[key];
                if (!raw) {
                    defaultReconciler[key] = value;
                } else {
                    if (isArray(raw)) {
                        defaultReconciler[key] = raw.push(value);
                    } else {
                        defaultReconciler[key] = [ raw, value ];
                    }
                }
            });
        }
        function unsupport(api) {
            return function() {
                console.warn(\`\\\\u5c0f\\\\u7a0b\\\\u5e8f\\\\u6682\\\\u4e0d\\\\u652f\\\\u6301 \${api}\`);
            };
        }
        function setUniqueKeyToRoute(key, obj) {
            const routerParamsPrivateKey = \\"__key_\\";
            const useDataCacheApis = [ \\"navigateTo\\", \\"redirectTo\\", \\"reLaunch\\", \\"switchTab\\" ];
            if (useDataCacheApis.indexOf(key) > -1) {
                const url = obj.url = obj.url || \\"\\";
                const hasMark = url.indexOf(\\"?\\") > -1;
                const cacheKey = getUniqueKey();
                obj.url += (hasMark ? \\"&\\" : \\"?\\") + \`\${routerParamsPrivateKey}=\${cacheKey}\`;
            }
        }
<<<<<<< HEAD
=======
        const weixinAdapter = {
            if: \\"wx:if\\",
            else: \\"wx:else\\",
            elseif: \\"wx:elif\\",
            for: \\"wx:for\\",
            forItem: \\"wx:for-item\\",
            forIndex: \\"wx:for-index\\",
            key: \\"wx:key\\",
            xs: \\"wxs\\",
            type: \\"weapp\\"
        };
        class BaseTemplate {
            constructor() {
                this.exportExpr = \\"module.exports =\\";
                this.supportXS = false;
                this.Adapter = weixinAdapter;
                this.internalComponents = internalComponents;
                this.focusComponents = focusComponents;
                this.voidElements = voidElements;
                this.nestElements = nestElements;
                this.buildPageTemplate = baseTempPath => {
                    const template = \`<import src=\\"\${baseTempPath}\\"/>\\\\n<template is=\\"taro_tmpl\\" data=\\"{{\${this.dataKeymap(\\"root:root\\")}}}\\" />\`;
                    return template;
                };
                this.buildBaseComponentTemplate = ext => {
                    const data = !this.isSupportRecursive && this.supportXS ? this.dataKeymap(\\"i:i,l:l\\") : this.dataKeymap(\\"i:i\\");
                    return \`<import src=\\"./base\${ext}\\" />\\\\n<template is=\\"tmpl_0_\${\\"container\\"}\\" data=\\"{{\${data}}}\\" />\`;
                };
                this.buildCustomComponentTemplate = ext => {
                    const Adapter = this.Adapter;
                    const data = !this.isSupportRecursive && this.supportXS ? \`\${this.dataKeymap(\\"i:item,l:''\\")}\` : this.dataKeymap(\\"i:item\\");
                    return \`<import src=\\"./base\${ext}\\" />\\\\n  <block \${Adapter.for}=\\"{{i.\${\\"cn\\"}}}\\" \${Adapter.key}=\\"uid\\">\\\\n    <template is=\\"tmpl_0_container\\" data=\\"{{\${data}}}\\" />\\\\n  </block>\`;
                };
                this.buildXScript = () => \`\${this.exportExpr} {\\\\n  a: \${this.buildXSTmplName()},\\\\n  b: function (a, b) {\\\\n    return a === undefined ? b : a\\\\n  },\\\\n  c: function(i, prefix) {\\\\n    var s = i.focus !== undefined ? 'focus' : 'blur'\\\\n    return prefix + i.\${\\"nn\\"} + '_' + s\\\\n  },\\\\n  d: function (i, v) {\\\\n    return i === undefined ? v : i\\\\n  },\\\\n  e: function (n) {\\\\n    return 'tmpl_' + n + '_\${\\"container\\"}'\\\\n  },\\\\n  \${this.buildXSTmpExtra()}\\\\n}\`;
            }
            buildAttribute(attrs, nodeName) {
                return Object.keys(attrs).map(k => \`\${k}=\\"\${k.startsWith(\\"bind\\") || k.startsWith(\\"on\\") || k.startsWith(\\"catch\\") ? attrs[k] : \`{\${this.getAttrValue(attrs[k], k, nodeName)}}\`}\\" \`).join(\\"\\");
            }
            replacePropName(name, value, _componentName) {
                if (value === \\"eh\\") return name.toLowerCase();
                return name;
            }
            createMiniComponents(components) {
                const result = Object.create(null);
                for (const key in components) {
                    if (hasOwn(components, key)) {
                        let component = components[key];
                        const compName = toDashed(key);
                        const newComp = Object.create(null);
                        if (isFunction(this.modifyCompProps)) {
                            component = this.modifyCompProps(compName, component);
                        }
                        for (let prop in component) {
                            if (hasOwn(component, prop)) {
                                let propValue = component[prop];
                                if (prop.startsWith(\\"bind\\")) {
                                    propValue = \\"eh\\";
                                } else if (propValue === \\"\\") {
                                    propValue = \`i.\${toCamelCase(prop)}\`;
                                } else if (isBooleanStringLiteral(propValue) || isNumber(+propValue)) {
                                    propValue = this.supportXS ? \`xs.b(i.\${toCamelCase(prop)},\${propValue})\` : \`i.\${toCamelCase(prop)}===undefined?\${propValue}:i.\${toCamelCase(prop)}\`;
                                } else {
                                    propValue = \`i.\${toCamelCase(prop)}||\${propValue || singleQuote(\\"\\")}\`;
                                }
                                prop = this.replacePropName(prop, propValue, compName);
                                newComp[prop] = propValue;
                            }
                        }
                        if (compName !== \\"block\\") {
                            Object.assign(newComp, styles, this.getEvents());
                        }
                        if (compName === \\"swiper-item\\") {
                            delete newComp.style;
                        }
                        if (compName === \\"view\\") {
                            const reg = /^(bind|on)(touchmove|TouchMove)$/;
                            const comp = Object.assign({}, newComp);
                            Object.keys(comp).forEach(originKey => {
                                if (!reg.test(originKey)) return;
                                const key = originKey.replace(reg, \\"catch$2\\");
                                comp[key] = comp[originKey];
                                delete comp[originKey];
                            });
                            result[\\"catch-view\\"] = comp;
                        }
                        if (compName === \\"view\\" || compName === \\"text\\" || compName === \\"image\\") {
                            const comp = {};
                            Object.keys(newComp).forEach(key => {
                                const value = newComp[key];
                                if (value !== \\"eh\\") comp[key] = value;
                            });
                            result[\`static-\${compName}\`] = comp;
                            if (compName === \\"view\\") {
                                result[\\"pure-view\\"] = {
                                    style: comp.style,
                                    class: comp.class
                                };
                            }
                        }
                        if (compName === \\"slot\\" || compName === \\"slot-view\\") {
                            result[compName] = {
                                slot: \\"i.name\\"
                            };
                        } else {
                            result[compName] = newComp;
                        }
                    }
                }
                return result;
            }
            buildBaseTemplate() {
                const Adapter = this.Adapter;
                const data = !this.isSupportRecursive && this.supportXS ? \`\${this.dataKeymap(\\"i:item,l:''\\")}\` : this.dataKeymap(\\"i:item\\");
                return \`\${this.buildXsTemplate()}\\\\n<template name=\\"taro_tmpl\\">\\\\n  <block \${Adapter.for}=\\"{{root.cn}}\\" \${Adapter.key}=\\"uid\\">\\\\n    <template is=\\"tmpl_0_\${\\"container\\"}\\" data=\\"{{\${data}}}\\" />\\\\n  </block>\\\\n</template>\\\\n\`;
            }
            buildThirdPartyAttr(attrs) {
                return Array.from(attrs).reduce((str, attr) => {
                    if (attr.startsWith(\\"@\\")) {
                        let value = attr.slice(1);
                        if (value.indexOf(\\"-\\") > -1) {
                            value = \`:\${value}\`;
                        }
                        return str + \`bind\${value}=\\"eh\\" \`;
                    } else if (attr.startsWith(\\"bind\\")) {
                        return str + \`\${attr}=\\"eh\\" \`;
                    } else if (attr.startsWith(\\"on\\")) {
                        let value = toKebabCase(attr.slice(2));
                        if (value.indexOf(\\"-\\") > -1) {
                            value = \`:\${value}\`;
                        }
                        return str + \`bind\${value}=\\"eh\\" \`;
                    }
                    return str + \`\${attr}=\\"{{i.\${toCamelCase(attr)}}}\\" \`;
                }, \\"\\");
            }
            buildComponentTemplate(comp, level) {
                return this.focusComponents.has(comp.nodeName) ? this.buildFocusComponentTemplte(comp, level) : this.buildStandardComponentTemplate(comp, level);
            }
            getChildren(comp, level) {
                const {isSupportRecursive: isSupportRecursive, Adapter: Adapter, supportXS: supportXS} = this;
                const nextLevel = isSupportRecursive ? 0 : level + 1;
                const data = !this.isSupportRecursive && supportXS ? \`\${this.dataKeymap(\\"i:item,l:l\\")}\` : this.dataKeymap(\\"i:item\\");
                let child = supportXS ? \`<template is=\\"{{xs.e(\${isSupportRecursive ? 0 : \\"cid+1\\"})}}\\" data=\\"{{\${data}}}\\" />\` : \`<template is=\\"tmpl_\${nextLevel}_\${\\"container\\"}\\" data=\\"{{\${data}}}\\" />\`;
                if (isFunction(this.modifyLoopBody)) {
                    child = this.modifyLoopBody(child, comp.nodeName);
                }
                let children = this.voidElements.has(comp.nodeName) ? \\"\\" : \`\\\\n    <block \${Adapter.for}=\\"{{i.\${\\"cn\\"}}}\\" \${Adapter.key}=\\"uid\\">\\\\n      \${child}\\\\n    </block>\\\\n  \`;
                if (isFunction(this.modifyLoopContainer)) {
                    children = this.modifyLoopContainer(children, comp.nodeName);
                }
                return children;
            }
            buildFocusComponentTemplte(comp, level) {
                const children = this.getChildren(comp, level);
                const attrs = Object.assign({}, comp.attributes);
                const templateName = this.supportXS ? \`xs.c(i, 'tmpl_\${level}_')\` : \`i.focus ? 'tmpl_\${level}_\${comp.nodeName}_focus' : 'tmpl_\${level}_\${comp.nodeName}_blur'\`;
                delete attrs.focus;
                return \`\\\\n<template name=\\"tmpl_\${level}_\${comp.nodeName}\\">\\\\n  <template is=\\"{{\${templateName}}}\\" data=\\"{{\${this.dataKeymap(\\"i:i\\")}\${children ? \\",cid:cid\\" : \\"\\"}}}\\" />\\\\n</template>\\\\n\\\\n<template name=\\"tmpl_\${level}_\${comp.nodeName}_focus\\">\\\\n  <\${comp.nodeName} \${this.buildAttribute(comp.attributes, comp.nodeName)} id=\\"{{i.uid}}\\">\${children}</\${comp.nodeName}>\\\\n</template>\\\\n\\\\n<template name=\\"tmpl_\${level}_\${comp.nodeName}_blur\\">\\\\n  <\${comp.nodeName} \${this.buildAttribute(attrs, comp.nodeName)} id=\\"{{i.uid}}\\">\${children}</\${comp.nodeName}>\\\\n</template>\\\\n\`;
            }
            buildStandardComponentTemplate(comp, level) {
                const children = this.getChildren(comp, level);
                let nodeName = \\"\\";
                switch (comp.nodeName) {
                  case \\"slot\\":
                  case \\"slot-view\\":
                  case \\"catch-view\\":
                  case \\"static-view\\":
                  case \\"pure-view\\":
                    nodeName = \\"view\\";
                    break;

                  case \\"static-text\\":
                    nodeName = \\"text\\";
                    break;

                  case \\"static-image\\":
                    nodeName = \\"image\\";
                    break;

                  default:
                    nodeName = comp.nodeName;
                    break;
                }
                let res = \`\\\\n<template name=\\"tmpl_\${level}_\${comp.nodeName}\\">\\\\n  <\${nodeName} \${this.buildAttribute(comp.attributes, comp.nodeName)} id=\\"{{i.uid}}\\">\${children}</\${nodeName}>\\\\n</template>\\\\n\`;
                if (isFunction(this.modifyTemplateResult)) {
                    res = this.modifyTemplateResult(res, comp.nodeName, level, children);
                }
                return res;
            }
            buildPlainTextTemplate(level) {
                return \`\\\\n<template name=\\"tmpl_\${level}_#text\\" data=\\"{{\${this.dataKeymap(\\"i:i\\")}}}\\">\\\\n  <block>{{i.\${\\"v\\"}}}</block>\\\\n</template>\\\\n\`;
            }
            buildThirdPartyTemplate(level, componentConfig) {
                const {Adapter: Adapter, isSupportRecursive: isSupportRecursive, supportXS: supportXS, nestElements: nestElements} = this;
                const nextLevel = isSupportRecursive ? 0 : level + 1;
                let template = \\"\\";
                const data = !isSupportRecursive && supportXS ? \`\${this.dataKeymap(\\"i:item,l:l\\")}\` : this.dataKeymap(\\"i:item\\");
                componentConfig.thirdPartyComponents.forEach((attrs, compName) => {
                    if (compName === \\"custom-wrapper\\") {
                        template += \`\\\\n<template name=\\"tmpl_\${level}_\${compName}\\">\\\\n  <\${compName} i=\\"{{i}}\\" l=\\"{{l}}\\" id=\\"{{i.uid}}\\">\\\\n  </\${compName}>\\\\n</template>\\\\n  \`;
                    } else {
                        if (!isSupportRecursive && supportXS && nestElements.has(compName) && level + 1 > nestElements.get(compName)) return;
                        const child = supportXS ? \`<template is=\\"{{xs.e(\${isSupportRecursive ? 0 : \\"cid+1\\"})}}\\" data=\\"{{\${data}}}\\" />\` : \`<template is=\\"tmpl_\${nextLevel}_\${\\"container\\"}\\" data=\\"{{\${data}}}\\" />\`;
                        template += \`\\\\n<template name=\\"tmpl_\${level}_\${compName}\\">\\\\n  <\${compName} \${this.buildThirdPartyAttr(attrs)} id=\\"{{i.uid}}\\">\\\\n    <block \${Adapter.for}=\\"{{i.\${\\"cn\\"}}}\\" \${Adapter.key}=\\"uid\\">\\\\n      \${child}\\\\n    </block>\\\\n  </\${compName}>\\\\n</template>\\\\n  \`;
                    }
                });
                return template;
            }
            buildContainerTemplate(level, restart = false) {
                let tmpl = \\"\\";
                if (restart) {
                    tmpl = \`<block \${this.Adapter.if}=\\"{{i.nn === '#text'}}\\">\\\\n    <template is=\\"tmpl_0_#text\\" data=\\"{{i:i}}\\" />\\\\n  </block>\\\\n  <block \${this.Adapter.else}>\\\\n    \${!this.isSupportRecursive && this.supportXS ? '<comp i=\\"{{i}}\\" l=\\"{{l}}\\" />' : '<comp i=\\"{{i}}\\" />'}\\\\n  </block>\`;
                } else {
                    const xs = !this.isSupportRecursive ? \`xs.a(\${level}, i.\${\\"nn\\"}, l)\` : \`xs.a(\${level}, i.\${\\"nn\\"})\`;
                    const data = !this.isSupportRecursive ? \`\${this.dataKeymap(\`i:i,cid:\${level},l:xs.f(l,i.\${\\"nn\\"})\`)}\` : \`\${this.dataKeymap(\\"i:i\\")}\`;
                    tmpl = this.supportXS ? \`<template is=\\"{{\${xs}}}\\" data=\\"{{\${data}}}\\" />\` : \`<template is=\\"{{'tmpl_\${level}_' + i.\${\\"nn\\"}}}\\" data=\\"{{\${this.dataKeymap(\\"i:i\\")}}}\\" />\`;
                }
                return \`\\\\n<template name=\\"tmpl_\${level}_\${\\"container\\"}\\">\\\\n  \${tmpl}\\\\n</template>\\\\n\`;
            }
            dataKeymap(keymap) {
                return keymap;
            }
            getEvents() {
                return events;
            }
            getAttrValue(value, _key, _nodeName) {
                return \`{\${value}}\`;
            }
            buildXsTemplate() {
                return \\"\\";
            }
            mergeComponents(ctx, patch) {
                ctx.helper.recursiveMerge(this.internalComponents, patch);
            }
            buildXSTmplName() {
                return \`function (l, n) {\\\\n    return 'tmpl_' + l + '_' + n\\\\n  }\`;
            }
            buildXSTmpExtra() {
                return \\"\\";
            }
        }
        class RecursiveTemplate extends BaseTemplate {
            constructor() {
                super(...arguments);
                this.isSupportRecursive = true;
                this.buildTemplate = componentConfig => {
                    let template = this.buildBaseTemplate();
                    if (!this.miniComponents) {
                        this.miniComponents = this.createMiniComponents(this.internalComponents);
                    }
                    const ZERO_FLOOR = 0;
                    const components = Object.keys(this.miniComponents).filter(c => componentConfig.includes.size && !componentConfig.includeAll ? componentConfig.includes.has(c) : true);
                    template = components.reduce((current, nodeName) => {
                        const attributes = this.miniComponents[nodeName];
                        return current + this.buildComponentTemplate({
                            nodeName: nodeName,
                            attributes: attributes
                        }, ZERO_FLOOR);
                    }, template);
                    template += this.buildPlainTextTemplate(ZERO_FLOOR);
                    template += this.buildThirdPartyTemplate(ZERO_FLOOR, componentConfig);
                    template += this.buildContainerTemplate(ZERO_FLOOR);
                    return template;
                };
            }
        }
        class UnRecursiveTemplate extends BaseTemplate {
            constructor() {
                super(...arguments);
                this.isSupportRecursive = false;
                this._baseLevel = 16;
                this.buildTemplate = componentConfig => {
                    this.componentConfig = componentConfig;
                    if (!this.miniComponents) {
                        this.miniComponents = this.createMiniComponents(this.internalComponents);
                    }
                    const components = Object.keys(this.miniComponents).filter(c => componentConfig.includes.size && !componentConfig.includeAll ? componentConfig.includes.has(c) : true);
                    let template = this.buildBaseTemplate();
                    for (let i = 0; i < this.baseLevel; i++) {
                        template += this.supportXS ? this.buildOptimizeFloor(i, components, this.baseLevel === i + 1) : this.buildFloor(i, components, this.baseLevel === i + 1);
                    }
                    return template;
                };
            }
            set baseLevel(lv) {
                this._baseLevel = lv;
            }
            get baseLevel() {
                return this._baseLevel;
            }
            buildFloor(level, components, restart = false) {
                if (restart) return this.buildContainerTemplate(level, restart);
                let template = components.reduce((current, nodeName) => {
                    const attributes = this.miniComponents[nodeName];
                    return current + this.buildComponentTemplate({
                        nodeName: nodeName,
                        attributes: attributes
                    }, level);
                }, \\"\\");
                template += this.buildPlainTextTemplate(level);
                template += this.buildThirdPartyTemplate(level, this.componentConfig);
                template += this.buildContainerTemplate(level, restart);
                return template;
            }
            buildOptimizeFloor(level, components, restart = false) {
                if (restart) return this.buildContainerTemplate(level, restart);
                let template = components.reduce((current, nodeName) => {
                    if (level !== 0) {
                        if (!this.nestElements.has(nodeName)) {
                            return current;
                        } else {
                            const max = this.nestElements.get(nodeName);
                            if (max > 0 && level >= max) {
                                return current;
                            }
                        }
                    }
                    const attributes = this.miniComponents[nodeName];
                    return current + this.buildComponentTemplate({
                        nodeName: nodeName,
                        attributes: attributes
                    }, level);
                }, \\"\\");
                if (level === 0) template += this.buildPlainTextTemplate(level);
                template += this.buildThirdPartyTemplate(level, this.componentConfig);
                template += this.buildContainerTemplate(level);
                return template;
            }
            buildXSTmplName() {
                const isLoopComps = [ ...Array.from(this.nestElements.keys()), ...Array.from(this.componentConfig.thirdPartyComponents.keys()) ];
                const isLoopCompsSet = new Set(isLoopComps);
                const hasMaxComps = [];
                this.nestElements.forEach((max, comp) => {
                    if (max > 1) {
                        hasMaxComps.push(comp);
                    } else if (max === 1 && isLoopCompsSet.has(comp)) {
                        isLoopCompsSet.delete(comp);
                    }
                });
                return \`function (l, n, s) {\\\\n    var a = \${JSON.stringify(Array.from(isLoopCompsSet))}\\\\n    var b = \${JSON.stringify(hasMaxComps)}\\\\n    if (a.indexOf(n) === -1) {\\\\n      l = 0\\\\n    }\\\\n    if (b.indexOf(n) > -1) {\\\\n      var u = s.split(',')\\\\n      var depth = 0\\\\n      for (var i = 0; i < u.length; i++) {\\\\n        if (u[i] === n) depth++\\\\n      }\\\\n      l = depth\\\\n    }\\\\n    return 'tmpl_' + l + '_' + n\\\\n  }\`;
            }
            buildXSTmpExtra() {
                const hasMaxComps = [];
                this.nestElements.forEach((max, comp) => {
                    if (max > 1) hasMaxComps.push(comp);
                });
                return \`f: function (l, n) {\\\\n    var b = \${JSON.stringify(hasMaxComps)}\\\\n    if (b.indexOf(n) > -1) {\\\\n      if (l) l += ','\\\\n      l += n\\\\n    }\\\\n    return l\\\\n  }\`;
            }
        }
        const noPromiseApis = new Set([ \\"clearStorageSync\\", \\"getBatteryInfoSync\\", \\"getExtConfigSync\\", \\"getFileSystemManager\\", \\"getLaunchOptionsSync\\", \\"getStorageInfoSync\\", \\"getStorageSync\\", \\"getSystemInfoSync\\", \\"offAccelerometerChange\\", \\"offAppHide\\", \\"offAppShow\\", \\"offAudioInterruptionBegin\\", \\"offAudioInterruptionEnd\\", \\"offBLECharacteristicValueChange\\", \\"offBLEConnectionStateChange\\", \\"offBluetoothAdapterStateChange\\", \\"offBluetoothDeviceFound\\", \\"offCompassChange\\", \\"offError\\", \\"offGetWifiList\\", \\"offGyroscopeChange\\", \\"offMemoryWarning\\", \\"offNetworkStatusChange\\", \\"offPageNotFound\\", \\"offUnhandledRejection\\", \\"offUserCaptureScreen\\", \\"onAccelerometerChange\\", \\"onAppHide\\", \\"onAppShow\\", \\"onAudioInterruptionBegin\\", \\"onAudioInterruptionEnd\\", \\"onBLECharacteristicValueChange\\", \\"onBLEConnectionStateChange\\", \\"onBeaconServiceChange\\", \\"onBeaconUpdate\\", \\"onBluetoothAdapterStateChange\\", \\"onBluetoothDeviceFound\\", \\"onCompassChange\\", \\"onDeviceMotionChange\\", \\"onError\\", \\"onGetWifiList\\", \\"onGyroscopeChange\\", \\"onMemoryWarning\\", \\"onNetworkStatusChange\\", \\"onPageNotFound\\", \\"onSocketClose\\", \\"onSocketError\\", \\"onSocketMessage\\", \\"onSocketOpen\\", \\"onUnhandledRejection\\", \\"onUserCaptureScreen\\", \\"removeStorageSync\\", \\"reportAnalytics\\", \\"setStorageSync\\", \\"arrayBufferToBase64\\", \\"base64ToArrayBuffer\\", \\"canIUse\\", \\"createAnimation\\", \\"createCameraContext\\", \\"createCanvasContext\\", \\"createInnerAudioContext\\", \\"createIntersectionObserver\\", \\"createInterstitialAd\\", \\"createLivePlayerContext\\", \\"createMapContext\\", \\"createSelectorQuery\\", \\"createVideoContext\\", \\"getBackgroundAudioManager\\", \\"getMenuButtonBoundingClientRect\\", \\"getRecorderManager\\", \\"getUpdateManager\\" ]);
>>>>>>> 81d97d7f
        const needPromiseApis = new Set([ \\"addPhoneContact\\", \\"authorize\\", \\"canvasGetImageData\\", \\"canvasPutImageData\\", \\"canvasToTempFilePath\\", \\"checkSession\\", \\"chooseAddress\\", \\"chooseImage\\", \\"chooseInvoiceTitle\\", \\"chooseLocation\\", \\"chooseVideo\\", \\"clearStorage\\", \\"closeBLEConnection\\", \\"closeBluetoothAdapter\\", \\"closeSocket\\", \\"compressImage\\", \\"connectSocket\\", \\"createBLEConnection\\", \\"downloadFile\\", \\"getAvailableAudioSources\\", \\"getBLEDeviceCharacteristics\\", \\"getBLEDeviceServices\\", \\"getBatteryInfo\\", \\"getBeacons\\", \\"getBluetoothAdapterState\\", \\"getBluetoothDevices\\", \\"getClipboardData\\", \\"getConnectedBluetoothDevices\\", \\"getConnectedWifi\\", \\"getExtConfig\\", \\"getFileInfo\\", \\"getImageInfo\\", \\"getLocation\\", \\"getNetworkType\\", \\"getSavedFileInfo\\", \\"getSavedFileList\\", \\"getScreenBrightness\\", \\"getSetting\\", \\"getStorage\\", \\"getStorageInfo\\", \\"getSystemInfo\\", \\"getUserInfo\\", \\"getWifiList\\", \\"hideHomeButton\\", \\"hideShareMenu\\", \\"hideTabBar\\", \\"hideTabBarRedDot\\", \\"loadFontFace\\", \\"login\\", \\"makePhoneCall\\", \\"navigateBack\\", \\"navigateBackMiniProgram\\", \\"navigateTo\\", \\"navigateToBookshelf\\", \\"navigateToMiniProgram\\", \\"notifyBLECharacteristicValueChange\\", \\"hideKeyboard\\", \\"hideLoading\\", \\"hideNavigationBarLoading\\", \\"hideToast\\", \\"openBluetoothAdapter\\", \\"openDocument\\", \\"openLocation\\", \\"openSetting\\", \\"pageScrollTo\\", \\"previewImage\\", \\"queryBookshelf\\", \\"reLaunch\\", \\"readBLECharacteristicValue\\", \\"redirectTo\\", \\"removeSavedFile\\", \\"removeStorage\\", \\"removeTabBarBadge\\", \\"requestSubscribeMessage\\", \\"saveFile\\", \\"saveImageToPhotosAlbum\\", \\"saveVideoToPhotosAlbum\\", \\"scanCode\\", \\"sendSocketMessage\\", \\"setBackgroundColor\\", \\"setBackgroundTextStyle\\", \\"setClipboardData\\", \\"setEnableDebug\\", \\"setInnerAudioOption\\", \\"setKeepScreenOn\\", \\"setNavigationBarColor\\", \\"setNavigationBarTitle\\", \\"setScreenBrightness\\", \\"setStorage\\", \\"setTabBarBadge\\", \\"setTabBarItem\\", \\"setTabBarStyle\\", \\"showActionSheet\\", \\"showFavoriteGuide\\", \\"showLoading\\", \\"showModal\\", \\"showShareMenu\\", \\"showTabBar\\", \\"showTabBarRedDot\\", \\"showToast\\", \\"startBeaconDiscovery\\", \\"startBluetoothDevicesDiscovery\\", \\"startDeviceMotionListening\\", \\"startPullDownRefresh\\", \\"stopBeaconDiscovery\\", \\"stopBluetoothDevicesDiscovery\\", \\"stopCompass\\", \\"startCompass\\", \\"startAccelerometer\\", \\"stopAccelerometer\\", \\"showNavigationBarLoading\\", \\"stopDeviceMotionListening\\", \\"stopPullDownRefresh\\", \\"switchTab\\", \\"uploadFile\\", \\"vibrateLong\\", \\"vibrateShort\\", \\"writeBLECharacteristicValue\\" ]);
        function getCanIUseWebp(taro) {
            return function() {
                if (typeof taro.getSystemInfoSync !== \\"function\\") {
                    console.error(\\"\\\\u4e0d\\\\u652f\\\\u6301 API canIUseWebp\\");
                    return false;
                }
                const {platform: platform} = taro.getSystemInfoSync();
                const platformLower = platform.toLowerCase();
                if (platformLower === \\"android\\" || platformLower === \\"devtools\\") {
                    return true;
                }
                return false;
            };
        }
        function getNormalRequest(global) {
            return function request(options) {
                options = options || {};
                if (typeof options === \\"string\\") {
                    options = {
                        url: options
                    };
                }
                const originSuccess = options.success;
                const originFail = options.fail;
                const originComplete = options.complete;
                let requestTask;
                const p = new Promise((resolve, reject) => {
                    options.success = res => {
                        originSuccess && originSuccess(res);
                        resolve(res);
                    };
                    options.fail = res => {
                        originFail && originFail(res);
                        reject(res);
                    };
                    options.complete = res => {
                        originComplete && originComplete(res);
                    };
                    requestTask = global.request(options);
                });
                p.abort = cb => {
                    cb && cb();
                    if (requestTask) {
                        requestTask.abort();
                    }
                    return p;
                };
                return p;
            };
        }
        function processApis(taro, global, config = {}) {
            const patchNeedPromiseApis = config.needPromiseApis || [];
            const _needPromiseApis = new Set([ ...patchNeedPromiseApis, ...needPromiseApis ]);
            const preserved = [ \\"getEnv\\", \\"interceptors\\", \\"Current\\", \\"getCurrentInstance\\", \\"options\\", \\"nextTick\\", \\"eventCenter\\", \\"Events\\", \\"preload\\", \\"webpackJsonp\\" ];
            const apis = Object.keys(global).filter(api => preserved.indexOf(api) === -1);
            apis.forEach(key => {
                if (_needPromiseApis.has(key)) {
                    const originKey = key;
                    taro[originKey] = (options = {}, ...args) => {
                        let key = originKey;
                        if (typeof options === \\"string\\") {
                            if (args.length) {
                                return global[key](options, ...args);
                            }
                            return global[key](options);
                        }
                        if (config.transformMeta) {
                            const transformResult = config.transformMeta(key, options);
                            key = transformResult.key;
                            options = transformResult.options;
                            if (!global.hasOwnProperty(key)) {
                                return unsupport(key)();
                            }
                        }
                        let task = null;
                        const obj = Object.assign({}, options);
                        setUniqueKeyToRoute(key, options);
                        const p = new Promise((resolve, reject) => {
                            obj.success = res => {
                                var _a, _b;
                                (_a = config.modifyAsyncResult) === null || _a === void 0 ? void 0 : _a.call(config, key, res);
                                (_b = options.success) === null || _b === void 0 ? void 0 : _b.call(options, res);
                                if (key === \\"connectSocket\\") {
                                    resolve(Promise.resolve().then(() => Object.assign(task, res)));
                                } else {
                                    resolve(res);
                                }
                            };
                            obj.fail = res => {
                                var _a;
                                (_a = options.fail) === null || _a === void 0 ? void 0 : _a.call(options, res);
                                reject(res);
                            };
                            obj.complete = res => {
                                var _a;
                                (_a = options.complete) === null || _a === void 0 ? void 0 : _a.call(options, res);
                            };
                            if (args.length) {
                                task = global[key](obj, ...args);
                            } else {
                                task = global[key](obj);
                            }
                        });
                        if (key === \\"uploadFile\\" || key === \\"downloadFile\\") {
                            p.progress = cb => {
                                task === null || task === void 0 ? void 0 : task.onProgressUpdate(cb);
                                return p;
                            };
                            p.abort = cb => {
                                cb === null || cb === void 0 ? void 0 : cb();
                                task === null || task === void 0 ? void 0 : task.abort();
                                return p;
                            };
                        }
                        return p;
                    };
                } else {
                    if (!global.hasOwnProperty(key)) {
                        taro[key] = unsupport(key);
                        return;
                    }
                    if (typeof global[key] === \\"function\\") {
                        taro[key] = (...args) => {
                            if (config.handleSyncApis) {
                                return config.handleSyncApis(key, global, args);
                            } else {
                                return global[key].apply(global, args);
                            }
                        };
                    } else {
                        taro[key] = global[key];
                    }
                }
            });
            !config.isOnlyPromisify && equipCommonApis(taro, global, config);
        }
        function equipCommonApis(taro, global, apis = {}) {
            taro.canIUseWebp = getCanIUseWebp(taro);
            taro.getCurrentPages = getCurrentPages || unsupport(\\"getCurrentPages\\");
            taro.getApp = getApp || unsupport(\\"getApp\\");
            taro.env = global.env || {};
            try {
                taro.requirePlugin = requirePlugin || unsupport(\\"requirePlugin\\");
            } catch (error) {
                taro.requirePlugin = unsupport(\\"requirePlugin\\");
            }
            const request = apis.request ? apis.request : getNormalRequest(global);
            function taroInterceptor(chain) {
                return request(chain.requestParams);
            }
            const link = new taro.Link(taroInterceptor);
            taro.request = link.request.bind(link);
            taro.addInterceptor = link.addInterceptor.bind(link);
            taro.cleanInterceptors = link.cleanInterceptors.bind(link);
            taro.miniGlobal = taro.options.miniGlobal = global;
        }
<<<<<<< HEAD
        const runtime_needPromiseApis = new Set([ \\"addCard\\", \\"authPrivateMessage\\", \\"checkIsOpenAccessibility\\", \\"checkIsSoterEnrolledInDevice\\", \\"checkIsSupportSoterAuthentication\\", \\"chooseInvoice\\", \\"chooseMedia\\", \\"chooseMessageFile\\", \\"compressVideo\\", \\"connectWifi\\", \\"createBLEPeripheralServer\\", \\"disableAlertBeforeUnload\\", \\"enableAlertBeforeUnload\\", \\"exitVoIPChat\\", \\"getBLEDeviceRSSI\\", \\"getBackgroundAudioPlayerState\\", \\"getBackgroundFetchData\\", \\"getBackgroundFetchToken\\", \\"getGroupEnterInfo\\", \\"getHCEState\\", \\"getSelectedTextRange\\", \\"getShareInfo\\", \\"getVideoInfo\\", \\"getWeRunData\\", \\"join1v1Chat\\", \\"joinVoIPChat\\", \\"makeBluetoothPair\\", \\"openCard\\", \\"openVideoEditor\\", \\"playBackgroundAudio\\", \\"playVoice\\", \\"previewMedia\\", \\"requestPayment\\", \\"saveFileToDisk\\", \\"scanItem\\", \\"seekBackgroundAudio\\", \\"sendHCEMessage\\", \\"setBLEMTU\\", \\"setBackgroundFetchToken\\", \\"setEnable1v1Chat\\", \\"setTopBarText\\", \\"setWifiList\\", \\"setWindowSize\\", \\"showRedPackage\\", \\"startGyroscope\\", \\"startHCE\\", \\"startLocalServiceDiscovery\\", \\"startLocationUpdate\\", \\"startLocationUpdateBackground\\", \\"startRecord\\", \\"startSoterAuthentication\\", \\"startWifi\\", \\"stopGyroscope\\", \\"stopHCE\\", \\"stopLocalServiceDiscovery\\", \\"stopLocationUpdate\\", \\"stopWifi\\", \\"subscribeVoIPVideoMembers\\", \\"updateShareMenu\\", \\"updateVoIPChatMuteConfig\\", \\"updateWeChatApp\\", \\"sendBizRedPacket\\", \\"getUserProfile\\", \\"stopBluetoothDevicesDiscovery\\", \\"startBluetoothDevicesDiscovery\\", \\"openBluetoothAdapter\\", \\"getConnectedBluetoothDevices\\", \\"getBluetoothDevices\\", \\"getBluetoothAdapterState\\", \\"closeBluetoothAdapter\\", \\"writeBLECharacteristicValue\\", \\"readBLECharacteristicValue\\", \\"notifyBLECharacteristicValueChange\\", \\"getBLEDeviceServices\\", \\"getBLEDeviceCharacteristics\\", \\"createBLEConnection\\", \\"closeBLEConnection\\", \\"startFacialRecognitionVerify\\" ]);
=======
        const runtime_noPromiseApis = new Set([ \\"getAccountInfoSync\\", \\"getEnterOptionsSync\\", \\"offBLEPeripheralConnectionStateChanged\\", \\"offBeaconServiceChange\\", \\"offBeaconUpdate\\", \\"offDeviceMotionChange\\", \\"offHCEMessage\\", \\"offKeyboardHeightChange\\", \\"offLocalServiceDiscoveryStop\\", \\"offLocalServiceFound\\", \\"offLocalServiceLost\\", \\"offLocalServiceResolveFail\\", \\"offLocationChange\\", \\"offThemeChange\\", \\"offVoIPChatInterrupted\\", \\"offVoIPChatMembersChanged\\", \\"offVoIPVideoMembersChanged\\", \\"offWifiConnected\\", \\"offWindowResize\\", \\"onBLEPeripheralConnectionStateChanged\\", \\"onBackgroundAudioPause\\", \\"onBackgroundAudioPlay\\", \\"onBackgroundAudioStop\\", \\"onBackgroundFetchData\\", \\"onHCEMessage\\", \\"onKeyboardHeightChange\\", \\"onLocalServiceDiscoveryStop\\", \\"onLocalServiceFound\\", \\"onLocalServiceLost\\", \\"onLocalServiceResolveFail\\", \\"onLocationChange\\", \\"onThemeChange\\", \\"onVoIPChatInterrupted\\", \\"onVoIPChatMembersChanged\\", \\"onVoIPChatSpeakersChanged\\", \\"onVoIPVideoMembersChanged\\", \\"onWifiConnected\\", \\"onWindowResize\\", \\"reportMonitor\\", \\"onGyroscopeChange\\", \\"offGyroscopeChange\\", \\"createAudioContext\\", \\"createLivePusherContext\\", \\"createMediaContainer\\", \\"createMediaRecorder\\", \\"createOffscreenCanvas\\", \\"createRewardedVideoAd\\", \\"createUDPSocket\\", \\"createVideoDecoder\\", \\"createWorker\\", \\"getLogManager\\", \\"getNFCAdapter\\", \\"getPerformance\\", \\"getRealtimeLogManager\\", \\"pauseBackgroundAudio\\", \\"pauseVoice\\", \\"reportPerformance\\", \\"stopBackgroundAudio\\", \\"stopRecord\\", \\"stopVoice\\", \\"onBluetoothDeviceFound\\", \\"onBluetoothAdapterStateChange\\", \\"offBluetoothDeviceFound\\", \\"offBluetoothAdapterStateChange\\", \\"onBLEConnectionStateChange\\", \\"onBLECharacteristicValueChange\\", \\"offBLEConnectionStateChange\\", \\"offBLECharacteristicValueChange\\", \\"onCopyUrl\\", \\"offCopyUrl\\" ]);
        const runtime_needPromiseApis = new Set([ \\"addCard\\", \\"authPrivateMessage\\", \\"checkIsOpenAccessibility\\", \\"checkIsSoterEnrolledInDevice\\", \\"checkIsSupportSoterAuthentication\\", \\"chooseInvoice\\", \\"chooseMedia\\", \\"chooseMessageFile\\", \\"compressVideo\\", \\"connectWifi\\", \\"createBLEPeripheralServer\\", \\"disableAlertBeforeUnload\\", \\"enableAlertBeforeUnload\\", \\"exitVoIPChat\\", \\"getBLEDeviceRSSI\\", \\"getBackgroundAudioPlayerState\\", \\"getBackgroundFetchData\\", \\"getBackgroundFetchToken\\", \\"getGroupEnterInfo\\", \\"getHCEState\\", \\"getSelectedTextRange\\", \\"getShareInfo\\", \\"getVideoInfo\\", \\"getWeRunData\\", \\"join1v1Chat\\", \\"joinVoIPChat\\", \\"makeBluetoothPair\\", \\"openCard\\", \\"openVideoEditor\\", \\"playBackgroundAudio\\", \\"playVoice\\", \\"previewMedia\\", \\"requestPayment\\", \\"saveFileToDisk\\", \\"scanItem\\", \\"seekBackgroundAudio\\", \\"sendHCEMessage\\", \\"setBLEMTU\\", \\"setBackgroundFetchToken\\", \\"setEnable1v1Chat\\", \\"setTopBarText\\", \\"setWifiList\\", \\"setWindowSize\\", \\"showRedPackage\\", \\"startGyroscope\\", \\"startHCE\\", \\"startLocalServiceDiscovery\\", \\"startLocationUpdate\\", \\"startLocationUpdateBackground\\", \\"startRecord\\", \\"startSoterAuthentication\\", \\"startWifi\\", \\"stopGyroscope\\", \\"stopHCE\\", \\"stopLocalServiceDiscovery\\", \\"stopLocationUpdate\\", \\"stopWifi\\", \\"subscribeVoIPVideoMembers\\", \\"updateShareMenu\\", \\"updateVoIPChatMuteConfig\\", \\"updateWeChatApp\\", \\"sendBizRedPacket\\", \\"getUserProfile\\", \\"stopBluetoothDevicesDiscovery\\", \\"startBluetoothDevicesDiscovery\\", \\"openBluetoothAdapter\\", \\"getConnectedBluetoothDevices\\", \\"getBluetoothDevices\\", \\"getBluetoothAdapterState\\", \\"closeBluetoothAdapter\\", \\"writeBLECharacteristicValue\\", \\"readBLECharacteristicValue\\", \\"notifyBLECharacteristicValueChange\\", \\"getBLEDeviceServices\\", \\"getBLEDeviceCharacteristics\\", \\"createBLEConnection\\", \\"closeBLEConnection\\", \\"startFacialRecognitionVerify\\", \\"choosePoi\\" ]);
>>>>>>> 81d97d7f
        function initNativeApi(taro) {
            processApis(taro, wx, {
                needPromiseApis: runtime_needPromiseApis
            });
            taro.cloud = wx.cloud;
        }
        const components = {
            Progress: {
                \\"border-radius\\": \\"0\\",
                \\"font-size\\": \\"16\\",
                duration: \\"30\\",
                bindActiveEnd: \\"\\"
            },
            RichText: {
                space: \\"\\"
            },
            Text: {
                \\"user-select\\": \\"false\\"
            },
            Map: {
                polygons: \\"[]\\",
                subkey: \\"\\",
                rotate: \\"0\\",
                skew: \\"0\\",
                \\"enable-3D\\": \\"false\\",
                \\"show-compass\\": \\"false\\",
                \\"show-scale\\": \\"false\\",
                \\"enable-overlooking\\": \\"false\\",
                \\"enable-zoom\\": \\"true\\",
                \\"enable-scroll\\": \\"true\\",
                \\"enable-rotate\\": \\"false\\",
                \\"enable-satellite\\": \\"false\\",
                \\"enable-traffic\\": \\"false\\",
                setting: \\"[]\\",
                bindLabelTap: \\"\\",
                bindRegionChange: \\"\\",
                bindPoiTap: \\"\\"
            },
            Button: {
                lang: \\"en\\",
                \\"session-from\\": \\"\\",
                \\"send-message-title\\": \\"\\",
                \\"send-message-path\\": \\"\\",
                \\"send-message-img\\": \\"\\",
                \\"app-parameter\\": \\"\\",
                \\"show-message-card\\": \\"false\\",
                \\"business-id\\": \\"\\",
                bindGetUserInfo: \\"\\",
                bindContact: \\"\\",
                bindGetPhoneNumber: \\"\\",
                bindError: \\"\\",
                bindOpenSetting: \\"\\",
                bindLaunchApp: \\"\\"
            },
            Form: {
                \\"report-submit-timeout\\": \\"0\\"
            },
            Input: {
                \\"always-embed\\": \\"false\\",
                \\"adjust-position\\": \\"true\\",
                \\"hold-keyboard\\": \\"false\\",
                bindKeyboardHeightChange: \\"\\"
            },
            Picker: {
                \\"header-text\\": \\"\\"
            },
            PickerView: {
                bindPickStart: \\"\\",
                bindPickEnd: \\"\\"
            },
            Slider: {
                color: singleQuote(\\"#e9e9e9\\"),
                \\"selected-color\\": singleQuote(\\"#1aad19\\")
            },
            Textarea: {
                \\"show-confirm-bar\\": \\"true\\",
                \\"adjust-position\\": \\"true\\",
                \\"hold-keyboard\\": \\"false\\",
                \\"disable-default-padding\\": \\"false\\",
                \\"confirm-type\\": singleQuote(\\"return\\"),
                \\"confirm-hold\\": \\"false\\",
                bindKeyboardHeightChange: \\"\\"
            },
            ScrollView: {
                \\"enable-flex\\": \\"false\\",
                \\"scroll-anchoring\\": \\"false\\",
                \\"refresher-enabled\\": \\"false\\",
                \\"refresher-threshold\\": \\"45\\",
                \\"refresher-default-style\\": singleQuote(\\"black\\"),
                \\"refresher-background\\": singleQuote(\\"#FFF\\"),
                \\"refresher-triggered\\": \\"false\\",
                enhanced: \\"false\\",
                bounces: \\"true\\",
                \\"show-scrollbar\\": \\"true\\",
                \\"paging-enabled\\": \\"false\\",
                \\"fast-deceleration\\": \\"false\\",
                bindDragStart: \\"\\",
                bindDragging: \\"\\",
                bindDragEnd: \\"\\",
                bindRefresherPulling: \\"\\",
                bindRefresherRefresh: \\"\\",
                bindRefresherRestore: \\"\\",
                bindRefresherAbort: \\"\\"
            },
            Swiper: {
                \\"snap-to-edge\\": \\"false\\",
                \\"easing-function\\": singleQuote(\\"default\\")
            },
            SwiperItem: {
                \\"skip-hidden-item-layout\\": \\"false\\"
            },
            Navigator: {
                target: singleQuote(\\"self\\"),
                \\"app-id\\": \\"\\",
                path: \\"\\",
                \\"extra-data\\": \\"\\",
                version: singleQuote(\\"version\\")
            },
            Camera: {
                mode: singleQuote(\\"normal\\"),
                resolution: singleQuote(\\"medium\\"),
                \\"frame-size\\": singleQuote(\\"medium\\"),
                bindInitDone: \\"\\",
                bindScanCode: \\"\\"
            },
            Image: {
                webp: \\"false\\",
                \\"show-menu-by-longpress\\": \\"false\\"
            },
            LivePlayer: {
                mode: singleQuote(\\"live\\"),
                \\"sound-mode\\": singleQuote(\\"speaker\\"),
                \\"auto-pause-if-navigate\\": \\"true\\",
                \\"auto-pause-if-open-native\\": \\"true\\",
                \\"picture-in-picture-mode\\": \\"[]\\",
                bindstatechange: \\"\\",
                bindfullscreenchange: \\"\\",
                bindnetstatus: \\"\\",
                bindAudioVolumeNotify: \\"\\",
                bindEnterPictureInPicture: \\"\\",
                bindLeavePictureInPicture: \\"\\"
            },
            Video: {
                title: \\"\\",
                \\"play-btn-position\\": singleQuote(\\"bottom\\"),
                \\"enable-play-gesture\\": \\"false\\",
                \\"auto-pause-if-navigate\\": \\"true\\",
                \\"auto-pause-if-open-native\\": \\"true\\",
                \\"vslide-gesture\\": \\"false\\",
                \\"vslide-gesture-in-fullscreen\\": \\"true\\",
                \\"ad-unit-id\\": \\"\\",
                \\"poster-for-crawler\\": \\"\\",
                \\"show-casting-button\\": \\"false\\",
                \\"picture-in-picture-mode\\": \\"[]\\",
                \\"enable-auto-rotation\\": \\"false\\",
                \\"show-screen-lock-button\\": \\"false\\",
                \\"show-snapshot-button\\": \\"false\\",
                \\"show-background-playback-button\\": \\"false\\",
                \\"background-poster\\": \\"\\",
                bindProgress: \\"\\",
                bindLoadedMetadata: \\"\\",
                bindControlsToggle: \\"\\",
                bindEnterPictureInPicture: \\"\\",
                bindLeavePictureInPicture: \\"\\",
                bindSeekComplete: \\"\\",
                bindAdLoad: \\"\\",
                bindAdError: \\"\\",
                bindAdClose: \\"\\",
                bindAdPlay: \\"\\"
            },
            Canvas: {
                type: \\"\\"
            },
            Ad: {
                \\"ad-type\\": singleQuote(\\"banner\\"),
                \\"ad-theme\\": singleQuote(\\"white\\")
            },
            CoverView: {
                \\"marker-id\\": \\"\\",
                slot: \\"\\"
            },
            Editor: {
                \\"read-only\\": \\"false\\",
                placeholder: \\"\\",
                \\"show-img-size\\": \\"false\\",
                \\"show-img-toolbar\\": \\"false\\",
                \\"show-img-resize\\": \\"false\\",
                focus: \\"false\\",
                bindReady: \\"\\",
                bindFocus: \\"\\",
                bindBlur: \\"\\",
                bindInput: \\"\\",
                bindStatusChange: \\"\\",
                name: \\"\\"
            },
            MatchMedia: {
                \\"min-width\\": \\"\\",
                \\"max-width\\": \\"\\",
                width: \\"\\",
                \\"min-height\\": \\"\\",
                \\"max-height\\": \\"\\",
                height: \\"\\",
                orientation: \\"\\"
            },
            FunctionalPageNavigator: {
                version: singleQuote(\\"release\\"),
                name: \\"\\",
                args: \\"\\",
                bindSuccess: \\"\\",
                bindFail: \\"\\",
                bindCancel: \\"\\"
            },
            LivePusher: {
                url: \\"\\",
                mode: singleQuote(\\"RTC\\"),
                autopush: \\"false\\",
                muted: \\"false\\",
                \\"enable-camera\\": \\"true\\",
                \\"auto-focus\\": \\"true\\",
                orientation: singleQuote(\\"vertical\\"),
                beauty: \\"0\\",
                whiteness: \\"0\\",
                aspect: singleQuote(\\"9:16\\"),
                \\"min-bitrate\\": \\"200\\",
                \\"max-bitrate\\": \\"1000\\",
                \\"audio-quality\\": singleQuote(\\"high\\"),
                \\"waiting-image\\": \\"\\",
                \\"waiting-image-hash\\": \\"\\",
                zoom: \\"false\\",
                \\"device-position\\": singleQuote(\\"front\\"),
                \\"background-mute\\": \\"false\\",
                mirror: \\"false\\",
                \\"remote-mirror\\": \\"false\\",
                \\"local-mirror\\": \\"false\\",
                \\"audio-reverb-type\\": \\"0\\",
                \\"enable-mic\\": \\"true\\",
                \\"enable-agc\\": \\"false\\",
                \\"enable-ans\\": \\"false\\",
                \\"audio-volume-type\\": singleQuote(\\"voicecall\\"),
                \\"video-width\\": \\"360\\",
                \\"video-height\\": \\"640\\",
                \\"beauty-style\\": singleQuote(\\"smooth\\"),
                filter: singleQuote(\\"standard\\"),
                animation: \\"\\",
                bindStateChange: \\"\\",
                bindNetStatus: \\"\\",
                bindBgmStart: \\"\\",
                bindBgmProgress: \\"\\",
                bindBgmComplete: \\"\\",
                bindAudioVolumeNotify: \\"\\"
            },
            OfficialAccount: {
                bindLoad: \\"\\",
                bindError: \\"\\"
            },
            OpenData: {
                type: \\"\\",
                \\"open-gid\\": \\"\\",
                lang: singleQuote(\\"en\\"),
                \\"default-text\\": \\"\\",
                \\"default-avatar\\": \\"\\",
                bindError: \\"\\"
            },
            NavigationBar: {
                title: \\"\\",
                loading: \\"false\\",
                \\"front-color\\": \\"\\",
                \\"background-color\\": \\"\\",
                \\"color-animation-duration\\": \\"0\\",
                \\"color-animation-timing-func\\": singleQuote(\\"linear\\")
            },
            PageMeta: {
                \\"background-text-style\\": \\"\\",
                \\"background-color\\": \\"\\",
                \\"background-color-top\\": \\"\\",
                \\"background-color-bottom\\": \\"\\",
                \\"scroll-top\\": singleQuote(\\"\\"),
                \\"scroll-duration\\": \\"300\\",
                \\"page-style\\": singleQuote(\\"\\"),
                \\"root-font-size\\": singleQuote(\\"\\"),
                bindResize: \\"\\",
                bindScroll: \\"\\",
                bindScrollDone: \\"\\"
            },
            VoipRoom: {
                openid: \\"\\",
                mode: singleQuote(\\"camera\\"),
                \\"device-position\\": singleQuote(\\"front\\"),
                bindError: \\"\\"
            },
            AdCustom: {
                \\"unit-id\\": \\"\\",
                \\"ad-intervals\\": \\"\\",
                bindLoad: \\"\\",
                bindError: \\"\\"
            },
            PageContainer: {
                show: \\"false\\",
                duration: \\"300\\",
                \\"z-index\\": \\"100\\",
                overlay: \\"true\\",
                position: singleQuote(\\"bottom\\"),
                round: \\"false\\",
                \\"close-on-slideDown\\": \\"false\\",
                \\"overlay-style\\": \\"\\",
                \\"custom-style\\": \\"\\",
                bindBeforeEnter: \\"\\",
                bindEnter: \\"\\",
                bindAfterEnter: \\"\\",
                bindBeforeLeave: \\"\\",
                bindLeave: \\"\\",
                bindAfterLeave: \\"\\",
                bindClickOverlay: \\"\\"
            },
            KeyboardAccessory: {}
        };
        const hostConfig = {
            initNativeApi: initNativeApi
        };
        mergeReconciler(hostConfig);
        mergeInternalComponents(components);
        var taro_runtime = __webpack_require__(1);
        var mocks_taro = __webpack_require__(2);
        var classCallCheck = __webpack_require__(4);
        var createClass = __webpack_require__(5);
        var inherits = __webpack_require__(7);
        var createSuper = __webpack_require__(6);
        var react = __webpack_require__(0);
        var app = __webpack_require__(14);
        var app_App = function(_React$Component) {
            Object(inherits[\\"a\\"])(App, _React$Component);
            var _super = Object(createSuper[\\"a\\"])(App);
            function App() {
                Object(classCallCheck[\\"a\\"])(this, App);
                return _super.apply(this, arguments);
            }
            Object(createClass[\\"a\\"])(App, [ {
                key: \\"componentDidMount\\",
                value: function componentDidMount() {}
            }, {
                key: \\"componentDidShow\\",
                value: function componentDidShow() {}
            }, {
                key: \\"componentDidHide\\",
                value: function componentDidHide() {}
            }, {
                key: \\"componentCatchError\\",
                value: function componentCatchError() {}
            }, {
                key: \\"render\\",
                value: function render() {
                    return this.props.children;
                }
            } ]);
            return App;
        }(react[\\"default\\"].Component);
        var lib_src_app = app_App;
        var taro_react = __webpack_require__(9);
        var config = {
            pages: [ \\"pages/index/index\\", \\"pages/native/native\\" ],
            window: {
                backgroundTextStyle: \\"light\\",
                navigationBarBackgroundColor: \\"#fff\\",
                navigationBarTitleText: \\"WeChat\\",
                navigationBarTextStyle: \\"black\\"
            }
        };
        taro_runtime[\\"window\\"].__taroAppConfig = config;
        var inst = App(Object(taro_runtime[\\"createReactApp\\"])(lib_src_app, react, taro_react[\\"a\\"], config));
        Object(mocks_taro[\\"initPxTransform\\"])({
            designWidth: 750,
            deviceRatio: {
                640: 1.17,
                750: 1,
                828: .905
            }
        });
    }
}, [ [ 24, 0, 1, 3, 2 ] ] ]);



/** filePath: dist/app.json **/
{\\"pages\\":[\\"pages/index/index\\",\\"pages/native/native\\"],\\"window\\":{\\"backgroundTextStyle\\":\\"light\\",\\"navigationBarBackgroundColor\\":\\"#fff\\",\\"navigationBarTitleText\\":\\"WeChat\\",\\"navigationBarTextStyle\\":\\"black\\"}}

/** filePath: dist/app.wxss **/


/** filePath: dist/base.wxml **/
<wxs module=\\"xs\\" src=\\"./utils.wxs\\" />
<template name=\\"taro_tmpl\\">
  <block wx:for=\\"{{root.cn}}\\" wx:key=\\"uid\\">
    <template is=\\"tmpl_0_container\\" data=\\"{{i:item,l:''}}\\" />
  </block>
</template>

<template name=\\"tmpl_0_catch-view\\">
  <view hover-class=\\"{{xs.b(i.hoverClass,'none')}}\\" hover-stop-propagation=\\"{{xs.b(i.hoverStopPropagation,false)}}\\" hover-start-time=\\"{{xs.b(i.hoverStartTime,50)}}\\" hover-stay-time=\\"{{xs.b(i.hoverStayTime,400)}}\\" animation=\\"{{i.animation}}\\" bindtouchstart=\\"eh\\" bindtouchend=\\"eh\\" bindtouchcancel=\\"eh\\" bindlongpress=\\"eh\\" bindanimationstart=\\"eh\\" bindanimationiteration=\\"eh\\" bindanimationend=\\"eh\\" bindtransitionend=\\"eh\\" style=\\"{{i.st}}\\" class=\\"{{i.cl}}\\" bindtap=\\"eh\\" catchtouchmove=\\"eh\\"  id=\\"{{i.uid}}\\">
    <block wx:for=\\"{{i.cn}}\\" wx:key=\\"uid\\">
      <template is=\\"{{xs.e(cid+1)}}\\" data=\\"{{i:item,l:l}}\\" />
    </block>
  </view>
</template>

<template name=\\"tmpl_0_static-view\\">
  <view hover-class=\\"{{xs.b(i.hoverClass,'none')}}\\" hover-stop-propagation=\\"{{xs.b(i.hoverStopPropagation,false)}}\\" hover-start-time=\\"{{xs.b(i.hoverStartTime,50)}}\\" hover-stay-time=\\"{{xs.b(i.hoverStayTime,400)}}\\" animation=\\"{{i.animation}}\\" style=\\"{{i.st}}\\" class=\\"{{i.cl}}\\"  id=\\"{{i.uid}}\\">
    <block wx:for=\\"{{i.cn}}\\" wx:key=\\"uid\\">
      <template is=\\"{{xs.e(cid+1)}}\\" data=\\"{{i:item,l:l}}\\" />
    </block>
  </view>
</template>

<template name=\\"tmpl_0_pure-view\\">
  <view style=\\"{{i.st}}\\" class=\\"{{i.cl}}\\"  id=\\"{{i.uid}}\\">
    <block wx:for=\\"{{i.cn}}\\" wx:key=\\"uid\\">
      <template is=\\"{{xs.e(cid+1)}}\\" data=\\"{{i:item,l:l}}\\" />
    </block>
  </view>
</template>

<template name=\\"tmpl_0_view\\">
  <view hover-class=\\"{{xs.b(i.hoverClass,'none')}}\\" hover-stop-propagation=\\"{{xs.b(i.hoverStopPropagation,false)}}\\" hover-start-time=\\"{{xs.b(i.hoverStartTime,50)}}\\" hover-stay-time=\\"{{xs.b(i.hoverStayTime,400)}}\\" animation=\\"{{i.animation}}\\" bindtouchstart=\\"eh\\" bindtouchmove=\\"eh\\" bindtouchend=\\"eh\\" bindtouchcancel=\\"eh\\" bindlongpress=\\"eh\\" bindanimationstart=\\"eh\\" bindanimationiteration=\\"eh\\" bindanimationend=\\"eh\\" bindtransitionend=\\"eh\\" style=\\"{{i.st}}\\" class=\\"{{i.cl}}\\" bindtap=\\"eh\\"  id=\\"{{i.uid}}\\">
    <block wx:for=\\"{{i.cn}}\\" wx:key=\\"uid\\">
      <template is=\\"{{xs.e(cid+1)}}\\" data=\\"{{i:item,l:l}}\\" />
    </block>
  </view>
</template>

<template name=\\"tmpl_0_static-text\\">
  <text selectable=\\"{{xs.b(i.selectable,false)}}\\" space=\\"{{i.space}}\\" decode=\\"{{xs.b(i.decode,false)}}\\" style=\\"{{i.st}}\\" class=\\"{{i.cl}}\\"  id=\\"{{i.uid}}\\">
    <block wx:for=\\"{{i.cn}}\\" wx:key=\\"uid\\">
      <template is=\\"{{xs.e(cid+1)}}\\" data=\\"{{i:item,l:l}}\\" />
    </block>
  </text>
</template>

<template name=\\"tmpl_0_text\\">
  <text selectable=\\"{{xs.b(i.selectable,false)}}\\" space=\\"{{i.space}}\\" decode=\\"{{xs.b(i.decode,false)}}\\" style=\\"{{i.st}}\\" class=\\"{{i.cl}}\\" bindtap=\\"eh\\"  id=\\"{{i.uid}}\\">
    <block wx:for=\\"{{i.cn}}\\" wx:key=\\"uid\\">
      <template is=\\"{{xs.e(cid+1)}}\\" data=\\"{{i:item,l:l}}\\" />
    </block>
  </text>
</template>

<template name=\\"tmpl_0_button\\">
  <button size=\\"{{xs.b(i.size,'default')}}\\" type=\\"{{i.type}}\\" plain=\\"{{xs.b(i.plain,false)}}\\" disabled=\\"{{i.disabled}}\\" loading=\\"{{xs.b(i.loading,false)}}\\" form-type=\\"{{i.formType}}\\" open-type=\\"{{i.openType}}\\" hover-class=\\"{{xs.b(i.hoverClass,'button-hover')}}\\" hover-stop-propagation=\\"{{xs.b(i.hoverStopPropagation,false)}}\\" hover-start-time=\\"{{xs.b(i.hoverStartTime,20)}}\\" hover-stay-time=\\"{{xs.b(i.hoverStayTime,70)}}\\" name=\\"{{i.name}}\\" style=\\"{{i.st}}\\" class=\\"{{i.cl}}\\" bindtap=\\"eh\\"  id=\\"{{i.uid}}\\">
    <block wx:for=\\"{{i.cn}}\\" wx:key=\\"uid\\">
      <template is=\\"{{xs.e(cid+1)}}\\" data=\\"{{i:item,l:l}}\\" />
    </block>
  </button>
</template>

<template name=\\"tmpl_0_scroll-view\\">
  <scroll-view scroll-x=\\"{{xs.b(i.scrollX,false)}}\\" scroll-y=\\"{{xs.b(i.scrollY,false)}}\\" upper-threshold=\\"{{xs.b(i.upperThreshold,50)}}\\" lower-threshold=\\"{{xs.b(i.lowerThreshold,50)}}\\" scroll-top=\\"{{i.scrollTop}}\\" scroll-left=\\"{{i.scrollLeft}}\\" scroll-into-view=\\"{{i.scrollIntoView}}\\" scroll-with-animation=\\"{{xs.b(i.scrollWithAnimation,false)}}\\" enable-back-to-top=\\"{{xs.b(i.enableBackToTop,false)}}\\" bindscrolltoupper=\\"eh\\" bindscrolltolower=\\"eh\\" bindscroll=\\"eh\\" bindtouchstart=\\"eh\\" bindtouchmove=\\"eh\\" bindtouchend=\\"eh\\" bindtouchcancel=\\"eh\\" bindlongpress=\\"eh\\" bindanimationstart=\\"eh\\" bindanimationiteration=\\"eh\\" bindanimationend=\\"eh\\" bindtransitionend=\\"eh\\" style=\\"{{i.st}}\\" class=\\"{{i.cl}}\\" bindtap=\\"eh\\"  id=\\"{{i.uid}}\\">
    <block wx:for=\\"{{i.cn}}\\" wx:key=\\"uid\\">
      <template is=\\"{{xs.e(cid+1)}}\\" data=\\"{{i:item,l:l}}\\" />
    </block>
  </scroll-view>
</template>

<template name=\\"tmpl_0_static-image\\">
  <image src=\\"{{i.src}}\\" mode=\\"{{xs.b(i.mode,'scaleToFill')}}\\" lazy-load=\\"{{xs.b(i.lazyLoad,false)}}\\" style=\\"{{i.st}}\\" class=\\"{{i.cl}}\\"  id=\\"{{i.uid}}\\">
    <block wx:for=\\"{{i.cn}}\\" wx:key=\\"uid\\">
      <template is=\\"{{xs.e(cid+1)}}\\" data=\\"{{i:item,l:l}}\\" />
    </block>
  </image>
</template>

<template name=\\"tmpl_0_image\\">
  <image src=\\"{{i.src}}\\" mode=\\"{{xs.b(i.mode,'scaleToFill')}}\\" lazy-load=\\"{{xs.b(i.lazyLoad,false)}}\\" binderror=\\"eh\\" bindload=\\"eh\\" bindtouchstart=\\"eh\\" bindtouchmove=\\"eh\\" bindtouchend=\\"eh\\" bindtouchcancel=\\"eh\\" bindlongpress=\\"eh\\" style=\\"{{i.st}}\\" class=\\"{{i.cl}}\\" bindtap=\\"eh\\"  id=\\"{{i.uid}}\\">
    <block wx:for=\\"{{i.cn}}\\" wx:key=\\"uid\\">
      <template is=\\"{{xs.e(cid+1)}}\\" data=\\"{{i:item,l:l}}\\" />
    </block>
  </image>
</template>

<template name=\\"tmpl_0_#text\\" data=\\"{{i:i}}\\">
  <block>{{i.v}}</block>
</template>

<template name=\\"tmpl_0_tab\\">
  <tab bindmyevent=\\"eh\\" myProperty=\\"{{i.myProperty}}\\"  id=\\"{{i.uid}}\\">
    <block wx:for=\\"{{i.cn}}\\" wx:key=\\"uid\\">
      <template is=\\"{{xs.e(cid+1)}}\\" data=\\"{{i:item,l:l}}\\" />
    </block>
  </tab>
</template>
  
<template name=\\"tmpl_0_container\\">
  <template is=\\"{{xs.a(0, i.nn, l)}}\\" data=\\"{{i:i,cid:0,l:xs.f(l,i.nn)}}\\" />
</template>

<template name=\\"tmpl_1_catch-view\\">
  <view hover-class=\\"{{xs.b(i.hoverClass,'none')}}\\" hover-stop-propagation=\\"{{xs.b(i.hoverStopPropagation,false)}}\\" hover-start-time=\\"{{xs.b(i.hoverStartTime,50)}}\\" hover-stay-time=\\"{{xs.b(i.hoverStayTime,400)}}\\" animation=\\"{{i.animation}}\\" bindtouchstart=\\"eh\\" bindtouchend=\\"eh\\" bindtouchcancel=\\"eh\\" bindlongpress=\\"eh\\" bindanimationstart=\\"eh\\" bindanimationiteration=\\"eh\\" bindanimationend=\\"eh\\" bindtransitionend=\\"eh\\" style=\\"{{i.st}}\\" class=\\"{{i.cl}}\\" bindtap=\\"eh\\" catchtouchmove=\\"eh\\"  id=\\"{{i.uid}}\\">
    <block wx:for=\\"{{i.cn}}\\" wx:key=\\"uid\\">
      <template is=\\"{{xs.e(cid+1)}}\\" data=\\"{{i:item,l:l}}\\" />
    </block>
  </view>
</template>

<template name=\\"tmpl_1_static-view\\">
  <view hover-class=\\"{{xs.b(i.hoverClass,'none')}}\\" hover-stop-propagation=\\"{{xs.b(i.hoverStopPropagation,false)}}\\" hover-start-time=\\"{{xs.b(i.hoverStartTime,50)}}\\" hover-stay-time=\\"{{xs.b(i.hoverStayTime,400)}}\\" animation=\\"{{i.animation}}\\" style=\\"{{i.st}}\\" class=\\"{{i.cl}}\\"  id=\\"{{i.uid}}\\">
    <block wx:for=\\"{{i.cn}}\\" wx:key=\\"uid\\">
      <template is=\\"{{xs.e(cid+1)}}\\" data=\\"{{i:item,l:l}}\\" />
    </block>
  </view>
</template>

<template name=\\"tmpl_1_pure-view\\">
  <view style=\\"{{i.st}}\\" class=\\"{{i.cl}}\\"  id=\\"{{i.uid}}\\">
    <block wx:for=\\"{{i.cn}}\\" wx:key=\\"uid\\">
      <template is=\\"{{xs.e(cid+1)}}\\" data=\\"{{i:item,l:l}}\\" />
    </block>
  </view>
</template>

<template name=\\"tmpl_1_view\\">
  <view hover-class=\\"{{xs.b(i.hoverClass,'none')}}\\" hover-stop-propagation=\\"{{xs.b(i.hoverStopPropagation,false)}}\\" hover-start-time=\\"{{xs.b(i.hoverStartTime,50)}}\\" hover-stay-time=\\"{{xs.b(i.hoverStayTime,400)}}\\" animation=\\"{{i.animation}}\\" bindtouchstart=\\"eh\\" bindtouchmove=\\"eh\\" bindtouchend=\\"eh\\" bindtouchcancel=\\"eh\\" bindlongpress=\\"eh\\" bindanimationstart=\\"eh\\" bindanimationiteration=\\"eh\\" bindanimationend=\\"eh\\" bindtransitionend=\\"eh\\" style=\\"{{i.st}}\\" class=\\"{{i.cl}}\\" bindtap=\\"eh\\"  id=\\"{{i.uid}}\\">
    <block wx:for=\\"{{i.cn}}\\" wx:key=\\"uid\\">
      <template is=\\"{{xs.e(cid+1)}}\\" data=\\"{{i:item,l:l}}\\" />
    </block>
  </view>
</template>

<template name=\\"tmpl_1_static-text\\">
  <text selectable=\\"{{xs.b(i.selectable,false)}}\\" space=\\"{{i.space}}\\" decode=\\"{{xs.b(i.decode,false)}}\\" style=\\"{{i.st}}\\" class=\\"{{i.cl}}\\"  id=\\"{{i.uid}}\\">
    <block wx:for=\\"{{i.cn}}\\" wx:key=\\"uid\\">
      <template is=\\"{{xs.e(cid+1)}}\\" data=\\"{{i:item,l:l}}\\" />
    </block>
  </text>
</template>

<template name=\\"tmpl_1_text\\">
  <text selectable=\\"{{xs.b(i.selectable,false)}}\\" space=\\"{{i.space}}\\" decode=\\"{{xs.b(i.decode,false)}}\\" style=\\"{{i.st}}\\" class=\\"{{i.cl}}\\" bindtap=\\"eh\\"  id=\\"{{i.uid}}\\">
    <block wx:for=\\"{{i.cn}}\\" wx:key=\\"uid\\">
      <template is=\\"{{xs.e(cid+1)}}\\" data=\\"{{i:item,l:l}}\\" />
    </block>
  </text>
</template>

<template name=\\"tmpl_1_scroll-view\\">
  <scroll-view scroll-x=\\"{{xs.b(i.scrollX,false)}}\\" scroll-y=\\"{{xs.b(i.scrollY,false)}}\\" upper-threshold=\\"{{xs.b(i.upperThreshold,50)}}\\" lower-threshold=\\"{{xs.b(i.lowerThreshold,50)}}\\" scroll-top=\\"{{i.scrollTop}}\\" scroll-left=\\"{{i.scrollLeft}}\\" scroll-into-view=\\"{{i.scrollIntoView}}\\" scroll-with-animation=\\"{{xs.b(i.scrollWithAnimation,false)}}\\" enable-back-to-top=\\"{{xs.b(i.enableBackToTop,false)}}\\" bindscrolltoupper=\\"eh\\" bindscrolltolower=\\"eh\\" bindscroll=\\"eh\\" bindtouchstart=\\"eh\\" bindtouchmove=\\"eh\\" bindtouchend=\\"eh\\" bindtouchcancel=\\"eh\\" bindlongpress=\\"eh\\" bindanimationstart=\\"eh\\" bindanimationiteration=\\"eh\\" bindanimationend=\\"eh\\" bindtransitionend=\\"eh\\" style=\\"{{i.st}}\\" class=\\"{{i.cl}}\\" bindtap=\\"eh\\"  id=\\"{{i.uid}}\\">
    <block wx:for=\\"{{i.cn}}\\" wx:key=\\"uid\\">
      <template is=\\"{{xs.e(cid+1)}}\\" data=\\"{{i:item,l:l}}\\" />
    </block>
  </scroll-view>
</template>

<template name=\\"tmpl_1_tab\\">
  <tab bindmyevent=\\"eh\\" myProperty=\\"{{i.myProperty}}\\"  id=\\"{{i.uid}}\\">
    <block wx:for=\\"{{i.cn}}\\" wx:key=\\"uid\\">
      <template is=\\"{{xs.e(cid+1)}}\\" data=\\"{{i:item,l:l}}\\" />
    </block>
  </tab>
</template>
  
<template name=\\"tmpl_1_container\\">
  <template is=\\"{{xs.a(1, i.nn, l)}}\\" data=\\"{{i:i,cid:1,l:xs.f(l,i.nn)}}\\" />
</template>

<template name=\\"tmpl_2_catch-view\\">
  <view hover-class=\\"{{xs.b(i.hoverClass,'none')}}\\" hover-stop-propagation=\\"{{xs.b(i.hoverStopPropagation,false)}}\\" hover-start-time=\\"{{xs.b(i.hoverStartTime,50)}}\\" hover-stay-time=\\"{{xs.b(i.hoverStayTime,400)}}\\" animation=\\"{{i.animation}}\\" bindtouchstart=\\"eh\\" bindtouchend=\\"eh\\" bindtouchcancel=\\"eh\\" bindlongpress=\\"eh\\" bindanimationstart=\\"eh\\" bindanimationiteration=\\"eh\\" bindanimationend=\\"eh\\" bindtransitionend=\\"eh\\" style=\\"{{i.st}}\\" class=\\"{{i.cl}}\\" bindtap=\\"eh\\" catchtouchmove=\\"eh\\"  id=\\"{{i.uid}}\\">
    <block wx:for=\\"{{i.cn}}\\" wx:key=\\"uid\\">
      <template is=\\"{{xs.e(cid+1)}}\\" data=\\"{{i:item,l:l}}\\" />
    </block>
  </view>
</template>

<template name=\\"tmpl_2_static-view\\">
  <view hover-class=\\"{{xs.b(i.hoverClass,'none')}}\\" hover-stop-propagation=\\"{{xs.b(i.hoverStopPropagation,false)}}\\" hover-start-time=\\"{{xs.b(i.hoverStartTime,50)}}\\" hover-stay-time=\\"{{xs.b(i.hoverStayTime,400)}}\\" animation=\\"{{i.animation}}\\" style=\\"{{i.st}}\\" class=\\"{{i.cl}}\\"  id=\\"{{i.uid}}\\">
    <block wx:for=\\"{{i.cn}}\\" wx:key=\\"uid\\">
      <template is=\\"{{xs.e(cid+1)}}\\" data=\\"{{i:item,l:l}}\\" />
    </block>
  </view>
</template>

<template name=\\"tmpl_2_pure-view\\">
  <view style=\\"{{i.st}}\\" class=\\"{{i.cl}}\\"  id=\\"{{i.uid}}\\">
    <block wx:for=\\"{{i.cn}}\\" wx:key=\\"uid\\">
      <template is=\\"{{xs.e(cid+1)}}\\" data=\\"{{i:item,l:l}}\\" />
    </block>
  </view>
</template>

<template name=\\"tmpl_2_view\\">
  <view hover-class=\\"{{xs.b(i.hoverClass,'none')}}\\" hover-stop-propagation=\\"{{xs.b(i.hoverStopPropagation,false)}}\\" hover-start-time=\\"{{xs.b(i.hoverStartTime,50)}}\\" hover-stay-time=\\"{{xs.b(i.hoverStayTime,400)}}\\" animation=\\"{{i.animation}}\\" bindtouchstart=\\"eh\\" bindtouchmove=\\"eh\\" bindtouchend=\\"eh\\" bindtouchcancel=\\"eh\\" bindlongpress=\\"eh\\" bindanimationstart=\\"eh\\" bindanimationiteration=\\"eh\\" bindanimationend=\\"eh\\" bindtransitionend=\\"eh\\" style=\\"{{i.st}}\\" class=\\"{{i.cl}}\\" bindtap=\\"eh\\"  id=\\"{{i.uid}}\\">
    <block wx:for=\\"{{i.cn}}\\" wx:key=\\"uid\\">
      <template is=\\"{{xs.e(cid+1)}}\\" data=\\"{{i:item,l:l}}\\" />
    </block>
  </view>
</template>

<template name=\\"tmpl_2_static-text\\">
  <text selectable=\\"{{xs.b(i.selectable,false)}}\\" space=\\"{{i.space}}\\" decode=\\"{{xs.b(i.decode,false)}}\\" style=\\"{{i.st}}\\" class=\\"{{i.cl}}\\"  id=\\"{{i.uid}}\\">
    <block wx:for=\\"{{i.cn}}\\" wx:key=\\"uid\\">
      <template is=\\"{{xs.e(cid+1)}}\\" data=\\"{{i:item,l:l}}\\" />
    </block>
  </text>
</template>

<template name=\\"tmpl_2_text\\">
  <text selectable=\\"{{xs.b(i.selectable,false)}}\\" space=\\"{{i.space}}\\" decode=\\"{{xs.b(i.decode,false)}}\\" style=\\"{{i.st}}\\" class=\\"{{i.cl}}\\" bindtap=\\"eh\\"  id=\\"{{i.uid}}\\">
    <block wx:for=\\"{{i.cn}}\\" wx:key=\\"uid\\">
      <template is=\\"{{xs.e(cid+1)}}\\" data=\\"{{i:item,l:l}}\\" />
    </block>
  </text>
</template>

<template name=\\"tmpl_2_scroll-view\\">
  <scroll-view scroll-x=\\"{{xs.b(i.scrollX,false)}}\\" scroll-y=\\"{{xs.b(i.scrollY,false)}}\\" upper-threshold=\\"{{xs.b(i.upperThreshold,50)}}\\" lower-threshold=\\"{{xs.b(i.lowerThreshold,50)}}\\" scroll-top=\\"{{i.scrollTop}}\\" scroll-left=\\"{{i.scrollLeft}}\\" scroll-into-view=\\"{{i.scrollIntoView}}\\" scroll-with-animation=\\"{{xs.b(i.scrollWithAnimation,false)}}\\" enable-back-to-top=\\"{{xs.b(i.enableBackToTop,false)}}\\" bindscrolltoupper=\\"eh\\" bindscrolltolower=\\"eh\\" bindscroll=\\"eh\\" bindtouchstart=\\"eh\\" bindtouchmove=\\"eh\\" bindtouchend=\\"eh\\" bindtouchcancel=\\"eh\\" bindlongpress=\\"eh\\" bindanimationstart=\\"eh\\" bindanimationiteration=\\"eh\\" bindanimationend=\\"eh\\" bindtransitionend=\\"eh\\" style=\\"{{i.st}}\\" class=\\"{{i.cl}}\\" bindtap=\\"eh\\"  id=\\"{{i.uid}}\\">
    <block wx:for=\\"{{i.cn}}\\" wx:key=\\"uid\\">
      <template is=\\"{{xs.e(cid+1)}}\\" data=\\"{{i:item,l:l}}\\" />
    </block>
  </scroll-view>
</template>

<template name=\\"tmpl_2_tab\\">
  <tab bindmyevent=\\"eh\\" myProperty=\\"{{i.myProperty}}\\"  id=\\"{{i.uid}}\\">
    <block wx:for=\\"{{i.cn}}\\" wx:key=\\"uid\\">
      <template is=\\"{{xs.e(cid+1)}}\\" data=\\"{{i:item,l:l}}\\" />
    </block>
  </tab>
</template>
  
<template name=\\"tmpl_2_container\\">
  <template is=\\"{{xs.a(2, i.nn, l)}}\\" data=\\"{{i:i,cid:2,l:xs.f(l,i.nn)}}\\" />
</template>

<template name=\\"tmpl_3_catch-view\\">
  <view hover-class=\\"{{xs.b(i.hoverClass,'none')}}\\" hover-stop-propagation=\\"{{xs.b(i.hoverStopPropagation,false)}}\\" hover-start-time=\\"{{xs.b(i.hoverStartTime,50)}}\\" hover-stay-time=\\"{{xs.b(i.hoverStayTime,400)}}\\" animation=\\"{{i.animation}}\\" bindtouchstart=\\"eh\\" bindtouchend=\\"eh\\" bindtouchcancel=\\"eh\\" bindlongpress=\\"eh\\" bindanimationstart=\\"eh\\" bindanimationiteration=\\"eh\\" bindanimationend=\\"eh\\" bindtransitionend=\\"eh\\" style=\\"{{i.st}}\\" class=\\"{{i.cl}}\\" bindtap=\\"eh\\" catchtouchmove=\\"eh\\"  id=\\"{{i.uid}}\\">
    <block wx:for=\\"{{i.cn}}\\" wx:key=\\"uid\\">
      <template is=\\"{{xs.e(cid+1)}}\\" data=\\"{{i:item,l:l}}\\" />
    </block>
  </view>
</template>

<template name=\\"tmpl_3_static-view\\">
  <view hover-class=\\"{{xs.b(i.hoverClass,'none')}}\\" hover-stop-propagation=\\"{{xs.b(i.hoverStopPropagation,false)}}\\" hover-start-time=\\"{{xs.b(i.hoverStartTime,50)}}\\" hover-stay-time=\\"{{xs.b(i.hoverStayTime,400)}}\\" animation=\\"{{i.animation}}\\" style=\\"{{i.st}}\\" class=\\"{{i.cl}}\\"  id=\\"{{i.uid}}\\">
    <block wx:for=\\"{{i.cn}}\\" wx:key=\\"uid\\">
      <template is=\\"{{xs.e(cid+1)}}\\" data=\\"{{i:item,l:l}}\\" />
    </block>
  </view>
</template>

<template name=\\"tmpl_3_pure-view\\">
  <view style=\\"{{i.st}}\\" class=\\"{{i.cl}}\\"  id=\\"{{i.uid}}\\">
    <block wx:for=\\"{{i.cn}}\\" wx:key=\\"uid\\">
      <template is=\\"{{xs.e(cid+1)}}\\" data=\\"{{i:item,l:l}}\\" />
    </block>
  </view>
</template>

<template name=\\"tmpl_3_view\\">
  <view hover-class=\\"{{xs.b(i.hoverClass,'none')}}\\" hover-stop-propagation=\\"{{xs.b(i.hoverStopPropagation,false)}}\\" hover-start-time=\\"{{xs.b(i.hoverStartTime,50)}}\\" hover-stay-time=\\"{{xs.b(i.hoverStayTime,400)}}\\" animation=\\"{{i.animation}}\\" bindtouchstart=\\"eh\\" bindtouchmove=\\"eh\\" bindtouchend=\\"eh\\" bindtouchcancel=\\"eh\\" bindlongpress=\\"eh\\" bindanimationstart=\\"eh\\" bindanimationiteration=\\"eh\\" bindanimationend=\\"eh\\" bindtransitionend=\\"eh\\" style=\\"{{i.st}}\\" class=\\"{{i.cl}}\\" bindtap=\\"eh\\"  id=\\"{{i.uid}}\\">
    <block wx:for=\\"{{i.cn}}\\" wx:key=\\"uid\\">
      <template is=\\"{{xs.e(cid+1)}}\\" data=\\"{{i:item,l:l}}\\" />
    </block>
  </view>
</template>

<template name=\\"tmpl_3_static-text\\">
  <text selectable=\\"{{xs.b(i.selectable,false)}}\\" space=\\"{{i.space}}\\" decode=\\"{{xs.b(i.decode,false)}}\\" style=\\"{{i.st}}\\" class=\\"{{i.cl}}\\"  id=\\"{{i.uid}}\\">
    <block wx:for=\\"{{i.cn}}\\" wx:key=\\"uid\\">
      <template is=\\"{{xs.e(cid+1)}}\\" data=\\"{{i:item,l:l}}\\" />
    </block>
  </text>
</template>

<template name=\\"tmpl_3_text\\">
  <text selectable=\\"{{xs.b(i.selectable,false)}}\\" space=\\"{{i.space}}\\" decode=\\"{{xs.b(i.decode,false)}}\\" style=\\"{{i.st}}\\" class=\\"{{i.cl}}\\" bindtap=\\"eh\\"  id=\\"{{i.uid}}\\">
    <block wx:for=\\"{{i.cn}}\\" wx:key=\\"uid\\">
      <template is=\\"{{xs.e(cid+1)}}\\" data=\\"{{i:item,l:l}}\\" />
    </block>
  </text>
</template>

<template name=\\"tmpl_3_scroll-view\\">
  <scroll-view scroll-x=\\"{{xs.b(i.scrollX,false)}}\\" scroll-y=\\"{{xs.b(i.scrollY,false)}}\\" upper-threshold=\\"{{xs.b(i.upperThreshold,50)}}\\" lower-threshold=\\"{{xs.b(i.lowerThreshold,50)}}\\" scroll-top=\\"{{i.scrollTop}}\\" scroll-left=\\"{{i.scrollLeft}}\\" scroll-into-view=\\"{{i.scrollIntoView}}\\" scroll-with-animation=\\"{{xs.b(i.scrollWithAnimation,false)}}\\" enable-back-to-top=\\"{{xs.b(i.enableBackToTop,false)}}\\" bindscrolltoupper=\\"eh\\" bindscrolltolower=\\"eh\\" bindscroll=\\"eh\\" bindtouchstart=\\"eh\\" bindtouchmove=\\"eh\\" bindtouchend=\\"eh\\" bindtouchcancel=\\"eh\\" bindlongpress=\\"eh\\" bindanimationstart=\\"eh\\" bindanimationiteration=\\"eh\\" bindanimationend=\\"eh\\" bindtransitionend=\\"eh\\" style=\\"{{i.st}}\\" class=\\"{{i.cl}}\\" bindtap=\\"eh\\"  id=\\"{{i.uid}}\\">
    <block wx:for=\\"{{i.cn}}\\" wx:key=\\"uid\\">
      <template is=\\"{{xs.e(cid+1)}}\\" data=\\"{{i:item,l:l}}\\" />
    </block>
  </scroll-view>
</template>

<template name=\\"tmpl_3_tab\\">
  <tab bindmyevent=\\"eh\\" myProperty=\\"{{i.myProperty}}\\"  id=\\"{{i.uid}}\\">
    <block wx:for=\\"{{i.cn}}\\" wx:key=\\"uid\\">
      <template is=\\"{{xs.e(cid+1)}}\\" data=\\"{{i:item,l:l}}\\" />
    </block>
  </tab>
</template>
  
<template name=\\"tmpl_3_container\\">
  <template is=\\"{{xs.a(3, i.nn, l)}}\\" data=\\"{{i:i,cid:3,l:xs.f(l,i.nn)}}\\" />
</template>

<template name=\\"tmpl_4_catch-view\\">
  <view hover-class=\\"{{xs.b(i.hoverClass,'none')}}\\" hover-stop-propagation=\\"{{xs.b(i.hoverStopPropagation,false)}}\\" hover-start-time=\\"{{xs.b(i.hoverStartTime,50)}}\\" hover-stay-time=\\"{{xs.b(i.hoverStayTime,400)}}\\" animation=\\"{{i.animation}}\\" bindtouchstart=\\"eh\\" bindtouchend=\\"eh\\" bindtouchcancel=\\"eh\\" bindlongpress=\\"eh\\" bindanimationstart=\\"eh\\" bindanimationiteration=\\"eh\\" bindanimationend=\\"eh\\" bindtransitionend=\\"eh\\" style=\\"{{i.st}}\\" class=\\"{{i.cl}}\\" bindtap=\\"eh\\" catchtouchmove=\\"eh\\"  id=\\"{{i.uid}}\\">
    <block wx:for=\\"{{i.cn}}\\" wx:key=\\"uid\\">
      <template is=\\"{{xs.e(cid+1)}}\\" data=\\"{{i:item,l:l}}\\" />
    </block>
  </view>
</template>

<template name=\\"tmpl_4_static-view\\">
  <view hover-class=\\"{{xs.b(i.hoverClass,'none')}}\\" hover-stop-propagation=\\"{{xs.b(i.hoverStopPropagation,false)}}\\" hover-start-time=\\"{{xs.b(i.hoverStartTime,50)}}\\" hover-stay-time=\\"{{xs.b(i.hoverStayTime,400)}}\\" animation=\\"{{i.animation}}\\" style=\\"{{i.st}}\\" class=\\"{{i.cl}}\\"  id=\\"{{i.uid}}\\">
    <block wx:for=\\"{{i.cn}}\\" wx:key=\\"uid\\">
      <template is=\\"{{xs.e(cid+1)}}\\" data=\\"{{i:item,l:l}}\\" />
    </block>
  </view>
</template>

<template name=\\"tmpl_4_pure-view\\">
  <view style=\\"{{i.st}}\\" class=\\"{{i.cl}}\\"  id=\\"{{i.uid}}\\">
    <block wx:for=\\"{{i.cn}}\\" wx:key=\\"uid\\">
      <template is=\\"{{xs.e(cid+1)}}\\" data=\\"{{i:item,l:l}}\\" />
    </block>
  </view>
</template>

<template name=\\"tmpl_4_view\\">
  <view hover-class=\\"{{xs.b(i.hoverClass,'none')}}\\" hover-stop-propagation=\\"{{xs.b(i.hoverStopPropagation,false)}}\\" hover-start-time=\\"{{xs.b(i.hoverStartTime,50)}}\\" hover-stay-time=\\"{{xs.b(i.hoverStayTime,400)}}\\" animation=\\"{{i.animation}}\\" bindtouchstart=\\"eh\\" bindtouchmove=\\"eh\\" bindtouchend=\\"eh\\" bindtouchcancel=\\"eh\\" bindlongpress=\\"eh\\" bindanimationstart=\\"eh\\" bindanimationiteration=\\"eh\\" bindanimationend=\\"eh\\" bindtransitionend=\\"eh\\" style=\\"{{i.st}}\\" class=\\"{{i.cl}}\\" bindtap=\\"eh\\"  id=\\"{{i.uid}}\\">
    <block wx:for=\\"{{i.cn}}\\" wx:key=\\"uid\\">
      <template is=\\"{{xs.e(cid+1)}}\\" data=\\"{{i:item,l:l}}\\" />
    </block>
  </view>
</template>

<template name=\\"tmpl_4_static-text\\">
  <text selectable=\\"{{xs.b(i.selectable,false)}}\\" space=\\"{{i.space}}\\" decode=\\"{{xs.b(i.decode,false)}}\\" style=\\"{{i.st}}\\" class=\\"{{i.cl}}\\"  id=\\"{{i.uid}}\\">
    <block wx:for=\\"{{i.cn}}\\" wx:key=\\"uid\\">
      <template is=\\"{{xs.e(cid+1)}}\\" data=\\"{{i:item,l:l}}\\" />
    </block>
  </text>
</template>

<template name=\\"tmpl_4_text\\">
  <text selectable=\\"{{xs.b(i.selectable,false)}}\\" space=\\"{{i.space}}\\" decode=\\"{{xs.b(i.decode,false)}}\\" style=\\"{{i.st}}\\" class=\\"{{i.cl}}\\" bindtap=\\"eh\\"  id=\\"{{i.uid}}\\">
    <block wx:for=\\"{{i.cn}}\\" wx:key=\\"uid\\">
      <template is=\\"{{xs.e(cid+1)}}\\" data=\\"{{i:item,l:l}}\\" />
    </block>
  </text>
</template>

<template name=\\"tmpl_4_tab\\">
  <tab bindmyevent=\\"eh\\" myProperty=\\"{{i.myProperty}}\\"  id=\\"{{i.uid}}\\">
    <block wx:for=\\"{{i.cn}}\\" wx:key=\\"uid\\">
      <template is=\\"{{xs.e(cid+1)}}\\" data=\\"{{i:item,l:l}}\\" />
    </block>
  </tab>
</template>
  
<template name=\\"tmpl_4_container\\">
  <template is=\\"{{xs.a(4, i.nn, l)}}\\" data=\\"{{i:i,cid:4,l:xs.f(l,i.nn)}}\\" />
</template>

<template name=\\"tmpl_5_catch-view\\">
  <view hover-class=\\"{{xs.b(i.hoverClass,'none')}}\\" hover-stop-propagation=\\"{{xs.b(i.hoverStopPropagation,false)}}\\" hover-start-time=\\"{{xs.b(i.hoverStartTime,50)}}\\" hover-stay-time=\\"{{xs.b(i.hoverStayTime,400)}}\\" animation=\\"{{i.animation}}\\" bindtouchstart=\\"eh\\" bindtouchend=\\"eh\\" bindtouchcancel=\\"eh\\" bindlongpress=\\"eh\\" bindanimationstart=\\"eh\\" bindanimationiteration=\\"eh\\" bindanimationend=\\"eh\\" bindtransitionend=\\"eh\\" style=\\"{{i.st}}\\" class=\\"{{i.cl}}\\" bindtap=\\"eh\\" catchtouchmove=\\"eh\\"  id=\\"{{i.uid}}\\">
    <block wx:for=\\"{{i.cn}}\\" wx:key=\\"uid\\">
      <template is=\\"{{xs.e(cid+1)}}\\" data=\\"{{i:item,l:l}}\\" />
    </block>
  </view>
</template>

<template name=\\"tmpl_5_static-view\\">
  <view hover-class=\\"{{xs.b(i.hoverClass,'none')}}\\" hover-stop-propagation=\\"{{xs.b(i.hoverStopPropagation,false)}}\\" hover-start-time=\\"{{xs.b(i.hoverStartTime,50)}}\\" hover-stay-time=\\"{{xs.b(i.hoverStayTime,400)}}\\" animation=\\"{{i.animation}}\\" style=\\"{{i.st}}\\" class=\\"{{i.cl}}\\"  id=\\"{{i.uid}}\\">
    <block wx:for=\\"{{i.cn}}\\" wx:key=\\"uid\\">
      <template is=\\"{{xs.e(cid+1)}}\\" data=\\"{{i:item,l:l}}\\" />
    </block>
  </view>
</template>

<template name=\\"tmpl_5_pure-view\\">
  <view style=\\"{{i.st}}\\" class=\\"{{i.cl}}\\"  id=\\"{{i.uid}}\\">
    <block wx:for=\\"{{i.cn}}\\" wx:key=\\"uid\\">
      <template is=\\"{{xs.e(cid+1)}}\\" data=\\"{{i:item,l:l}}\\" />
    </block>
  </view>
</template>

<template name=\\"tmpl_5_view\\">
  <view hover-class=\\"{{xs.b(i.hoverClass,'none')}}\\" hover-stop-propagation=\\"{{xs.b(i.hoverStopPropagation,false)}}\\" hover-start-time=\\"{{xs.b(i.hoverStartTime,50)}}\\" hover-stay-time=\\"{{xs.b(i.hoverStayTime,400)}}\\" animation=\\"{{i.animation}}\\" bindtouchstart=\\"eh\\" bindtouchmove=\\"eh\\" bindtouchend=\\"eh\\" bindtouchcancel=\\"eh\\" bindlongpress=\\"eh\\" bindanimationstart=\\"eh\\" bindanimationiteration=\\"eh\\" bindanimationend=\\"eh\\" bindtransitionend=\\"eh\\" style=\\"{{i.st}}\\" class=\\"{{i.cl}}\\" bindtap=\\"eh\\"  id=\\"{{i.uid}}\\">
    <block wx:for=\\"{{i.cn}}\\" wx:key=\\"uid\\">
      <template is=\\"{{xs.e(cid+1)}}\\" data=\\"{{i:item,l:l}}\\" />
    </block>
  </view>
</template>

<template name=\\"tmpl_5_static-text\\">
  <text selectable=\\"{{xs.b(i.selectable,false)}}\\" space=\\"{{i.space}}\\" decode=\\"{{xs.b(i.decode,false)}}\\" style=\\"{{i.st}}\\" class=\\"{{i.cl}}\\"  id=\\"{{i.uid}}\\">
    <block wx:for=\\"{{i.cn}}\\" wx:key=\\"uid\\">
      <template is=\\"{{xs.e(cid+1)}}\\" data=\\"{{i:item,l:l}}\\" />
    </block>
  </text>
</template>

<template name=\\"tmpl_5_text\\">
  <text selectable=\\"{{xs.b(i.selectable,false)}}\\" space=\\"{{i.space}}\\" decode=\\"{{xs.b(i.decode,false)}}\\" style=\\"{{i.st}}\\" class=\\"{{i.cl}}\\" bindtap=\\"eh\\"  id=\\"{{i.uid}}\\">
    <block wx:for=\\"{{i.cn}}\\" wx:key=\\"uid\\">
      <template is=\\"{{xs.e(cid+1)}}\\" data=\\"{{i:item,l:l}}\\" />
    </block>
  </text>
</template>

<template name=\\"tmpl_5_tab\\">
  <tab bindmyevent=\\"eh\\" myProperty=\\"{{i.myProperty}}\\"  id=\\"{{i.uid}}\\">
    <block wx:for=\\"{{i.cn}}\\" wx:key=\\"uid\\">
      <template is=\\"{{xs.e(cid+1)}}\\" data=\\"{{i:item,l:l}}\\" />
    </block>
  </tab>
</template>
  
<template name=\\"tmpl_5_container\\">
  <template is=\\"{{xs.a(5, i.nn, l)}}\\" data=\\"{{i:i,cid:5,l:xs.f(l,i.nn)}}\\" />
</template>

<template name=\\"tmpl_6_catch-view\\">
  <view hover-class=\\"{{xs.b(i.hoverClass,'none')}}\\" hover-stop-propagation=\\"{{xs.b(i.hoverStopPropagation,false)}}\\" hover-start-time=\\"{{xs.b(i.hoverStartTime,50)}}\\" hover-stay-time=\\"{{xs.b(i.hoverStayTime,400)}}\\" animation=\\"{{i.animation}}\\" bindtouchstart=\\"eh\\" bindtouchend=\\"eh\\" bindtouchcancel=\\"eh\\" bindlongpress=\\"eh\\" bindanimationstart=\\"eh\\" bindanimationiteration=\\"eh\\" bindanimationend=\\"eh\\" bindtransitionend=\\"eh\\" style=\\"{{i.st}}\\" class=\\"{{i.cl}}\\" bindtap=\\"eh\\" catchtouchmove=\\"eh\\"  id=\\"{{i.uid}}\\">
    <block wx:for=\\"{{i.cn}}\\" wx:key=\\"uid\\">
      <template is=\\"{{xs.e(cid+1)}}\\" data=\\"{{i:item,l:l}}\\" />
    </block>
  </view>
</template>

<template name=\\"tmpl_6_static-view\\">
  <view hover-class=\\"{{xs.b(i.hoverClass,'none')}}\\" hover-stop-propagation=\\"{{xs.b(i.hoverStopPropagation,false)}}\\" hover-start-time=\\"{{xs.b(i.hoverStartTime,50)}}\\" hover-stay-time=\\"{{xs.b(i.hoverStayTime,400)}}\\" animation=\\"{{i.animation}}\\" style=\\"{{i.st}}\\" class=\\"{{i.cl}}\\"  id=\\"{{i.uid}}\\">
    <block wx:for=\\"{{i.cn}}\\" wx:key=\\"uid\\">
      <template is=\\"{{xs.e(cid+1)}}\\" data=\\"{{i:item,l:l}}\\" />
    </block>
  </view>
</template>

<template name=\\"tmpl_6_pure-view\\">
  <view style=\\"{{i.st}}\\" class=\\"{{i.cl}}\\"  id=\\"{{i.uid}}\\">
    <block wx:for=\\"{{i.cn}}\\" wx:key=\\"uid\\">
      <template is=\\"{{xs.e(cid+1)}}\\" data=\\"{{i:item,l:l}}\\" />
    </block>
  </view>
</template>

<template name=\\"tmpl_6_view\\">
  <view hover-class=\\"{{xs.b(i.hoverClass,'none')}}\\" hover-stop-propagation=\\"{{xs.b(i.hoverStopPropagation,false)}}\\" hover-start-time=\\"{{xs.b(i.hoverStartTime,50)}}\\" hover-stay-time=\\"{{xs.b(i.hoverStayTime,400)}}\\" animation=\\"{{i.animation}}\\" bindtouchstart=\\"eh\\" bindtouchmove=\\"eh\\" bindtouchend=\\"eh\\" bindtouchcancel=\\"eh\\" bindlongpress=\\"eh\\" bindanimationstart=\\"eh\\" bindanimationiteration=\\"eh\\" bindanimationend=\\"eh\\" bindtransitionend=\\"eh\\" style=\\"{{i.st}}\\" class=\\"{{i.cl}}\\" bindtap=\\"eh\\"  id=\\"{{i.uid}}\\">
    <block wx:for=\\"{{i.cn}}\\" wx:key=\\"uid\\">
      <template is=\\"{{xs.e(cid+1)}}\\" data=\\"{{i:item,l:l}}\\" />
    </block>
  </view>
</template>

<template name=\\"tmpl_6_text\\">
  <text selectable=\\"{{xs.b(i.selectable,false)}}\\" space=\\"{{i.space}}\\" decode=\\"{{xs.b(i.decode,false)}}\\" style=\\"{{i.st}}\\" class=\\"{{i.cl}}\\" bindtap=\\"eh\\"  id=\\"{{i.uid}}\\">
    <block wx:for=\\"{{i.cn}}\\" wx:key=\\"uid\\">
      <template is=\\"{{xs.e(cid+1)}}\\" data=\\"{{i:item,l:l}}\\" />
    </block>
  </text>
</template>

<template name=\\"tmpl_6_tab\\">
  <tab bindmyevent=\\"eh\\" myProperty=\\"{{i.myProperty}}\\"  id=\\"{{i.uid}}\\">
    <block wx:for=\\"{{i.cn}}\\" wx:key=\\"uid\\">
      <template is=\\"{{xs.e(cid+1)}}\\" data=\\"{{i:item,l:l}}\\" />
    </block>
  </tab>
</template>
  
<template name=\\"tmpl_6_container\\">
  <template is=\\"{{xs.a(6, i.nn, l)}}\\" data=\\"{{i:i,cid:6,l:xs.f(l,i.nn)}}\\" />
</template>

<template name=\\"tmpl_7_catch-view\\">
  <view hover-class=\\"{{xs.b(i.hoverClass,'none')}}\\" hover-stop-propagation=\\"{{xs.b(i.hoverStopPropagation,false)}}\\" hover-start-time=\\"{{xs.b(i.hoverStartTime,50)}}\\" hover-stay-time=\\"{{xs.b(i.hoverStayTime,400)}}\\" animation=\\"{{i.animation}}\\" bindtouchstart=\\"eh\\" bindtouchend=\\"eh\\" bindtouchcancel=\\"eh\\" bindlongpress=\\"eh\\" bindanimationstart=\\"eh\\" bindanimationiteration=\\"eh\\" bindanimationend=\\"eh\\" bindtransitionend=\\"eh\\" style=\\"{{i.st}}\\" class=\\"{{i.cl}}\\" bindtap=\\"eh\\" catchtouchmove=\\"eh\\"  id=\\"{{i.uid}}\\">
    <block wx:for=\\"{{i.cn}}\\" wx:key=\\"uid\\">
      <template is=\\"{{xs.e(cid+1)}}\\" data=\\"{{i:item,l:l}}\\" />
    </block>
  </view>
</template>

<template name=\\"tmpl_7_static-view\\">
  <view hover-class=\\"{{xs.b(i.hoverClass,'none')}}\\" hover-stop-propagation=\\"{{xs.b(i.hoverStopPropagation,false)}}\\" hover-start-time=\\"{{xs.b(i.hoverStartTime,50)}}\\" hover-stay-time=\\"{{xs.b(i.hoverStayTime,400)}}\\" animation=\\"{{i.animation}}\\" style=\\"{{i.st}}\\" class=\\"{{i.cl}}\\"  id=\\"{{i.uid}}\\">
    <block wx:for=\\"{{i.cn}}\\" wx:key=\\"uid\\">
      <template is=\\"{{xs.e(cid+1)}}\\" data=\\"{{i:item,l:l}}\\" />
    </block>
  </view>
</template>

<template name=\\"tmpl_7_pure-view\\">
  <view style=\\"{{i.st}}\\" class=\\"{{i.cl}}\\"  id=\\"{{i.uid}}\\">
    <block wx:for=\\"{{i.cn}}\\" wx:key=\\"uid\\">
      <template is=\\"{{xs.e(cid+1)}}\\" data=\\"{{i:item,l:l}}\\" />
    </block>
  </view>
</template>

<template name=\\"tmpl_7_view\\">
  <view hover-class=\\"{{xs.b(i.hoverClass,'none')}}\\" hover-stop-propagation=\\"{{xs.b(i.hoverStopPropagation,false)}}\\" hover-start-time=\\"{{xs.b(i.hoverStartTime,50)}}\\" hover-stay-time=\\"{{xs.b(i.hoverStayTime,400)}}\\" animation=\\"{{i.animation}}\\" bindtouchstart=\\"eh\\" bindtouchmove=\\"eh\\" bindtouchend=\\"eh\\" bindtouchcancel=\\"eh\\" bindlongpress=\\"eh\\" bindanimationstart=\\"eh\\" bindanimationiteration=\\"eh\\" bindanimationend=\\"eh\\" bindtransitionend=\\"eh\\" style=\\"{{i.st}}\\" class=\\"{{i.cl}}\\" bindtap=\\"eh\\"  id=\\"{{i.uid}}\\">
    <block wx:for=\\"{{i.cn}}\\" wx:key=\\"uid\\">
      <template is=\\"{{xs.e(cid+1)}}\\" data=\\"{{i:item,l:l}}\\" />
    </block>
  </view>
</template>

<template name=\\"tmpl_7_text\\">
  <text selectable=\\"{{xs.b(i.selectable,false)}}\\" space=\\"{{i.space}}\\" decode=\\"{{xs.b(i.decode,false)}}\\" style=\\"{{i.st}}\\" class=\\"{{i.cl}}\\" bindtap=\\"eh\\"  id=\\"{{i.uid}}\\">
    <block wx:for=\\"{{i.cn}}\\" wx:key=\\"uid\\">
      <template is=\\"{{xs.e(cid+1)}}\\" data=\\"{{i:item,l:l}}\\" />
    </block>
  </text>
</template>

<template name=\\"tmpl_7_tab\\">
  <tab bindmyevent=\\"eh\\" myProperty=\\"{{i.myProperty}}\\"  id=\\"{{i.uid}}\\">
    <block wx:for=\\"{{i.cn}}\\" wx:key=\\"uid\\">
      <template is=\\"{{xs.e(cid+1)}}\\" data=\\"{{i:item,l:l}}\\" />
    </block>
  </tab>
</template>
  
<template name=\\"tmpl_7_container\\">
  <template is=\\"{{xs.a(7, i.nn, l)}}\\" data=\\"{{i:i,cid:7,l:xs.f(l,i.nn)}}\\" />
</template>

<template name=\\"tmpl_8_catch-view\\">
  <view hover-class=\\"{{xs.b(i.hoverClass,'none')}}\\" hover-stop-propagation=\\"{{xs.b(i.hoverStopPropagation,false)}}\\" hover-start-time=\\"{{xs.b(i.hoverStartTime,50)}}\\" hover-stay-time=\\"{{xs.b(i.hoverStayTime,400)}}\\" animation=\\"{{i.animation}}\\" bindtouchstart=\\"eh\\" bindtouchend=\\"eh\\" bindtouchcancel=\\"eh\\" bindlongpress=\\"eh\\" bindanimationstart=\\"eh\\" bindanimationiteration=\\"eh\\" bindanimationend=\\"eh\\" bindtransitionend=\\"eh\\" style=\\"{{i.st}}\\" class=\\"{{i.cl}}\\" bindtap=\\"eh\\" catchtouchmove=\\"eh\\"  id=\\"{{i.uid}}\\">
    <block wx:for=\\"{{i.cn}}\\" wx:key=\\"uid\\">
      <template is=\\"{{xs.e(cid+1)}}\\" data=\\"{{i:item,l:l}}\\" />
    </block>
  </view>
</template>

<template name=\\"tmpl_8_static-view\\">
  <view hover-class=\\"{{xs.b(i.hoverClass,'none')}}\\" hover-stop-propagation=\\"{{xs.b(i.hoverStopPropagation,false)}}\\" hover-start-time=\\"{{xs.b(i.hoverStartTime,50)}}\\" hover-stay-time=\\"{{xs.b(i.hoverStayTime,400)}}\\" animation=\\"{{i.animation}}\\" style=\\"{{i.st}}\\" class=\\"{{i.cl}}\\"  id=\\"{{i.uid}}\\">
    <block wx:for=\\"{{i.cn}}\\" wx:key=\\"uid\\">
      <template is=\\"{{xs.e(cid+1)}}\\" data=\\"{{i:item,l:l}}\\" />
    </block>
  </view>
</template>

<template name=\\"tmpl_8_pure-view\\">
  <view style=\\"{{i.st}}\\" class=\\"{{i.cl}}\\"  id=\\"{{i.uid}}\\">
    <block wx:for=\\"{{i.cn}}\\" wx:key=\\"uid\\">
      <template is=\\"{{xs.e(cid+1)}}\\" data=\\"{{i:item,l:l}}\\" />
    </block>
  </view>
</template>

<template name=\\"tmpl_8_view\\">
  <view hover-class=\\"{{xs.b(i.hoverClass,'none')}}\\" hover-stop-propagation=\\"{{xs.b(i.hoverStopPropagation,false)}}\\" hover-start-time=\\"{{xs.b(i.hoverStartTime,50)}}\\" hover-stay-time=\\"{{xs.b(i.hoverStayTime,400)}}\\" animation=\\"{{i.animation}}\\" bindtouchstart=\\"eh\\" bindtouchmove=\\"eh\\" bindtouchend=\\"eh\\" bindtouchcancel=\\"eh\\" bindlongpress=\\"eh\\" bindanimationstart=\\"eh\\" bindanimationiteration=\\"eh\\" bindanimationend=\\"eh\\" bindtransitionend=\\"eh\\" style=\\"{{i.st}}\\" class=\\"{{i.cl}}\\" bindtap=\\"eh\\"  id=\\"{{i.uid}}\\">
    <block wx:for=\\"{{i.cn}}\\" wx:key=\\"uid\\">
      <template is=\\"{{xs.e(cid+1)}}\\" data=\\"{{i:item,l:l}}\\" />
    </block>
  </view>
</template>

<template name=\\"tmpl_8_text\\">
  <text selectable=\\"{{xs.b(i.selectable,false)}}\\" space=\\"{{i.space}}\\" decode=\\"{{xs.b(i.decode,false)}}\\" style=\\"{{i.st}}\\" class=\\"{{i.cl}}\\" bindtap=\\"eh\\"  id=\\"{{i.uid}}\\">
    <block wx:for=\\"{{i.cn}}\\" wx:key=\\"uid\\">
      <template is=\\"{{xs.e(cid+1)}}\\" data=\\"{{i:item,l:l}}\\" />
    </block>
  </text>
</template>

<template name=\\"tmpl_8_tab\\">
  <tab bindmyevent=\\"eh\\" myProperty=\\"{{i.myProperty}}\\"  id=\\"{{i.uid}}\\">
    <block wx:for=\\"{{i.cn}}\\" wx:key=\\"uid\\">
      <template is=\\"{{xs.e(cid+1)}}\\" data=\\"{{i:item,l:l}}\\" />
    </block>
  </tab>
</template>
  
<template name=\\"tmpl_8_container\\">
  <template is=\\"{{xs.a(8, i.nn, l)}}\\" data=\\"{{i:i,cid:8,l:xs.f(l,i.nn)}}\\" />
</template>

<template name=\\"tmpl_9_catch-view\\">
  <view hover-class=\\"{{xs.b(i.hoverClass,'none')}}\\" hover-stop-propagation=\\"{{xs.b(i.hoverStopPropagation,false)}}\\" hover-start-time=\\"{{xs.b(i.hoverStartTime,50)}}\\" hover-stay-time=\\"{{xs.b(i.hoverStayTime,400)}}\\" animation=\\"{{i.animation}}\\" bindtouchstart=\\"eh\\" bindtouchend=\\"eh\\" bindtouchcancel=\\"eh\\" bindlongpress=\\"eh\\" bindanimationstart=\\"eh\\" bindanimationiteration=\\"eh\\" bindanimationend=\\"eh\\" bindtransitionend=\\"eh\\" style=\\"{{i.st}}\\" class=\\"{{i.cl}}\\" bindtap=\\"eh\\" catchtouchmove=\\"eh\\"  id=\\"{{i.uid}}\\">
    <block wx:for=\\"{{i.cn}}\\" wx:key=\\"uid\\">
      <template is=\\"{{xs.e(cid+1)}}\\" data=\\"{{i:item,l:l}}\\" />
    </block>
  </view>
</template>

<template name=\\"tmpl_9_static-view\\">
  <view hover-class=\\"{{xs.b(i.hoverClass,'none')}}\\" hover-stop-propagation=\\"{{xs.b(i.hoverStopPropagation,false)}}\\" hover-start-time=\\"{{xs.b(i.hoverStartTime,50)}}\\" hover-stay-time=\\"{{xs.b(i.hoverStayTime,400)}}\\" animation=\\"{{i.animation}}\\" style=\\"{{i.st}}\\" class=\\"{{i.cl}}\\"  id=\\"{{i.uid}}\\">
    <block wx:for=\\"{{i.cn}}\\" wx:key=\\"uid\\">
      <template is=\\"{{xs.e(cid+1)}}\\" data=\\"{{i:item,l:l}}\\" />
    </block>
  </view>
</template>

<template name=\\"tmpl_9_pure-view\\">
  <view style=\\"{{i.st}}\\" class=\\"{{i.cl}}\\"  id=\\"{{i.uid}}\\">
    <block wx:for=\\"{{i.cn}}\\" wx:key=\\"uid\\">
      <template is=\\"{{xs.e(cid+1)}}\\" data=\\"{{i:item,l:l}}\\" />
    </block>
  </view>
</template>

<template name=\\"tmpl_9_view\\">
  <view hover-class=\\"{{xs.b(i.hoverClass,'none')}}\\" hover-stop-propagation=\\"{{xs.b(i.hoverStopPropagation,false)}}\\" hover-start-time=\\"{{xs.b(i.hoverStartTime,50)}}\\" hover-stay-time=\\"{{xs.b(i.hoverStayTime,400)}}\\" animation=\\"{{i.animation}}\\" bindtouchstart=\\"eh\\" bindtouchmove=\\"eh\\" bindtouchend=\\"eh\\" bindtouchcancel=\\"eh\\" bindlongpress=\\"eh\\" bindanimationstart=\\"eh\\" bindanimationiteration=\\"eh\\" bindanimationend=\\"eh\\" bindtransitionend=\\"eh\\" style=\\"{{i.st}}\\" class=\\"{{i.cl}}\\" bindtap=\\"eh\\"  id=\\"{{i.uid}}\\">
    <block wx:for=\\"{{i.cn}}\\" wx:key=\\"uid\\">
      <template is=\\"{{xs.e(cid+1)}}\\" data=\\"{{i:item,l:l}}\\" />
    </block>
  </view>
</template>

<template name=\\"tmpl_9_text\\">
  <text selectable=\\"{{xs.b(i.selectable,false)}}\\" space=\\"{{i.space}}\\" decode=\\"{{xs.b(i.decode,false)}}\\" style=\\"{{i.st}}\\" class=\\"{{i.cl}}\\" bindtap=\\"eh\\"  id=\\"{{i.uid}}\\">
    <block wx:for=\\"{{i.cn}}\\" wx:key=\\"uid\\">
      <template is=\\"{{xs.e(cid+1)}}\\" data=\\"{{i:item,l:l}}\\" />
    </block>
  </text>
</template>

<template name=\\"tmpl_9_tab\\">
  <tab bindmyevent=\\"eh\\" myProperty=\\"{{i.myProperty}}\\"  id=\\"{{i.uid}}\\">
    <block wx:for=\\"{{i.cn}}\\" wx:key=\\"uid\\">
      <template is=\\"{{xs.e(cid+1)}}\\" data=\\"{{i:item,l:l}}\\" />
    </block>
  </tab>
</template>
  
<template name=\\"tmpl_9_container\\">
  <template is=\\"{{xs.a(9, i.nn, l)}}\\" data=\\"{{i:i,cid:9,l:xs.f(l,i.nn)}}\\" />
</template>

<template name=\\"tmpl_10_catch-view\\">
  <view hover-class=\\"{{xs.b(i.hoverClass,'none')}}\\" hover-stop-propagation=\\"{{xs.b(i.hoverStopPropagation,false)}}\\" hover-start-time=\\"{{xs.b(i.hoverStartTime,50)}}\\" hover-stay-time=\\"{{xs.b(i.hoverStayTime,400)}}\\" animation=\\"{{i.animation}}\\" bindtouchstart=\\"eh\\" bindtouchend=\\"eh\\" bindtouchcancel=\\"eh\\" bindlongpress=\\"eh\\" bindanimationstart=\\"eh\\" bindanimationiteration=\\"eh\\" bindanimationend=\\"eh\\" bindtransitionend=\\"eh\\" style=\\"{{i.st}}\\" class=\\"{{i.cl}}\\" bindtap=\\"eh\\" catchtouchmove=\\"eh\\"  id=\\"{{i.uid}}\\">
    <block wx:for=\\"{{i.cn}}\\" wx:key=\\"uid\\">
      <template is=\\"{{xs.e(cid+1)}}\\" data=\\"{{i:item,l:l}}\\" />
    </block>
  </view>
</template>

<template name=\\"tmpl_10_static-view\\">
  <view hover-class=\\"{{xs.b(i.hoverClass,'none')}}\\" hover-stop-propagation=\\"{{xs.b(i.hoverStopPropagation,false)}}\\" hover-start-time=\\"{{xs.b(i.hoverStartTime,50)}}\\" hover-stay-time=\\"{{xs.b(i.hoverStayTime,400)}}\\" animation=\\"{{i.animation}}\\" style=\\"{{i.st}}\\" class=\\"{{i.cl}}\\"  id=\\"{{i.uid}}\\">
    <block wx:for=\\"{{i.cn}}\\" wx:key=\\"uid\\">
      <template is=\\"{{xs.e(cid+1)}}\\" data=\\"{{i:item,l:l}}\\" />
    </block>
  </view>
</template>

<template name=\\"tmpl_10_pure-view\\">
  <view style=\\"{{i.st}}\\" class=\\"{{i.cl}}\\"  id=\\"{{i.uid}}\\">
    <block wx:for=\\"{{i.cn}}\\" wx:key=\\"uid\\">
      <template is=\\"{{xs.e(cid+1)}}\\" data=\\"{{i:item,l:l}}\\" />
    </block>
  </view>
</template>

<template name=\\"tmpl_10_view\\">
  <view hover-class=\\"{{xs.b(i.hoverClass,'none')}}\\" hover-stop-propagation=\\"{{xs.b(i.hoverStopPropagation,false)}}\\" hover-start-time=\\"{{xs.b(i.hoverStartTime,50)}}\\" hover-stay-time=\\"{{xs.b(i.hoverStayTime,400)}}\\" animation=\\"{{i.animation}}\\" bindtouchstart=\\"eh\\" bindtouchmove=\\"eh\\" bindtouchend=\\"eh\\" bindtouchcancel=\\"eh\\" bindlongpress=\\"eh\\" bindanimationstart=\\"eh\\" bindanimationiteration=\\"eh\\" bindanimationend=\\"eh\\" bindtransitionend=\\"eh\\" style=\\"{{i.st}}\\" class=\\"{{i.cl}}\\" bindtap=\\"eh\\"  id=\\"{{i.uid}}\\">
    <block wx:for=\\"{{i.cn}}\\" wx:key=\\"uid\\">
      <template is=\\"{{xs.e(cid+1)}}\\" data=\\"{{i:item,l:l}}\\" />
    </block>
  </view>
</template>

<template name=\\"tmpl_10_text\\">
  <text selectable=\\"{{xs.b(i.selectable,false)}}\\" space=\\"{{i.space}}\\" decode=\\"{{xs.b(i.decode,false)}}\\" style=\\"{{i.st}}\\" class=\\"{{i.cl}}\\" bindtap=\\"eh\\"  id=\\"{{i.uid}}\\">
    <block wx:for=\\"{{i.cn}}\\" wx:key=\\"uid\\">
      <template is=\\"{{xs.e(cid+1)}}\\" data=\\"{{i:item,l:l}}\\" />
    </block>
  </text>
</template>

<template name=\\"tmpl_10_tab\\">
  <tab bindmyevent=\\"eh\\" myProperty=\\"{{i.myProperty}}\\"  id=\\"{{i.uid}}\\">
    <block wx:for=\\"{{i.cn}}\\" wx:key=\\"uid\\">
      <template is=\\"{{xs.e(cid+1)}}\\" data=\\"{{i:item,l:l}}\\" />
    </block>
  </tab>
</template>
  
<template name=\\"tmpl_10_container\\">
  <template is=\\"{{xs.a(10, i.nn, l)}}\\" data=\\"{{i:i,cid:10,l:xs.f(l,i.nn)}}\\" />
</template>

<template name=\\"tmpl_11_catch-view\\">
  <view hover-class=\\"{{xs.b(i.hoverClass,'none')}}\\" hover-stop-propagation=\\"{{xs.b(i.hoverStopPropagation,false)}}\\" hover-start-time=\\"{{xs.b(i.hoverStartTime,50)}}\\" hover-stay-time=\\"{{xs.b(i.hoverStayTime,400)}}\\" animation=\\"{{i.animation}}\\" bindtouchstart=\\"eh\\" bindtouchend=\\"eh\\" bindtouchcancel=\\"eh\\" bindlongpress=\\"eh\\" bindanimationstart=\\"eh\\" bindanimationiteration=\\"eh\\" bindanimationend=\\"eh\\" bindtransitionend=\\"eh\\" style=\\"{{i.st}}\\" class=\\"{{i.cl}}\\" bindtap=\\"eh\\" catchtouchmove=\\"eh\\"  id=\\"{{i.uid}}\\">
    <block wx:for=\\"{{i.cn}}\\" wx:key=\\"uid\\">
      <template is=\\"{{xs.e(cid+1)}}\\" data=\\"{{i:item,l:l}}\\" />
    </block>
  </view>
</template>

<template name=\\"tmpl_11_static-view\\">
  <view hover-class=\\"{{xs.b(i.hoverClass,'none')}}\\" hover-stop-propagation=\\"{{xs.b(i.hoverStopPropagation,false)}}\\" hover-start-time=\\"{{xs.b(i.hoverStartTime,50)}}\\" hover-stay-time=\\"{{xs.b(i.hoverStayTime,400)}}\\" animation=\\"{{i.animation}}\\" style=\\"{{i.st}}\\" class=\\"{{i.cl}}\\"  id=\\"{{i.uid}}\\">
    <block wx:for=\\"{{i.cn}}\\" wx:key=\\"uid\\">
      <template is=\\"{{xs.e(cid+1)}}\\" data=\\"{{i:item,l:l}}\\" />
    </block>
  </view>
</template>

<template name=\\"tmpl_11_pure-view\\">
  <view style=\\"{{i.st}}\\" class=\\"{{i.cl}}\\"  id=\\"{{i.uid}}\\">
    <block wx:for=\\"{{i.cn}}\\" wx:key=\\"uid\\">
      <template is=\\"{{xs.e(cid+1)}}\\" data=\\"{{i:item,l:l}}\\" />
    </block>
  </view>
</template>

<template name=\\"tmpl_11_view\\">
  <view hover-class=\\"{{xs.b(i.hoverClass,'none')}}\\" hover-stop-propagation=\\"{{xs.b(i.hoverStopPropagation,false)}}\\" hover-start-time=\\"{{xs.b(i.hoverStartTime,50)}}\\" hover-stay-time=\\"{{xs.b(i.hoverStayTime,400)}}\\" animation=\\"{{i.animation}}\\" bindtouchstart=\\"eh\\" bindtouchmove=\\"eh\\" bindtouchend=\\"eh\\" bindtouchcancel=\\"eh\\" bindlongpress=\\"eh\\" bindanimationstart=\\"eh\\" bindanimationiteration=\\"eh\\" bindanimationend=\\"eh\\" bindtransitionend=\\"eh\\" style=\\"{{i.st}}\\" class=\\"{{i.cl}}\\" bindtap=\\"eh\\"  id=\\"{{i.uid}}\\">
    <block wx:for=\\"{{i.cn}}\\" wx:key=\\"uid\\">
      <template is=\\"{{xs.e(cid+1)}}\\" data=\\"{{i:item,l:l}}\\" />
    </block>
  </view>
</template>

<template name=\\"tmpl_11_text\\">
  <text selectable=\\"{{xs.b(i.selectable,false)}}\\" space=\\"{{i.space}}\\" decode=\\"{{xs.b(i.decode,false)}}\\" style=\\"{{i.st}}\\" class=\\"{{i.cl}}\\" bindtap=\\"eh\\"  id=\\"{{i.uid}}\\">
    <block wx:for=\\"{{i.cn}}\\" wx:key=\\"uid\\">
      <template is=\\"{{xs.e(cid+1)}}\\" data=\\"{{i:item,l:l}}\\" />
    </block>
  </text>
</template>

<template name=\\"tmpl_11_tab\\">
  <tab bindmyevent=\\"eh\\" myProperty=\\"{{i.myProperty}}\\"  id=\\"{{i.uid}}\\">
    <block wx:for=\\"{{i.cn}}\\" wx:key=\\"uid\\">
      <template is=\\"{{xs.e(cid+1)}}\\" data=\\"{{i:item,l:l}}\\" />
    </block>
  </tab>
</template>
  
<template name=\\"tmpl_11_container\\">
  <template is=\\"{{xs.a(11, i.nn, l)}}\\" data=\\"{{i:i,cid:11,l:xs.f(l,i.nn)}}\\" />
</template>

<template name=\\"tmpl_12_catch-view\\">
  <view hover-class=\\"{{xs.b(i.hoverClass,'none')}}\\" hover-stop-propagation=\\"{{xs.b(i.hoverStopPropagation,false)}}\\" hover-start-time=\\"{{xs.b(i.hoverStartTime,50)}}\\" hover-stay-time=\\"{{xs.b(i.hoverStayTime,400)}}\\" animation=\\"{{i.animation}}\\" bindtouchstart=\\"eh\\" bindtouchend=\\"eh\\" bindtouchcancel=\\"eh\\" bindlongpress=\\"eh\\" bindanimationstart=\\"eh\\" bindanimationiteration=\\"eh\\" bindanimationend=\\"eh\\" bindtransitionend=\\"eh\\" style=\\"{{i.st}}\\" class=\\"{{i.cl}}\\" bindtap=\\"eh\\" catchtouchmove=\\"eh\\"  id=\\"{{i.uid}}\\">
    <block wx:for=\\"{{i.cn}}\\" wx:key=\\"uid\\">
      <template is=\\"{{xs.e(cid+1)}}\\" data=\\"{{i:item,l:l}}\\" />
    </block>
  </view>
</template>

<template name=\\"tmpl_12_static-view\\">
  <view hover-class=\\"{{xs.b(i.hoverClass,'none')}}\\" hover-stop-propagation=\\"{{xs.b(i.hoverStopPropagation,false)}}\\" hover-start-time=\\"{{xs.b(i.hoverStartTime,50)}}\\" hover-stay-time=\\"{{xs.b(i.hoverStayTime,400)}}\\" animation=\\"{{i.animation}}\\" style=\\"{{i.st}}\\" class=\\"{{i.cl}}\\"  id=\\"{{i.uid}}\\">
    <block wx:for=\\"{{i.cn}}\\" wx:key=\\"uid\\">
      <template is=\\"{{xs.e(cid+1)}}\\" data=\\"{{i:item,l:l}}\\" />
    </block>
  </view>
</template>

<template name=\\"tmpl_12_pure-view\\">
  <view style=\\"{{i.st}}\\" class=\\"{{i.cl}}\\"  id=\\"{{i.uid}}\\">
    <block wx:for=\\"{{i.cn}}\\" wx:key=\\"uid\\">
      <template is=\\"{{xs.e(cid+1)}}\\" data=\\"{{i:item,l:l}}\\" />
    </block>
  </view>
</template>

<template name=\\"tmpl_12_view\\">
  <view hover-class=\\"{{xs.b(i.hoverClass,'none')}}\\" hover-stop-propagation=\\"{{xs.b(i.hoverStopPropagation,false)}}\\" hover-start-time=\\"{{xs.b(i.hoverStartTime,50)}}\\" hover-stay-time=\\"{{xs.b(i.hoverStayTime,400)}}\\" animation=\\"{{i.animation}}\\" bindtouchstart=\\"eh\\" bindtouchmove=\\"eh\\" bindtouchend=\\"eh\\" bindtouchcancel=\\"eh\\" bindlongpress=\\"eh\\" bindanimationstart=\\"eh\\" bindanimationiteration=\\"eh\\" bindanimationend=\\"eh\\" bindtransitionend=\\"eh\\" style=\\"{{i.st}}\\" class=\\"{{i.cl}}\\" bindtap=\\"eh\\"  id=\\"{{i.uid}}\\">
    <block wx:for=\\"{{i.cn}}\\" wx:key=\\"uid\\">
      <template is=\\"{{xs.e(cid+1)}}\\" data=\\"{{i:item,l:l}}\\" />
    </block>
  </view>
</template>

<template name=\\"tmpl_12_text\\">
  <text selectable=\\"{{xs.b(i.selectable,false)}}\\" space=\\"{{i.space}}\\" decode=\\"{{xs.b(i.decode,false)}}\\" style=\\"{{i.st}}\\" class=\\"{{i.cl}}\\" bindtap=\\"eh\\"  id=\\"{{i.uid}}\\">
    <block wx:for=\\"{{i.cn}}\\" wx:key=\\"uid\\">
      <template is=\\"{{xs.e(cid+1)}}\\" data=\\"{{i:item,l:l}}\\" />
    </block>
  </text>
</template>

<template name=\\"tmpl_12_tab\\">
  <tab bindmyevent=\\"eh\\" myProperty=\\"{{i.myProperty}}\\"  id=\\"{{i.uid}}\\">
    <block wx:for=\\"{{i.cn}}\\" wx:key=\\"uid\\">
      <template is=\\"{{xs.e(cid+1)}}\\" data=\\"{{i:item,l:l}}\\" />
    </block>
  </tab>
</template>
  
<template name=\\"tmpl_12_container\\">
  <template is=\\"{{xs.a(12, i.nn, l)}}\\" data=\\"{{i:i,cid:12,l:xs.f(l,i.nn)}}\\" />
</template>

<template name=\\"tmpl_13_catch-view\\">
  <view hover-class=\\"{{xs.b(i.hoverClass,'none')}}\\" hover-stop-propagation=\\"{{xs.b(i.hoverStopPropagation,false)}}\\" hover-start-time=\\"{{xs.b(i.hoverStartTime,50)}}\\" hover-stay-time=\\"{{xs.b(i.hoverStayTime,400)}}\\" animation=\\"{{i.animation}}\\" bindtouchstart=\\"eh\\" bindtouchend=\\"eh\\" bindtouchcancel=\\"eh\\" bindlongpress=\\"eh\\" bindanimationstart=\\"eh\\" bindanimationiteration=\\"eh\\" bindanimationend=\\"eh\\" bindtransitionend=\\"eh\\" style=\\"{{i.st}}\\" class=\\"{{i.cl}}\\" bindtap=\\"eh\\" catchtouchmove=\\"eh\\"  id=\\"{{i.uid}}\\">
    <block wx:for=\\"{{i.cn}}\\" wx:key=\\"uid\\">
      <template is=\\"{{xs.e(cid+1)}}\\" data=\\"{{i:item,l:l}}\\" />
    </block>
  </view>
</template>

<template name=\\"tmpl_13_static-view\\">
  <view hover-class=\\"{{xs.b(i.hoverClass,'none')}}\\" hover-stop-propagation=\\"{{xs.b(i.hoverStopPropagation,false)}}\\" hover-start-time=\\"{{xs.b(i.hoverStartTime,50)}}\\" hover-stay-time=\\"{{xs.b(i.hoverStayTime,400)}}\\" animation=\\"{{i.animation}}\\" style=\\"{{i.st}}\\" class=\\"{{i.cl}}\\"  id=\\"{{i.uid}}\\">
    <block wx:for=\\"{{i.cn}}\\" wx:key=\\"uid\\">
      <template is=\\"{{xs.e(cid+1)}}\\" data=\\"{{i:item,l:l}}\\" />
    </block>
  </view>
</template>

<template name=\\"tmpl_13_pure-view\\">
  <view style=\\"{{i.st}}\\" class=\\"{{i.cl}}\\"  id=\\"{{i.uid}}\\">
    <block wx:for=\\"{{i.cn}}\\" wx:key=\\"uid\\">
      <template is=\\"{{xs.e(cid+1)}}\\" data=\\"{{i:item,l:l}}\\" />
    </block>
  </view>
</template>

<template name=\\"tmpl_13_view\\">
  <view hover-class=\\"{{xs.b(i.hoverClass,'none')}}\\" hover-stop-propagation=\\"{{xs.b(i.hoverStopPropagation,false)}}\\" hover-start-time=\\"{{xs.b(i.hoverStartTime,50)}}\\" hover-stay-time=\\"{{xs.b(i.hoverStayTime,400)}}\\" animation=\\"{{i.animation}}\\" bindtouchstart=\\"eh\\" bindtouchmove=\\"eh\\" bindtouchend=\\"eh\\" bindtouchcancel=\\"eh\\" bindlongpress=\\"eh\\" bindanimationstart=\\"eh\\" bindanimationiteration=\\"eh\\" bindanimationend=\\"eh\\" bindtransitionend=\\"eh\\" style=\\"{{i.st}}\\" class=\\"{{i.cl}}\\" bindtap=\\"eh\\"  id=\\"{{i.uid}}\\">
    <block wx:for=\\"{{i.cn}}\\" wx:key=\\"uid\\">
      <template is=\\"{{xs.e(cid+1)}}\\" data=\\"{{i:item,l:l}}\\" />
    </block>
  </view>
</template>

<template name=\\"tmpl_13_text\\">
  <text selectable=\\"{{xs.b(i.selectable,false)}}\\" space=\\"{{i.space}}\\" decode=\\"{{xs.b(i.decode,false)}}\\" style=\\"{{i.st}}\\" class=\\"{{i.cl}}\\" bindtap=\\"eh\\"  id=\\"{{i.uid}}\\">
    <block wx:for=\\"{{i.cn}}\\" wx:key=\\"uid\\">
      <template is=\\"{{xs.e(cid+1)}}\\" data=\\"{{i:item,l:l}}\\" />
    </block>
  </text>
</template>

<template name=\\"tmpl_13_tab\\">
  <tab bindmyevent=\\"eh\\" myProperty=\\"{{i.myProperty}}\\"  id=\\"{{i.uid}}\\">
    <block wx:for=\\"{{i.cn}}\\" wx:key=\\"uid\\">
      <template is=\\"{{xs.e(cid+1)}}\\" data=\\"{{i:item,l:l}}\\" />
    </block>
  </tab>
</template>
  
<template name=\\"tmpl_13_container\\">
  <template is=\\"{{xs.a(13, i.nn, l)}}\\" data=\\"{{i:i,cid:13,l:xs.f(l,i.nn)}}\\" />
</template>

<template name=\\"tmpl_14_catch-view\\">
  <view hover-class=\\"{{xs.b(i.hoverClass,'none')}}\\" hover-stop-propagation=\\"{{xs.b(i.hoverStopPropagation,false)}}\\" hover-start-time=\\"{{xs.b(i.hoverStartTime,50)}}\\" hover-stay-time=\\"{{xs.b(i.hoverStayTime,400)}}\\" animation=\\"{{i.animation}}\\" bindtouchstart=\\"eh\\" bindtouchend=\\"eh\\" bindtouchcancel=\\"eh\\" bindlongpress=\\"eh\\" bindanimationstart=\\"eh\\" bindanimationiteration=\\"eh\\" bindanimationend=\\"eh\\" bindtransitionend=\\"eh\\" style=\\"{{i.st}}\\" class=\\"{{i.cl}}\\" bindtap=\\"eh\\" catchtouchmove=\\"eh\\"  id=\\"{{i.uid}}\\">
    <block wx:for=\\"{{i.cn}}\\" wx:key=\\"uid\\">
      <template is=\\"{{xs.e(cid+1)}}\\" data=\\"{{i:item,l:l}}\\" />
    </block>
  </view>
</template>

<template name=\\"tmpl_14_static-view\\">
  <view hover-class=\\"{{xs.b(i.hoverClass,'none')}}\\" hover-stop-propagation=\\"{{xs.b(i.hoverStopPropagation,false)}}\\" hover-start-time=\\"{{xs.b(i.hoverStartTime,50)}}\\" hover-stay-time=\\"{{xs.b(i.hoverStayTime,400)}}\\" animation=\\"{{i.animation}}\\" style=\\"{{i.st}}\\" class=\\"{{i.cl}}\\"  id=\\"{{i.uid}}\\">
    <block wx:for=\\"{{i.cn}}\\" wx:key=\\"uid\\">
      <template is=\\"{{xs.e(cid+1)}}\\" data=\\"{{i:item,l:l}}\\" />
    </block>
  </view>
</template>

<template name=\\"tmpl_14_pure-view\\">
  <view style=\\"{{i.st}}\\" class=\\"{{i.cl}}\\"  id=\\"{{i.uid}}\\">
    <block wx:for=\\"{{i.cn}}\\" wx:key=\\"uid\\">
      <template is=\\"{{xs.e(cid+1)}}\\" data=\\"{{i:item,l:l}}\\" />
    </block>
  </view>
</template>

<template name=\\"tmpl_14_view\\">
  <view hover-class=\\"{{xs.b(i.hoverClass,'none')}}\\" hover-stop-propagation=\\"{{xs.b(i.hoverStopPropagation,false)}}\\" hover-start-time=\\"{{xs.b(i.hoverStartTime,50)}}\\" hover-stay-time=\\"{{xs.b(i.hoverStayTime,400)}}\\" animation=\\"{{i.animation}}\\" bindtouchstart=\\"eh\\" bindtouchmove=\\"eh\\" bindtouchend=\\"eh\\" bindtouchcancel=\\"eh\\" bindlongpress=\\"eh\\" bindanimationstart=\\"eh\\" bindanimationiteration=\\"eh\\" bindanimationend=\\"eh\\" bindtransitionend=\\"eh\\" style=\\"{{i.st}}\\" class=\\"{{i.cl}}\\" bindtap=\\"eh\\"  id=\\"{{i.uid}}\\">
    <block wx:for=\\"{{i.cn}}\\" wx:key=\\"uid\\">
      <template is=\\"{{xs.e(cid+1)}}\\" data=\\"{{i:item,l:l}}\\" />
    </block>
  </view>
</template>

<template name=\\"tmpl_14_text\\">
  <text selectable=\\"{{xs.b(i.selectable,false)}}\\" space=\\"{{i.space}}\\" decode=\\"{{xs.b(i.decode,false)}}\\" style=\\"{{i.st}}\\" class=\\"{{i.cl}}\\" bindtap=\\"eh\\"  id=\\"{{i.uid}}\\">
    <block wx:for=\\"{{i.cn}}\\" wx:key=\\"uid\\">
      <template is=\\"{{xs.e(cid+1)}}\\" data=\\"{{i:item,l:l}}\\" />
    </block>
  </text>
</template>

<template name=\\"tmpl_14_tab\\">
  <tab bindmyevent=\\"eh\\" myProperty=\\"{{i.myProperty}}\\"  id=\\"{{i.uid}}\\">
    <block wx:for=\\"{{i.cn}}\\" wx:key=\\"uid\\">
      <template is=\\"{{xs.e(cid+1)}}\\" data=\\"{{i:item,l:l}}\\" />
    </block>
  </tab>
</template>
  
<template name=\\"tmpl_14_container\\">
  <template is=\\"{{xs.a(14, i.nn, l)}}\\" data=\\"{{i:i,cid:14,l:xs.f(l,i.nn)}}\\" />
</template>

<template name=\\"tmpl_15_container\\">
  <block wx:if=\\"{{i.nn === '#text'}}\\">
    <template is=\\"tmpl_0_#text\\" data=\\"{{i:i}}\\" />
  </block>
  <block wx:else>
    <comp i=\\"{{i}}\\" l=\\"{{l}}\\" />
  </block>
</template>


/** filePath: dist/common.js **/
(wx[\\"webpackJsonp\\"] = wx[\\"webpackJsonp\\"] || []).push([ [ 2 ], [ function(module, __webpack_exports__, __webpack_require__) {
    \\"use strict\\";
    __webpack_require__.r(__webpack_exports__);
    __webpack_exports__[\\"default\\"] = \\"react-mock\\";
}, , function(module, __webpack_exports__, __webpack_require__) {
    \\"use strict\\";
    __webpack_exports__[\\"a\\"] = \\"taro\\";
} ] ]);

/** filePath: dist/comp.js **/
(wx[\\"webpackJsonp\\"] = wx[\\"webpackJsonp\\"] || []).push([ [ 6 ], {
    15: function(module, __webpack_exports__, __webpack_require__) {
        \\"use strict\\";
        __webpack_require__.r(__webpack_exports__);
        var _tarojs_runtime__WEBPACK_IMPORTED_MODULE_0__ = __webpack_require__(1);
        Component(Object(_tarojs_runtime__WEBPACK_IMPORTED_MODULE_0__[\\"createRecursiveComponentConfig\\"])());
    }
}, [ [ 15, 0, 1 ] ] ]);

/** filePath: dist/comp.json **/
{\\"component\\":true,\\"usingComponents\\":{\\"comp\\":\\"./comp\\",\\"custom-wrapper\\":\\"./custom-wrapper\\"}}

/** filePath: dist/comp.wxml **/
<import src=\\"./base.wxml\\" />
<template is=\\"tmpl_0_container\\" data=\\"{{i:i,l:l}}\\" />

/** filePath: dist/components/tab/tab.js **/
(wx[\\"webpackJsonp\\"] = wx[\\"webpackJsonp\\"] || []).push([ [ 7 ], {
    22: function(module, exports) {
        Component({
            behaviors: [],
            properties: {
                myProperty: {
                    type: String,
                    value: \\"\\",
                    observer: function observer(newVal, oldVal, changedPath) {}
                },
                myProperty2: String
            },
            data: {},
            attached: function attached() {},
            moved: function moved() {},
            detached: function detached() {},
            methods: {
                onMyButtonTap: function onMyButtonTap() {
                    this.setData({});
                },
                _myPrivateMethod: function _myPrivateMethod() {
                    this.setData({
                        \\"A[0].B\\": \\"myPrivateData\\"
                    });
                },
                _propertyChange: function _propertyChange(newVal, oldVal) {},
                clickHandler: function clickHandler() {
                    console.log(\\"sdsd\\");
                    this.triggerEvent(\\"myevent\\", {
                        f: 1
                    });
                }
            }
        });
    }
}, [ [ 22, 0 ] ] ]);

/** filePath: dist/components/tab/tab.json **/
{\\"component\\":true,\\"usingComponents\\":{}}

/** filePath: dist/components/tab/tab.wxml **/
<view class=\\"tab\\" bindtap=\\"clickHandler\\">
  {{myProperty}}
</view>


/** filePath: dist/custom-wrapper.js **/
(wx[\\"webpackJsonp\\"] = wx[\\"webpackJsonp\\"] || []).push([ [ 10 ], {
    16: function(module, __webpack_exports__, __webpack_require__) {
        \\"use strict\\";
        __webpack_require__.r(__webpack_exports__);
        var _tarojs_runtime__WEBPACK_IMPORTED_MODULE_0__ = __webpack_require__(1);
        Component(Object(_tarojs_runtime__WEBPACK_IMPORTED_MODULE_0__[\\"createRecursiveComponentConfig\\"])(\\"custom-wrapper\\"));
    }
}, [ [ 16, 0, 1 ] ] ]);

/** filePath: dist/custom-wrapper.json **/
{\\"component\\":true,\\"usingComponents\\":{\\"comp\\":\\"./comp\\",\\"custom-wrapper\\":\\"./custom-wrapper\\"}}

/** filePath: dist/custom-wrapper.wxml **/
<import src=\\"./base.wxml\\" />
  <block wx:for=\\"{{i.cn}}\\" wx:key=\\"uid\\">
    <template is=\\"tmpl_0_container\\" data=\\"{{i:item,l:''}}\\" />
  </block>

/** filePath: dist/pages/index/index.js **/
(wx[\\"webpackJsonp\\"] = wx[\\"webpackJsonp\\"] || []).push([ [ 11 ], {
    17: function(module, exports, __webpack_require__) {},
    25: function(module, __webpack_exports__, __webpack_require__) {
        \\"use strict\\";
        __webpack_require__.r(__webpack_exports__);
        var taro_runtime = __webpack_require__(1);
        var classCallCheck = __webpack_require__(4);
        var createClass = __webpack_require__(5);
        var inherits = __webpack_require__(7);
        var createSuper = __webpack_require__(6);
        var taro = __webpack_require__(2);
        var react = __webpack_require__(0);
        var taro_components = __webpack_require__(3);
        var index = __webpack_require__(17);
        var index_Index = function(_React$Component) {
            Object(inherits[\\"a\\"])(Index, _React$Component);
            var _super = Object(createSuper[\\"a\\"])(Index);
            function Index() {
                Object(classCallCheck[\\"a\\"])(this, Index);
                return _super.apply(this, arguments);
            }
            Object(createClass[\\"a\\"])(Index, [ {
                key: \\"gotoWxParse\\",
                value: function gotoWxParse() {
                    taro[\\"a\\"].navigateTo({
                        url: \\"/pages/wxParse/wxParse\\"
                    });
                }
            }, {
                key: \\"gotoEcharts\\",
                value: function gotoEcharts() {
                    taro[\\"a\\"].navigateTo({
                        url: \\"/pages/echarts/echarts\\"
                    });
                }
            }, {
                key: \\"gotoNative\\",
                value: function gotoNative() {
                    taro[\\"a\\"].navigateTo({
                        url: \\"/pages/native/native\\"
                    });
                }
            }, {
                key: \\"tabEvent\\",
                value: function tabEvent(e) {
                    console.log(e);
                }
            }, {
                key: \\"render\\",
                value: function render() {
                    return react[\\"default\\"].createElement(taro_components[\\"View\\"], {
                        className: \\"index\\"
                    }, react[\\"default\\"].createElement(taro_components[\\"View\\"], {
                        className: \\"title\\"
                    }, \\"\\\\u4e0e\\\\u5c0f\\\\u7a0b\\\\u5e8f\\\\u539f\\\\u751f\\\\u878d\\\\u5408\\\\u7684\\\\u5404\\\\u79cd\\\\u793a\\\\u4f8b\\"), react[\\"default\\"].createElement(taro_components[\\"View\\"], {
                        className: \\"main\\"
                    }, react[\\"default\\"].createElement(taro_components[\\"View\\"], {
                        className: \\"wrapper\\"
                    }, react[\\"default\\"].createElement(\\"tab\\", {
                        onMyevent: this.tabEvent,
                        myProperty: \\"This is tab\\"
                    })), react[\\"default\\"].createElement(taro_components[\\"View\\"], {
                        className: \\"wrapper\\"
                    }, react[\\"default\\"].createElement(taro_components[\\"Button\\"], {
                        type: \\"primary\\",
                        onClick: this.gotoNative
                    }, \\"\\\\u6df7\\\\u5199\\\\u539f\\\\u751f\\\\u9875\\\\u9762\\\\u793a\\\\u4f8b\\"))));
                }
            } ]);
            return Index;
        }(react[\\"default\\"].Component);
        var config = {
            navigationBarTitleText: \\"\\\\u9996\\\\u9875\\",
            usingComponents: {
                tab: \\"../../components/tab/tab\\"
            }
        };
        var inst = Page(Object(taro_runtime[\\"createPageConfig\\"])(index_Index, \\"pages/index/index\\", {
            root: {
                cn: []
            }
        }, config || {}));
    }
}, [ [ 25, 0, 1, 3, 2 ] ] ]);

/** filePath: dist/pages/index/index.json **/
{\\"navigationBarTitleText\\":\\"首页\\",\\"usingComponents\\":{\\"custom-wrapper\\":\\"../../custom-wrapper\\",\\"tab\\":\\"../../components/tab/tab\\",\\"comp\\":\\"../../comp\\"}}

/** filePath: dist/pages/index/index.wxml **/
<import src=\\"../../base.wxml\\"/>
<template is=\\"taro_tmpl\\" data=\\"{{root:root}}\\" />

/** filePath: dist/pages/index/index.wxss **/
.title{text-align:center;line-height:80rpx;font-size:36rpx}.main{padding:0 50rpx}.wrapper{margin-bottom:24rpx}

/** filePath: dist/pages/native/native.js **/
(wx[\\"webpackJsonp\\"] = wx[\\"webpackJsonp\\"] || []).push([ [ 13 ], {
    18: function(module, exports, __webpack_require__) {
        var _require = __webpack_require__(19), add = _require.add;
        Page({
            data: {
                text: \\"This is page data.\\",
                x: add(1, 2)
            },
            created: function created(options) {
                console.log(options);
            },
            onReady: function onReady() {},
            viewTap: function viewTap() {
                this.setData({
                    text: \\"Set some data for updating view.\\"
                }, (function() {}));
            },
            handler: function handler(e) {
                console.log(e);
            },
            customData: {
                hi: \\"MINA\\"
            }
        });
    },
    19: function(module, __webpack_exports__, __webpack_require__) {
        \\"use strict\\";
        __webpack_require__.r(__webpack_exports__);
        __webpack_require__.d(__webpack_exports__, \\"add\\", (function() {
            return add;
        }));
        function add(a, b) {
            return a + b;
        }
    }
}, [ [ 18, 0 ] ] ]);

/** filePath: dist/pages/native/native.json **/
{\\"navigationBarBackgroundColor\\":\\"#ffffff\\",\\"navigationBarTextStyle\\":\\"black\\",\\"navigationBarTitleText\\":\\"混写页面示例\\",\\"backgroundColor\\":\\"#eeeeee\\",\\"backgroundTextStyle\\":\\"light\\",\\"usingComponents\\":{\\"custom-wrapper\\":\\"../../custom-wrapper\\",\\"tab\\":\\"../../components/tab/tab\\"}}

/** filePath: dist/pages/native/native.wxml **/
<view class=\\"native\\" bindtap=\\"viewTap\\">
  <text>{{text}}{{x}}</text>
  <tab myProperty=\\"kkl\\" bindmyevent=\\"handler\\" />
</view>


/** filePath: dist/pages/native/native.wxss **/
.native{color:red}

/** filePath: dist/runtime.js **/
(function(modules) {
    function webpackJsonpCallback(data) {
        var chunkIds = data[0];
        var moreModules = data[1];
        var executeModules = data[2];
        var moduleId, chunkId, i = 0, resolves = [];
        for (;i < chunkIds.length; i++) {
            chunkId = chunkIds[i];
            if (Object.prototype.hasOwnProperty.call(installedChunks, chunkId) && installedChunks[chunkId]) {
                resolves.push(installedChunks[chunkId][0]);
            }
            installedChunks[chunkId] = 0;
        }
        for (moduleId in moreModules) {
            if (Object.prototype.hasOwnProperty.call(moreModules, moduleId)) {
                modules[moduleId] = moreModules[moduleId];
            }
        }
        if (parentJsonpFunction) parentJsonpFunction(data);
        while (resolves.length) {
            resolves.shift()();
        }
        deferredModules.push.apply(deferredModules, executeModules || []);
        return checkDeferredModules();
    }
    function checkDeferredModules() {
        var result;
        for (var i = 0; i < deferredModules.length; i++) {
            var deferredModule = deferredModules[i];
            var fulfilled = true;
            for (var j = 1; j < deferredModule.length; j++) {
                var depId = deferredModule[j];
                if (installedChunks[depId] !== 0) fulfilled = false;
            }
            if (fulfilled) {
                deferredModules.splice(i--, 1);
                result = __webpack_require__(__webpack_require__.s = deferredModule[0]);
            }
        }
        return result;
    }
    var installedModules = {};
    var installedChunks = {
        0: 0
    };
    var deferredModules = [];
    function __webpack_require__(moduleId) {
        if (installedModules[moduleId]) {
            return installedModules[moduleId].exports;
        }
        var module = installedModules[moduleId] = {
            i: moduleId,
            l: false,
            exports: {}
        };
        modules[moduleId].call(module.exports, module, module.exports, __webpack_require__);
        module.l = true;
        return module.exports;
    }
    __webpack_require__.m = modules;
    __webpack_require__.c = installedModules;
    __webpack_require__.d = function(exports, name, getter) {
        if (!__webpack_require__.o(exports, name)) {
            Object.defineProperty(exports, name, {
                enumerable: true,
                get: getter
            });
        }
    };
    __webpack_require__.r = function(exports) {
        if (typeof Symbol !== \\"undefined\\" && Symbol.toStringTag) {
            Object.defineProperty(exports, Symbol.toStringTag, {
                value: \\"Module\\"
            });
        }
        Object.defineProperty(exports, \\"__esModule\\", {
            value: true
        });
    };
    __webpack_require__.t = function(value, mode) {
        if (mode & 1) value = __webpack_require__(value);
        if (mode & 8) return value;
        if (mode & 4 && typeof value === \\"object\\" && value && value.__esModule) return value;
        var ns = Object.create(null);
        __webpack_require__.r(ns);
        Object.defineProperty(ns, \\"default\\", {
            enumerable: true,
            value: value
        });
        if (mode & 2 && typeof value != \\"string\\") for (var key in value) __webpack_require__.d(ns, key, function(key) {
            return value[key];
        }.bind(null, key));
        return ns;
    };
    __webpack_require__.n = function(module) {
        var getter = module && module.__esModule ? function getDefault() {
            return module[\\"default\\"];
        } : function getModuleExports() {
            return module;
        };
        __webpack_require__.d(getter, \\"a\\", getter);
        return getter;
    };
    __webpack_require__.o = function(object, property) {
        return Object.prototype.hasOwnProperty.call(object, property);
    };
    __webpack_require__.p = \\"/\\";
    var jsonpArray = wx[\\"webpackJsonp\\"] = wx[\\"webpackJsonp\\"] || [];
    var oldJsonpFunction = jsonpArray.push.bind(jsonpArray);
    jsonpArray.push = webpackJsonpCallback;
    jsonpArray = jsonpArray.slice();
    for (var i = 0; i < jsonpArray.length; i++) webpackJsonpCallback(jsonpArray[i]);
    var parentJsonpFunction = oldJsonpFunction;
    checkDeferredModules();
})([]);

/** filePath: dist/taro.js **/
(wx[\\"webpackJsonp\\"] = wx[\\"webpackJsonp\\"] || []).push([ [ 1 ], {
    1: function(module, __webpack_exports__, __webpack_require__) {
        \\"use strict\\";
        var _unused_webpack_default_export = \\"taro-runtime-mock\\";
    },
    3: function(module, __webpack_exports__, __webpack_require__) {
        \\"use strict\\";
        var _unused_webpack_default_export = \\"taro-components-mock\\";
    },
    9: function(module, __webpack_exports__, __webpack_require__) {
        \\"use strict\\";
        __webpack_exports__[\\"a\\"] = \\"taro-react-mock\\";
    }
} ]);

/** filePath: dist/utils.wxs **/
module.exports = {
  a: function (l, n, s) {
    var a = [\\"view\\",\\"catch-view\\",\\"cover-view\\",\\"static-view\\",\\"pure-view\\",\\"block\\",\\"text\\",\\"static-text\\",\\"slot\\",\\"slot-view\\",\\"label\\",\\"form\\",\\"scroll-view\\",\\"swiper\\",\\"swiper-item\\",\\"tab\\"]
    var b = [\\"static-text\\",\\"slot\\",\\"slot-view\\",\\"label\\",\\"form\\",\\"scroll-view\\",\\"swiper\\",\\"swiper-item\\"]
    if (a.indexOf(n) === -1) {
      l = 0
    }
    if (b.indexOf(n) > -1) {
      var u = s.split(',')
      var depth = 0
      for (var i = 0; i < u.length; i++) {
        if (u[i] === n) depth++
      }
      l = depth
    }
    return 'tmpl_' + l + '_' + n
  },
  b: function (a, b) {
    return a === undefined ? b : a
  },
  c: function(i, prefix) {
    var s = i.focus !== undefined ? 'focus' : 'blur'
    return prefix + i.nn + '_' + s
  },
  d: function (i, v) {
    return i === undefined ? v : i
  },
  e: function (n) {
    return 'tmpl_' + n + '_container'
  },
  f: function (l, n) {
    var b = [\\"static-text\\",\\"slot\\",\\"slot-view\\",\\"label\\",\\"form\\",\\"scroll-view\\",\\"swiper\\",\\"swiper-item\\"]
    if (b.indexOf(n) > -1) {
      if (l) l += ','
      l += n
    }
    return l
  }
}

/** filePath: dist/vendors.js **/
(wx[\\"webpackJsonp\\"] = wx[\\"webpackJsonp\\"] || []).push([ [ 3 ], [ , , , , function(module, __webpack_exports__, __webpack_require__) {
    \\"use strict\\";
    __webpack_require__.d(__webpack_exports__, \\"a\\", (function() {
        return _classCallCheck;
    }));
    function _classCallCheck(instance, Constructor) {
        if (!(instance instanceof Constructor)) {
            throw new TypeError(\\"Cannot call a class as a function\\");
        }
    }
}, function(module, __webpack_exports__, __webpack_require__) {
    \\"use strict\\";
    __webpack_require__.d(__webpack_exports__, \\"a\\", (function() {
        return _createClass;
    }));
    function _defineProperties(target, props) {
        for (var i = 0; i < props.length; i++) {
            var descriptor = props[i];
            descriptor.enumerable = descriptor.enumerable || false;
            descriptor.configurable = true;
            if (\\"value\\" in descriptor) descriptor.writable = true;
            Object.defineProperty(target, descriptor.key, descriptor);
        }
    }
    function _createClass(Constructor, protoProps, staticProps) {
        if (protoProps) _defineProperties(Constructor.prototype, protoProps);
        if (staticProps) _defineProperties(Constructor, staticProps);
        return Constructor;
    }
}, function(module, __webpack_exports__, __webpack_require__) {
    \\"use strict\\";
    __webpack_require__.d(__webpack_exports__, \\"a\\", (function() {
        return _createSuper;
    }));
    function _getPrototypeOf(o) {
        _getPrototypeOf = Object.setPrototypeOf ? Object.getPrototypeOf : function _getPrototypeOf(o) {
            return o.__proto__ || Object.getPrototypeOf(o);
        };
        return _getPrototypeOf(o);
    }
    function _isNativeReflectConstruct() {
        if (typeof Reflect === \\"undefined\\" || !Reflect.construct) return false;
        if (Reflect.construct.sham) return false;
        if (typeof Proxy === \\"function\\") return true;
        try {
            Boolean.prototype.valueOf.call(Reflect.construct(Boolean, [], (function() {})));
            return true;
        } catch (e) {
            return false;
        }
    }
    var helpers_typeof = __webpack_require__(8);
    var typeof_default = __webpack_require__.n(helpers_typeof);
    function _assertThisInitialized(self) {
        if (self === void 0) {
            throw new ReferenceError(\\"this hasn't been initialised - super() hasn't been called\\");
        }
        return self;
    }
    function _possibleConstructorReturn(self, call) {
        if (call && (typeof_default()(call) === \\"object\\" || typeof call === \\"function\\")) {
            return call;
        }
        return _assertThisInitialized(self);
    }
    function _createSuper(Derived) {
        var hasNativeReflectConstruct = _isNativeReflectConstruct();
        return function _createSuperInternal() {
            var Super = _getPrototypeOf(Derived), result;
            if (hasNativeReflectConstruct) {
                var NewTarget = _getPrototypeOf(this).constructor;
                result = Reflect.construct(Super, arguments, NewTarget);
            } else {
                result = Super.apply(this, arguments);
            }
            return _possibleConstructorReturn(this, result);
        };
    }
}, function(module, __webpack_exports__, __webpack_require__) {
    \\"use strict\\";
    __webpack_require__.d(__webpack_exports__, \\"a\\", (function() {
        return _inherits;
    }));
    function _setPrototypeOf(o, p) {
        _setPrototypeOf = Object.setPrototypeOf || function _setPrototypeOf(o, p) {
            o.__proto__ = p;
            return o;
        };
        return _setPrototypeOf(o, p);
    }
    function _inherits(subClass, superClass) {
        if (typeof superClass !== \\"function\\" && superClass !== null) {
            throw new TypeError(\\"Super expression must either be null or a function\\");
        }
        subClass.prototype = Object.create(superClass && superClass.prototype, {
            constructor: {
                value: subClass,
                writable: true,
                configurable: true
            }
        });
        if (superClass) _setPrototypeOf(subClass, superClass);
    }
}, function(module, exports) {
    function _typeof(obj) {
        \\"@babel/helpers - typeof\\";
        if (typeof Symbol === \\"function\\" && typeof Symbol.iterator === \\"symbol\\") {
            module.exports = _typeof = function _typeof(obj) {
                return typeof obj;
            };
            module.exports[\\"default\\"] = module.exports, module.exports.__esModule = true;
        } else {
            module.exports = _typeof = function _typeof(obj) {
                return obj && typeof Symbol === \\"function\\" && obj.constructor === Symbol && obj !== Symbol.prototype ? \\"symbol\\" : typeof obj;
            };
            module.exports[\\"default\\"] = module.exports, module.exports.__esModule = true;
        }
        return _typeof(obj);
    }
    module.exports = _typeof;
    module.exports[\\"default\\"] = module.exports, module.exports.__esModule = true;
} ] ]);
"
`;<|MERGE_RESOLUTION|>--- conflicted
+++ resolved
@@ -598,359 +598,6 @@
                 obj.url += (hasMark ? \\"&\\" : \\"?\\") + \`\${routerParamsPrivateKey}=\${cacheKey}\`;
             }
         }
-<<<<<<< HEAD
-=======
-        const weixinAdapter = {
-            if: \\"wx:if\\",
-            else: \\"wx:else\\",
-            elseif: \\"wx:elif\\",
-            for: \\"wx:for\\",
-            forItem: \\"wx:for-item\\",
-            forIndex: \\"wx:for-index\\",
-            key: \\"wx:key\\",
-            xs: \\"wxs\\",
-            type: \\"weapp\\"
-        };
-        class BaseTemplate {
-            constructor() {
-                this.exportExpr = \\"module.exports =\\";
-                this.supportXS = false;
-                this.Adapter = weixinAdapter;
-                this.internalComponents = internalComponents;
-                this.focusComponents = focusComponents;
-                this.voidElements = voidElements;
-                this.nestElements = nestElements;
-                this.buildPageTemplate = baseTempPath => {
-                    const template = \`<import src=\\"\${baseTempPath}\\"/>\\\\n<template is=\\"taro_tmpl\\" data=\\"{{\${this.dataKeymap(\\"root:root\\")}}}\\" />\`;
-                    return template;
-                };
-                this.buildBaseComponentTemplate = ext => {
-                    const data = !this.isSupportRecursive && this.supportXS ? this.dataKeymap(\\"i:i,l:l\\") : this.dataKeymap(\\"i:i\\");
-                    return \`<import src=\\"./base\${ext}\\" />\\\\n<template is=\\"tmpl_0_\${\\"container\\"}\\" data=\\"{{\${data}}}\\" />\`;
-                };
-                this.buildCustomComponentTemplate = ext => {
-                    const Adapter = this.Adapter;
-                    const data = !this.isSupportRecursive && this.supportXS ? \`\${this.dataKeymap(\\"i:item,l:''\\")}\` : this.dataKeymap(\\"i:item\\");
-                    return \`<import src=\\"./base\${ext}\\" />\\\\n  <block \${Adapter.for}=\\"{{i.\${\\"cn\\"}}}\\" \${Adapter.key}=\\"uid\\">\\\\n    <template is=\\"tmpl_0_container\\" data=\\"{{\${data}}}\\" />\\\\n  </block>\`;
-                };
-                this.buildXScript = () => \`\${this.exportExpr} {\\\\n  a: \${this.buildXSTmplName()},\\\\n  b: function (a, b) {\\\\n    return a === undefined ? b : a\\\\n  },\\\\n  c: function(i, prefix) {\\\\n    var s = i.focus !== undefined ? 'focus' : 'blur'\\\\n    return prefix + i.\${\\"nn\\"} + '_' + s\\\\n  },\\\\n  d: function (i, v) {\\\\n    return i === undefined ? v : i\\\\n  },\\\\n  e: function (n) {\\\\n    return 'tmpl_' + n + '_\${\\"container\\"}'\\\\n  },\\\\n  \${this.buildXSTmpExtra()}\\\\n}\`;
-            }
-            buildAttribute(attrs, nodeName) {
-                return Object.keys(attrs).map(k => \`\${k}=\\"\${k.startsWith(\\"bind\\") || k.startsWith(\\"on\\") || k.startsWith(\\"catch\\") ? attrs[k] : \`{\${this.getAttrValue(attrs[k], k, nodeName)}}\`}\\" \`).join(\\"\\");
-            }
-            replacePropName(name, value, _componentName) {
-                if (value === \\"eh\\") return name.toLowerCase();
-                return name;
-            }
-            createMiniComponents(components) {
-                const result = Object.create(null);
-                for (const key in components) {
-                    if (hasOwn(components, key)) {
-                        let component = components[key];
-                        const compName = toDashed(key);
-                        const newComp = Object.create(null);
-                        if (isFunction(this.modifyCompProps)) {
-                            component = this.modifyCompProps(compName, component);
-                        }
-                        for (let prop in component) {
-                            if (hasOwn(component, prop)) {
-                                let propValue = component[prop];
-                                if (prop.startsWith(\\"bind\\")) {
-                                    propValue = \\"eh\\";
-                                } else if (propValue === \\"\\") {
-                                    propValue = \`i.\${toCamelCase(prop)}\`;
-                                } else if (isBooleanStringLiteral(propValue) || isNumber(+propValue)) {
-                                    propValue = this.supportXS ? \`xs.b(i.\${toCamelCase(prop)},\${propValue})\` : \`i.\${toCamelCase(prop)}===undefined?\${propValue}:i.\${toCamelCase(prop)}\`;
-                                } else {
-                                    propValue = \`i.\${toCamelCase(prop)}||\${propValue || singleQuote(\\"\\")}\`;
-                                }
-                                prop = this.replacePropName(prop, propValue, compName);
-                                newComp[prop] = propValue;
-                            }
-                        }
-                        if (compName !== \\"block\\") {
-                            Object.assign(newComp, styles, this.getEvents());
-                        }
-                        if (compName === \\"swiper-item\\") {
-                            delete newComp.style;
-                        }
-                        if (compName === \\"view\\") {
-                            const reg = /^(bind|on)(touchmove|TouchMove)$/;
-                            const comp = Object.assign({}, newComp);
-                            Object.keys(comp).forEach(originKey => {
-                                if (!reg.test(originKey)) return;
-                                const key = originKey.replace(reg, \\"catch$2\\");
-                                comp[key] = comp[originKey];
-                                delete comp[originKey];
-                            });
-                            result[\\"catch-view\\"] = comp;
-                        }
-                        if (compName === \\"view\\" || compName === \\"text\\" || compName === \\"image\\") {
-                            const comp = {};
-                            Object.keys(newComp).forEach(key => {
-                                const value = newComp[key];
-                                if (value !== \\"eh\\") comp[key] = value;
-                            });
-                            result[\`static-\${compName}\`] = comp;
-                            if (compName === \\"view\\") {
-                                result[\\"pure-view\\"] = {
-                                    style: comp.style,
-                                    class: comp.class
-                                };
-                            }
-                        }
-                        if (compName === \\"slot\\" || compName === \\"slot-view\\") {
-                            result[compName] = {
-                                slot: \\"i.name\\"
-                            };
-                        } else {
-                            result[compName] = newComp;
-                        }
-                    }
-                }
-                return result;
-            }
-            buildBaseTemplate() {
-                const Adapter = this.Adapter;
-                const data = !this.isSupportRecursive && this.supportXS ? \`\${this.dataKeymap(\\"i:item,l:''\\")}\` : this.dataKeymap(\\"i:item\\");
-                return \`\${this.buildXsTemplate()}\\\\n<template name=\\"taro_tmpl\\">\\\\n  <block \${Adapter.for}=\\"{{root.cn}}\\" \${Adapter.key}=\\"uid\\">\\\\n    <template is=\\"tmpl_0_\${\\"container\\"}\\" data=\\"{{\${data}}}\\" />\\\\n  </block>\\\\n</template>\\\\n\`;
-            }
-            buildThirdPartyAttr(attrs) {
-                return Array.from(attrs).reduce((str, attr) => {
-                    if (attr.startsWith(\\"@\\")) {
-                        let value = attr.slice(1);
-                        if (value.indexOf(\\"-\\") > -1) {
-                            value = \`:\${value}\`;
-                        }
-                        return str + \`bind\${value}=\\"eh\\" \`;
-                    } else if (attr.startsWith(\\"bind\\")) {
-                        return str + \`\${attr}=\\"eh\\" \`;
-                    } else if (attr.startsWith(\\"on\\")) {
-                        let value = toKebabCase(attr.slice(2));
-                        if (value.indexOf(\\"-\\") > -1) {
-                            value = \`:\${value}\`;
-                        }
-                        return str + \`bind\${value}=\\"eh\\" \`;
-                    }
-                    return str + \`\${attr}=\\"{{i.\${toCamelCase(attr)}}}\\" \`;
-                }, \\"\\");
-            }
-            buildComponentTemplate(comp, level) {
-                return this.focusComponents.has(comp.nodeName) ? this.buildFocusComponentTemplte(comp, level) : this.buildStandardComponentTemplate(comp, level);
-            }
-            getChildren(comp, level) {
-                const {isSupportRecursive: isSupportRecursive, Adapter: Adapter, supportXS: supportXS} = this;
-                const nextLevel = isSupportRecursive ? 0 : level + 1;
-                const data = !this.isSupportRecursive && supportXS ? \`\${this.dataKeymap(\\"i:item,l:l\\")}\` : this.dataKeymap(\\"i:item\\");
-                let child = supportXS ? \`<template is=\\"{{xs.e(\${isSupportRecursive ? 0 : \\"cid+1\\"})}}\\" data=\\"{{\${data}}}\\" />\` : \`<template is=\\"tmpl_\${nextLevel}_\${\\"container\\"}\\" data=\\"{{\${data}}}\\" />\`;
-                if (isFunction(this.modifyLoopBody)) {
-                    child = this.modifyLoopBody(child, comp.nodeName);
-                }
-                let children = this.voidElements.has(comp.nodeName) ? \\"\\" : \`\\\\n    <block \${Adapter.for}=\\"{{i.\${\\"cn\\"}}}\\" \${Adapter.key}=\\"uid\\">\\\\n      \${child}\\\\n    </block>\\\\n  \`;
-                if (isFunction(this.modifyLoopContainer)) {
-                    children = this.modifyLoopContainer(children, comp.nodeName);
-                }
-                return children;
-            }
-            buildFocusComponentTemplte(comp, level) {
-                const children = this.getChildren(comp, level);
-                const attrs = Object.assign({}, comp.attributes);
-                const templateName = this.supportXS ? \`xs.c(i, 'tmpl_\${level}_')\` : \`i.focus ? 'tmpl_\${level}_\${comp.nodeName}_focus' : 'tmpl_\${level}_\${comp.nodeName}_blur'\`;
-                delete attrs.focus;
-                return \`\\\\n<template name=\\"tmpl_\${level}_\${comp.nodeName}\\">\\\\n  <template is=\\"{{\${templateName}}}\\" data=\\"{{\${this.dataKeymap(\\"i:i\\")}\${children ? \\",cid:cid\\" : \\"\\"}}}\\" />\\\\n</template>\\\\n\\\\n<template name=\\"tmpl_\${level}_\${comp.nodeName}_focus\\">\\\\n  <\${comp.nodeName} \${this.buildAttribute(comp.attributes, comp.nodeName)} id=\\"{{i.uid}}\\">\${children}</\${comp.nodeName}>\\\\n</template>\\\\n\\\\n<template name=\\"tmpl_\${level}_\${comp.nodeName}_blur\\">\\\\n  <\${comp.nodeName} \${this.buildAttribute(attrs, comp.nodeName)} id=\\"{{i.uid}}\\">\${children}</\${comp.nodeName}>\\\\n</template>\\\\n\`;
-            }
-            buildStandardComponentTemplate(comp, level) {
-                const children = this.getChildren(comp, level);
-                let nodeName = \\"\\";
-                switch (comp.nodeName) {
-                  case \\"slot\\":
-                  case \\"slot-view\\":
-                  case \\"catch-view\\":
-                  case \\"static-view\\":
-                  case \\"pure-view\\":
-                    nodeName = \\"view\\";
-                    break;
-
-                  case \\"static-text\\":
-                    nodeName = \\"text\\";
-                    break;
-
-                  case \\"static-image\\":
-                    nodeName = \\"image\\";
-                    break;
-
-                  default:
-                    nodeName = comp.nodeName;
-                    break;
-                }
-                let res = \`\\\\n<template name=\\"tmpl_\${level}_\${comp.nodeName}\\">\\\\n  <\${nodeName} \${this.buildAttribute(comp.attributes, comp.nodeName)} id=\\"{{i.uid}}\\">\${children}</\${nodeName}>\\\\n</template>\\\\n\`;
-                if (isFunction(this.modifyTemplateResult)) {
-                    res = this.modifyTemplateResult(res, comp.nodeName, level, children);
-                }
-                return res;
-            }
-            buildPlainTextTemplate(level) {
-                return \`\\\\n<template name=\\"tmpl_\${level}_#text\\" data=\\"{{\${this.dataKeymap(\\"i:i\\")}}}\\">\\\\n  <block>{{i.\${\\"v\\"}}}</block>\\\\n</template>\\\\n\`;
-            }
-            buildThirdPartyTemplate(level, componentConfig) {
-                const {Adapter: Adapter, isSupportRecursive: isSupportRecursive, supportXS: supportXS, nestElements: nestElements} = this;
-                const nextLevel = isSupportRecursive ? 0 : level + 1;
-                let template = \\"\\";
-                const data = !isSupportRecursive && supportXS ? \`\${this.dataKeymap(\\"i:item,l:l\\")}\` : this.dataKeymap(\\"i:item\\");
-                componentConfig.thirdPartyComponents.forEach((attrs, compName) => {
-                    if (compName === \\"custom-wrapper\\") {
-                        template += \`\\\\n<template name=\\"tmpl_\${level}_\${compName}\\">\\\\n  <\${compName} i=\\"{{i}}\\" l=\\"{{l}}\\" id=\\"{{i.uid}}\\">\\\\n  </\${compName}>\\\\n</template>\\\\n  \`;
-                    } else {
-                        if (!isSupportRecursive && supportXS && nestElements.has(compName) && level + 1 > nestElements.get(compName)) return;
-                        const child = supportXS ? \`<template is=\\"{{xs.e(\${isSupportRecursive ? 0 : \\"cid+1\\"})}}\\" data=\\"{{\${data}}}\\" />\` : \`<template is=\\"tmpl_\${nextLevel}_\${\\"container\\"}\\" data=\\"{{\${data}}}\\" />\`;
-                        template += \`\\\\n<template name=\\"tmpl_\${level}_\${compName}\\">\\\\n  <\${compName} \${this.buildThirdPartyAttr(attrs)} id=\\"{{i.uid}}\\">\\\\n    <block \${Adapter.for}=\\"{{i.\${\\"cn\\"}}}\\" \${Adapter.key}=\\"uid\\">\\\\n      \${child}\\\\n    </block>\\\\n  </\${compName}>\\\\n</template>\\\\n  \`;
-                    }
-                });
-                return template;
-            }
-            buildContainerTemplate(level, restart = false) {
-                let tmpl = \\"\\";
-                if (restart) {
-                    tmpl = \`<block \${this.Adapter.if}=\\"{{i.nn === '#text'}}\\">\\\\n    <template is=\\"tmpl_0_#text\\" data=\\"{{i:i}}\\" />\\\\n  </block>\\\\n  <block \${this.Adapter.else}>\\\\n    \${!this.isSupportRecursive && this.supportXS ? '<comp i=\\"{{i}}\\" l=\\"{{l}}\\" />' : '<comp i=\\"{{i}}\\" />'}\\\\n  </block>\`;
-                } else {
-                    const xs = !this.isSupportRecursive ? \`xs.a(\${level}, i.\${\\"nn\\"}, l)\` : \`xs.a(\${level}, i.\${\\"nn\\"})\`;
-                    const data = !this.isSupportRecursive ? \`\${this.dataKeymap(\`i:i,cid:\${level},l:xs.f(l,i.\${\\"nn\\"})\`)}\` : \`\${this.dataKeymap(\\"i:i\\")}\`;
-                    tmpl = this.supportXS ? \`<template is=\\"{{\${xs}}}\\" data=\\"{{\${data}}}\\" />\` : \`<template is=\\"{{'tmpl_\${level}_' + i.\${\\"nn\\"}}}\\" data=\\"{{\${this.dataKeymap(\\"i:i\\")}}}\\" />\`;
-                }
-                return \`\\\\n<template name=\\"tmpl_\${level}_\${\\"container\\"}\\">\\\\n  \${tmpl}\\\\n</template>\\\\n\`;
-            }
-            dataKeymap(keymap) {
-                return keymap;
-            }
-            getEvents() {
-                return events;
-            }
-            getAttrValue(value, _key, _nodeName) {
-                return \`{\${value}}\`;
-            }
-            buildXsTemplate() {
-                return \\"\\";
-            }
-            mergeComponents(ctx, patch) {
-                ctx.helper.recursiveMerge(this.internalComponents, patch);
-            }
-            buildXSTmplName() {
-                return \`function (l, n) {\\\\n    return 'tmpl_' + l + '_' + n\\\\n  }\`;
-            }
-            buildXSTmpExtra() {
-                return \\"\\";
-            }
-        }
-        class RecursiveTemplate extends BaseTemplate {
-            constructor() {
-                super(...arguments);
-                this.isSupportRecursive = true;
-                this.buildTemplate = componentConfig => {
-                    let template = this.buildBaseTemplate();
-                    if (!this.miniComponents) {
-                        this.miniComponents = this.createMiniComponents(this.internalComponents);
-                    }
-                    const ZERO_FLOOR = 0;
-                    const components = Object.keys(this.miniComponents).filter(c => componentConfig.includes.size && !componentConfig.includeAll ? componentConfig.includes.has(c) : true);
-                    template = components.reduce((current, nodeName) => {
-                        const attributes = this.miniComponents[nodeName];
-                        return current + this.buildComponentTemplate({
-                            nodeName: nodeName,
-                            attributes: attributes
-                        }, ZERO_FLOOR);
-                    }, template);
-                    template += this.buildPlainTextTemplate(ZERO_FLOOR);
-                    template += this.buildThirdPartyTemplate(ZERO_FLOOR, componentConfig);
-                    template += this.buildContainerTemplate(ZERO_FLOOR);
-                    return template;
-                };
-            }
-        }
-        class UnRecursiveTemplate extends BaseTemplate {
-            constructor() {
-                super(...arguments);
-                this.isSupportRecursive = false;
-                this._baseLevel = 16;
-                this.buildTemplate = componentConfig => {
-                    this.componentConfig = componentConfig;
-                    if (!this.miniComponents) {
-                        this.miniComponents = this.createMiniComponents(this.internalComponents);
-                    }
-                    const components = Object.keys(this.miniComponents).filter(c => componentConfig.includes.size && !componentConfig.includeAll ? componentConfig.includes.has(c) : true);
-                    let template = this.buildBaseTemplate();
-                    for (let i = 0; i < this.baseLevel; i++) {
-                        template += this.supportXS ? this.buildOptimizeFloor(i, components, this.baseLevel === i + 1) : this.buildFloor(i, components, this.baseLevel === i + 1);
-                    }
-                    return template;
-                };
-            }
-            set baseLevel(lv) {
-                this._baseLevel = lv;
-            }
-            get baseLevel() {
-                return this._baseLevel;
-            }
-            buildFloor(level, components, restart = false) {
-                if (restart) return this.buildContainerTemplate(level, restart);
-                let template = components.reduce((current, nodeName) => {
-                    const attributes = this.miniComponents[nodeName];
-                    return current + this.buildComponentTemplate({
-                        nodeName: nodeName,
-                        attributes: attributes
-                    }, level);
-                }, \\"\\");
-                template += this.buildPlainTextTemplate(level);
-                template += this.buildThirdPartyTemplate(level, this.componentConfig);
-                template += this.buildContainerTemplate(level, restart);
-                return template;
-            }
-            buildOptimizeFloor(level, components, restart = false) {
-                if (restart) return this.buildContainerTemplate(level, restart);
-                let template = components.reduce((current, nodeName) => {
-                    if (level !== 0) {
-                        if (!this.nestElements.has(nodeName)) {
-                            return current;
-                        } else {
-                            const max = this.nestElements.get(nodeName);
-                            if (max > 0 && level >= max) {
-                                return current;
-                            }
-                        }
-                    }
-                    const attributes = this.miniComponents[nodeName];
-                    return current + this.buildComponentTemplate({
-                        nodeName: nodeName,
-                        attributes: attributes
-                    }, level);
-                }, \\"\\");
-                if (level === 0) template += this.buildPlainTextTemplate(level);
-                template += this.buildThirdPartyTemplate(level, this.componentConfig);
-                template += this.buildContainerTemplate(level);
-                return template;
-            }
-            buildXSTmplName() {
-                const isLoopComps = [ ...Array.from(this.nestElements.keys()), ...Array.from(this.componentConfig.thirdPartyComponents.keys()) ];
-                const isLoopCompsSet = new Set(isLoopComps);
-                const hasMaxComps = [];
-                this.nestElements.forEach((max, comp) => {
-                    if (max > 1) {
-                        hasMaxComps.push(comp);
-                    } else if (max === 1 && isLoopCompsSet.has(comp)) {
-                        isLoopCompsSet.delete(comp);
-                    }
-                });
-                return \`function (l, n, s) {\\\\n    var a = \${JSON.stringify(Array.from(isLoopCompsSet))}\\\\n    var b = \${JSON.stringify(hasMaxComps)}\\\\n    if (a.indexOf(n) === -1) {\\\\n      l = 0\\\\n    }\\\\n    if (b.indexOf(n) > -1) {\\\\n      var u = s.split(',')\\\\n      var depth = 0\\\\n      for (var i = 0; i < u.length; i++) {\\\\n        if (u[i] === n) depth++\\\\n      }\\\\n      l = depth\\\\n    }\\\\n    return 'tmpl_' + l + '_' + n\\\\n  }\`;
-            }
-            buildXSTmpExtra() {
-                const hasMaxComps = [];
-                this.nestElements.forEach((max, comp) => {
-                    if (max > 1) hasMaxComps.push(comp);
-                });
-                return \`f: function (l, n) {\\\\n    var b = \${JSON.stringify(hasMaxComps)}\\\\n    if (b.indexOf(n) > -1) {\\\\n      if (l) l += ','\\\\n      l += n\\\\n    }\\\\n    return l\\\\n  }\`;
-            }
-        }
-        const noPromiseApis = new Set([ \\"clearStorageSync\\", \\"getBatteryInfoSync\\", \\"getExtConfigSync\\", \\"getFileSystemManager\\", \\"getLaunchOptionsSync\\", \\"getStorageInfoSync\\", \\"getStorageSync\\", \\"getSystemInfoSync\\", \\"offAccelerometerChange\\", \\"offAppHide\\", \\"offAppShow\\", \\"offAudioInterruptionBegin\\", \\"offAudioInterruptionEnd\\", \\"offBLECharacteristicValueChange\\", \\"offBLEConnectionStateChange\\", \\"offBluetoothAdapterStateChange\\", \\"offBluetoothDeviceFound\\", \\"offCompassChange\\", \\"offError\\", \\"offGetWifiList\\", \\"offGyroscopeChange\\", \\"offMemoryWarning\\", \\"offNetworkStatusChange\\", \\"offPageNotFound\\", \\"offUnhandledRejection\\", \\"offUserCaptureScreen\\", \\"onAccelerometerChange\\", \\"onAppHide\\", \\"onAppShow\\", \\"onAudioInterruptionBegin\\", \\"onAudioInterruptionEnd\\", \\"onBLECharacteristicValueChange\\", \\"onBLEConnectionStateChange\\", \\"onBeaconServiceChange\\", \\"onBeaconUpdate\\", \\"onBluetoothAdapterStateChange\\", \\"onBluetoothDeviceFound\\", \\"onCompassChange\\", \\"onDeviceMotionChange\\", \\"onError\\", \\"onGetWifiList\\", \\"onGyroscopeChange\\", \\"onMemoryWarning\\", \\"onNetworkStatusChange\\", \\"onPageNotFound\\", \\"onSocketClose\\", \\"onSocketError\\", \\"onSocketMessage\\", \\"onSocketOpen\\", \\"onUnhandledRejection\\", \\"onUserCaptureScreen\\", \\"removeStorageSync\\", \\"reportAnalytics\\", \\"setStorageSync\\", \\"arrayBufferToBase64\\", \\"base64ToArrayBuffer\\", \\"canIUse\\", \\"createAnimation\\", \\"createCameraContext\\", \\"createCanvasContext\\", \\"createInnerAudioContext\\", \\"createIntersectionObserver\\", \\"createInterstitialAd\\", \\"createLivePlayerContext\\", \\"createMapContext\\", \\"createSelectorQuery\\", \\"createVideoContext\\", \\"getBackgroundAudioManager\\", \\"getMenuButtonBoundingClientRect\\", \\"getRecorderManager\\", \\"getUpdateManager\\" ]);
->>>>>>> 81d97d7f
         const needPromiseApis = new Set([ \\"addPhoneContact\\", \\"authorize\\", \\"canvasGetImageData\\", \\"canvasPutImageData\\", \\"canvasToTempFilePath\\", \\"checkSession\\", \\"chooseAddress\\", \\"chooseImage\\", \\"chooseInvoiceTitle\\", \\"chooseLocation\\", \\"chooseVideo\\", \\"clearStorage\\", \\"closeBLEConnection\\", \\"closeBluetoothAdapter\\", \\"closeSocket\\", \\"compressImage\\", \\"connectSocket\\", \\"createBLEConnection\\", \\"downloadFile\\", \\"getAvailableAudioSources\\", \\"getBLEDeviceCharacteristics\\", \\"getBLEDeviceServices\\", \\"getBatteryInfo\\", \\"getBeacons\\", \\"getBluetoothAdapterState\\", \\"getBluetoothDevices\\", \\"getClipboardData\\", \\"getConnectedBluetoothDevices\\", \\"getConnectedWifi\\", \\"getExtConfig\\", \\"getFileInfo\\", \\"getImageInfo\\", \\"getLocation\\", \\"getNetworkType\\", \\"getSavedFileInfo\\", \\"getSavedFileList\\", \\"getScreenBrightness\\", \\"getSetting\\", \\"getStorage\\", \\"getStorageInfo\\", \\"getSystemInfo\\", \\"getUserInfo\\", \\"getWifiList\\", \\"hideHomeButton\\", \\"hideShareMenu\\", \\"hideTabBar\\", \\"hideTabBarRedDot\\", \\"loadFontFace\\", \\"login\\", \\"makePhoneCall\\", \\"navigateBack\\", \\"navigateBackMiniProgram\\", \\"navigateTo\\", \\"navigateToBookshelf\\", \\"navigateToMiniProgram\\", \\"notifyBLECharacteristicValueChange\\", \\"hideKeyboard\\", \\"hideLoading\\", \\"hideNavigationBarLoading\\", \\"hideToast\\", \\"openBluetoothAdapter\\", \\"openDocument\\", \\"openLocation\\", \\"openSetting\\", \\"pageScrollTo\\", \\"previewImage\\", \\"queryBookshelf\\", \\"reLaunch\\", \\"readBLECharacteristicValue\\", \\"redirectTo\\", \\"removeSavedFile\\", \\"removeStorage\\", \\"removeTabBarBadge\\", \\"requestSubscribeMessage\\", \\"saveFile\\", \\"saveImageToPhotosAlbum\\", \\"saveVideoToPhotosAlbum\\", \\"scanCode\\", \\"sendSocketMessage\\", \\"setBackgroundColor\\", \\"setBackgroundTextStyle\\", \\"setClipboardData\\", \\"setEnableDebug\\", \\"setInnerAudioOption\\", \\"setKeepScreenOn\\", \\"setNavigationBarColor\\", \\"setNavigationBarTitle\\", \\"setScreenBrightness\\", \\"setStorage\\", \\"setTabBarBadge\\", \\"setTabBarItem\\", \\"setTabBarStyle\\", \\"showActionSheet\\", \\"showFavoriteGuide\\", \\"showLoading\\", \\"showModal\\", \\"showShareMenu\\", \\"showTabBar\\", \\"showTabBarRedDot\\", \\"showToast\\", \\"startBeaconDiscovery\\", \\"startBluetoothDevicesDiscovery\\", \\"startDeviceMotionListening\\", \\"startPullDownRefresh\\", \\"stopBeaconDiscovery\\", \\"stopBluetoothDevicesDiscovery\\", \\"stopCompass\\", \\"startCompass\\", \\"startAccelerometer\\", \\"stopAccelerometer\\", \\"showNavigationBarLoading\\", \\"stopDeviceMotionListening\\", \\"stopPullDownRefresh\\", \\"switchTab\\", \\"uploadFile\\", \\"vibrateLong\\", \\"vibrateShort\\", \\"writeBLECharacteristicValue\\" ]);
         function getCanIUseWebp(taro) {
             return function() {
@@ -1108,12 +755,7 @@
             taro.cleanInterceptors = link.cleanInterceptors.bind(link);
             taro.miniGlobal = taro.options.miniGlobal = global;
         }
-<<<<<<< HEAD
-        const runtime_needPromiseApis = new Set([ \\"addCard\\", \\"authPrivateMessage\\", \\"checkIsOpenAccessibility\\", \\"checkIsSoterEnrolledInDevice\\", \\"checkIsSupportSoterAuthentication\\", \\"chooseInvoice\\", \\"chooseMedia\\", \\"chooseMessageFile\\", \\"compressVideo\\", \\"connectWifi\\", \\"createBLEPeripheralServer\\", \\"disableAlertBeforeUnload\\", \\"enableAlertBeforeUnload\\", \\"exitVoIPChat\\", \\"getBLEDeviceRSSI\\", \\"getBackgroundAudioPlayerState\\", \\"getBackgroundFetchData\\", \\"getBackgroundFetchToken\\", \\"getGroupEnterInfo\\", \\"getHCEState\\", \\"getSelectedTextRange\\", \\"getShareInfo\\", \\"getVideoInfo\\", \\"getWeRunData\\", \\"join1v1Chat\\", \\"joinVoIPChat\\", \\"makeBluetoothPair\\", \\"openCard\\", \\"openVideoEditor\\", \\"playBackgroundAudio\\", \\"playVoice\\", \\"previewMedia\\", \\"requestPayment\\", \\"saveFileToDisk\\", \\"scanItem\\", \\"seekBackgroundAudio\\", \\"sendHCEMessage\\", \\"setBLEMTU\\", \\"setBackgroundFetchToken\\", \\"setEnable1v1Chat\\", \\"setTopBarText\\", \\"setWifiList\\", \\"setWindowSize\\", \\"showRedPackage\\", \\"startGyroscope\\", \\"startHCE\\", \\"startLocalServiceDiscovery\\", \\"startLocationUpdate\\", \\"startLocationUpdateBackground\\", \\"startRecord\\", \\"startSoterAuthentication\\", \\"startWifi\\", \\"stopGyroscope\\", \\"stopHCE\\", \\"stopLocalServiceDiscovery\\", \\"stopLocationUpdate\\", \\"stopWifi\\", \\"subscribeVoIPVideoMembers\\", \\"updateShareMenu\\", \\"updateVoIPChatMuteConfig\\", \\"updateWeChatApp\\", \\"sendBizRedPacket\\", \\"getUserProfile\\", \\"stopBluetoothDevicesDiscovery\\", \\"startBluetoothDevicesDiscovery\\", \\"openBluetoothAdapter\\", \\"getConnectedBluetoothDevices\\", \\"getBluetoothDevices\\", \\"getBluetoothAdapterState\\", \\"closeBluetoothAdapter\\", \\"writeBLECharacteristicValue\\", \\"readBLECharacteristicValue\\", \\"notifyBLECharacteristicValueChange\\", \\"getBLEDeviceServices\\", \\"getBLEDeviceCharacteristics\\", \\"createBLEConnection\\", \\"closeBLEConnection\\", \\"startFacialRecognitionVerify\\" ]);
-=======
-        const runtime_noPromiseApis = new Set([ \\"getAccountInfoSync\\", \\"getEnterOptionsSync\\", \\"offBLEPeripheralConnectionStateChanged\\", \\"offBeaconServiceChange\\", \\"offBeaconUpdate\\", \\"offDeviceMotionChange\\", \\"offHCEMessage\\", \\"offKeyboardHeightChange\\", \\"offLocalServiceDiscoveryStop\\", \\"offLocalServiceFound\\", \\"offLocalServiceLost\\", \\"offLocalServiceResolveFail\\", \\"offLocationChange\\", \\"offThemeChange\\", \\"offVoIPChatInterrupted\\", \\"offVoIPChatMembersChanged\\", \\"offVoIPVideoMembersChanged\\", \\"offWifiConnected\\", \\"offWindowResize\\", \\"onBLEPeripheralConnectionStateChanged\\", \\"onBackgroundAudioPause\\", \\"onBackgroundAudioPlay\\", \\"onBackgroundAudioStop\\", \\"onBackgroundFetchData\\", \\"onHCEMessage\\", \\"onKeyboardHeightChange\\", \\"onLocalServiceDiscoveryStop\\", \\"onLocalServiceFound\\", \\"onLocalServiceLost\\", \\"onLocalServiceResolveFail\\", \\"onLocationChange\\", \\"onThemeChange\\", \\"onVoIPChatInterrupted\\", \\"onVoIPChatMembersChanged\\", \\"onVoIPChatSpeakersChanged\\", \\"onVoIPVideoMembersChanged\\", \\"onWifiConnected\\", \\"onWindowResize\\", \\"reportMonitor\\", \\"onGyroscopeChange\\", \\"offGyroscopeChange\\", \\"createAudioContext\\", \\"createLivePusherContext\\", \\"createMediaContainer\\", \\"createMediaRecorder\\", \\"createOffscreenCanvas\\", \\"createRewardedVideoAd\\", \\"createUDPSocket\\", \\"createVideoDecoder\\", \\"createWorker\\", \\"getLogManager\\", \\"getNFCAdapter\\", \\"getPerformance\\", \\"getRealtimeLogManager\\", \\"pauseBackgroundAudio\\", \\"pauseVoice\\", \\"reportPerformance\\", \\"stopBackgroundAudio\\", \\"stopRecord\\", \\"stopVoice\\", \\"onBluetoothDeviceFound\\", \\"onBluetoothAdapterStateChange\\", \\"offBluetoothDeviceFound\\", \\"offBluetoothAdapterStateChange\\", \\"onBLEConnectionStateChange\\", \\"onBLECharacteristicValueChange\\", \\"offBLEConnectionStateChange\\", \\"offBLECharacteristicValueChange\\", \\"onCopyUrl\\", \\"offCopyUrl\\" ]);
         const runtime_needPromiseApis = new Set([ \\"addCard\\", \\"authPrivateMessage\\", \\"checkIsOpenAccessibility\\", \\"checkIsSoterEnrolledInDevice\\", \\"checkIsSupportSoterAuthentication\\", \\"chooseInvoice\\", \\"chooseMedia\\", \\"chooseMessageFile\\", \\"compressVideo\\", \\"connectWifi\\", \\"createBLEPeripheralServer\\", \\"disableAlertBeforeUnload\\", \\"enableAlertBeforeUnload\\", \\"exitVoIPChat\\", \\"getBLEDeviceRSSI\\", \\"getBackgroundAudioPlayerState\\", \\"getBackgroundFetchData\\", \\"getBackgroundFetchToken\\", \\"getGroupEnterInfo\\", \\"getHCEState\\", \\"getSelectedTextRange\\", \\"getShareInfo\\", \\"getVideoInfo\\", \\"getWeRunData\\", \\"join1v1Chat\\", \\"joinVoIPChat\\", \\"makeBluetoothPair\\", \\"openCard\\", \\"openVideoEditor\\", \\"playBackgroundAudio\\", \\"playVoice\\", \\"previewMedia\\", \\"requestPayment\\", \\"saveFileToDisk\\", \\"scanItem\\", \\"seekBackgroundAudio\\", \\"sendHCEMessage\\", \\"setBLEMTU\\", \\"setBackgroundFetchToken\\", \\"setEnable1v1Chat\\", \\"setTopBarText\\", \\"setWifiList\\", \\"setWindowSize\\", \\"showRedPackage\\", \\"startGyroscope\\", \\"startHCE\\", \\"startLocalServiceDiscovery\\", \\"startLocationUpdate\\", \\"startLocationUpdateBackground\\", \\"startRecord\\", \\"startSoterAuthentication\\", \\"startWifi\\", \\"stopGyroscope\\", \\"stopHCE\\", \\"stopLocalServiceDiscovery\\", \\"stopLocationUpdate\\", \\"stopWifi\\", \\"subscribeVoIPVideoMembers\\", \\"updateShareMenu\\", \\"updateVoIPChatMuteConfig\\", \\"updateWeChatApp\\", \\"sendBizRedPacket\\", \\"getUserProfile\\", \\"stopBluetoothDevicesDiscovery\\", \\"startBluetoothDevicesDiscovery\\", \\"openBluetoothAdapter\\", \\"getConnectedBluetoothDevices\\", \\"getBluetoothDevices\\", \\"getBluetoothAdapterState\\", \\"closeBluetoothAdapter\\", \\"writeBLECharacteristicValue\\", \\"readBLECharacteristicValue\\", \\"notifyBLECharacteristicValueChange\\", \\"getBLEDeviceServices\\", \\"getBLEDeviceCharacteristics\\", \\"createBLEConnection\\", \\"closeBLEConnection\\", \\"startFacialRecognitionVerify\\", \\"choosePoi\\" ]);
->>>>>>> 81d97d7f
         function initNativeApi(taro) {
             processApis(taro, wx, {
                 needPromiseApis: runtime_needPromiseApis
