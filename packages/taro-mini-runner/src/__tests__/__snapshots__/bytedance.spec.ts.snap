// Jest Snapshot v1, https://goo.gl/fbAQLP

exports[`bytedance should build bytedance app 1`] = `15`;

exports[`bytedance should build bytedance app 2`] = `
"
/** filePath: dist/app.js **/
require(\\"./runtime\\");

require(\\"./common\\");

require(\\"./vendors\\");

require(\\"./taro\\");

(tt[\\"webpackJsonp\\"] = tt[\\"webpackJsonp\\"] || []).push([ [ 4 ], {
    11: function(module, exports, __webpack_require__) {},
    18: function(module, __webpack_exports__, __webpack_require__) {
        \\"use strict\\";
        __webpack_require__.r(__webpack_exports__);
        function _arrayLikeToArray(arr, len) {
            if (len == null || len > arr.length) len = arr.length;
            for (var i = 0, arr2 = new Array(len); i < len; i++) {
                arr2[i] = arr[i];
            }
            return arr2;
        }
        function _arrayWithoutHoles(arr) {
            if (Array.isArray(arr)) return _arrayLikeToArray(arr);
        }
        function _iterableToArray(iter) {
            if (typeof Symbol !== \\"undefined\\" && Symbol.iterator in Object(iter)) return Array.from(iter);
        }
        function _unsupportedIterableToArray(o, minLen) {
            if (!o) return;
            if (typeof o === \\"string\\") return _arrayLikeToArray(o, minLen);
            var n = Object.prototype.toString.call(o).slice(8, -1);
            if (n === \\"Object\\" && o.constructor) n = o.constructor.name;
            if (n === \\"Map\\" || n === \\"Set\\") return Array.from(o);
            if (n === \\"Arguments\\" || /^(?:Ui|I)nt(?:8|16|32)(?:Clamped)?Array$/.test(n)) return _arrayLikeToArray(o, minLen);
        }
        function _nonIterableSpread() {
            throw new TypeError(\\"Invalid attempt to spread non-iterable instance.\\\\nIn order to be iterable, non-array objects must have a [Symbol.iterator]() method.\\");
        }
        function _toConsumableArray(arr) {
            return _arrayWithoutHoles(arr) || _iterableToArray(arr) || _unsupportedIterableToArray(arr) || _nonIterableSpread();
        }
        function _setPrototypeOf(o, p) {
            _setPrototypeOf = Object.setPrototypeOf || function _setPrototypeOf(o, p) {
                o.__proto__ = p;
                return o;
            };
            return _setPrototypeOf(o, p);
        }
        function _inherits(subClass, superClass) {
            if (typeof superClass !== \\"function\\" && superClass !== null) {
                throw new TypeError(\\"Super expression must either be null or a function\\");
            }
            subClass.prototype = Object.create(superClass && superClass.prototype, {
                constructor: {
                    value: subClass,
                    writable: true,
                    configurable: true
                }
            });
            if (superClass) _setPrototypeOf(subClass, superClass);
        }
        function _getPrototypeOf(o) {
            _getPrototypeOf = Object.setPrototypeOf ? Object.getPrototypeOf : function _getPrototypeOf(o) {
                return o.__proto__ || Object.getPrototypeOf(o);
            };
            return _getPrototypeOf(o);
        }
        function _isNativeReflectConstruct() {
            if (typeof Reflect === \\"undefined\\" || !Reflect.construct) return false;
            if (Reflect.construct.sham) return false;
            if (typeof Proxy === \\"function\\") return true;
            try {
                Date.prototype.toString.call(Reflect.construct(Date, [], (function() {})));
                return true;
            } catch (e) {
                return false;
            }
        }
        function _typeof(obj) {
            \\"@babel/helpers - typeof\\";
            if (typeof Symbol === \\"function\\" && typeof Symbol.iterator === \\"symbol\\") {
                _typeof = function _typeof(obj) {
                    return typeof obj;
                };
            } else {
                _typeof = function _typeof(obj) {
                    return obj && typeof Symbol === \\"function\\" && obj.constructor === Symbol && obj !== Symbol.prototype ? \\"symbol\\" : typeof obj;
                };
            }
            return _typeof(obj);
        }
        function _assertThisInitialized(self) {
            if (self === void 0) {
                throw new ReferenceError(\\"this hasn't been initialised - super() hasn't been called\\");
            }
            return self;
        }
        function _possibleConstructorReturn(self, call) {
            if (call && (_typeof(call) === \\"object\\" || typeof call === \\"function\\")) {
                return call;
            }
            return _assertThisInitialized(self);
        }
        function _createSuper(Derived) {
            var hasNativeReflectConstruct = _isNativeReflectConstruct();
            return function _createSuperInternal() {
                var Super = _getPrototypeOf(Derived), result;
                if (hasNativeReflectConstruct) {
                    var NewTarget = _getPrototypeOf(this).constructor;
                    result = Reflect.construct(Super, arguments, NewTarget);
                } else {
                    result = Super.apply(this, arguments);
                }
                return _possibleConstructorReturn(this, result);
            };
        }
        function _classCallCheck(instance, Constructor) {
            if (!(instance instanceof Constructor)) {
                throw new TypeError(\\"Cannot call a class as a function\\");
            }
        }
        function _defineProperties(target, props) {
            for (var i = 0; i < props.length; i++) {
                var descriptor = props[i];
                descriptor.enumerable = descriptor.enumerable || false;
                descriptor.configurable = true;
                if (\\"value\\" in descriptor) descriptor.writable = true;
                Object.defineProperty(target, descriptor.key, descriptor);
            }
        }
        function _createClass(Constructor, protoProps, staticProps) {
            if (protoProps) _defineProperties(Constructor.prototype, protoProps);
            if (staticProps) _defineProperties(Constructor, staticProps);
            return Constructor;
        }
        function isString(o) {
            return typeof o === \\"string\\";
        }
        function isUndefined(o) {
            return typeof o === \\"undefined\\";
        }
        function isNull(o) {
            return o === null;
        }
        function isObject(o) {
            return o !== null && _typeof(o) === \\"object\\";
        }
        function isBoolean(o) {
            return o === true || o === false;
        }
        function isFunction(o) {
            return typeof o === \\"function\\";
        }
        function isNumber(o) {
            return typeof o === \\"number\\";
        }
        function isBooleanStringLiteral(o) {
            return o === \\"true\\" || o === \\"false\\";
        }
        var isArray = Array.isArray;
        var styles = {
            style: \\"i.\\".concat(\\"st\\"),
            class: \\"i.\\".concat(\\"cl\\")
        };
        var events = {
            bindtap: \\"eh\\"
        };
        var touchEvents = {
            bindTouchStart: \\"\\",
            bindTouchMove: \\"\\",
            bindTouchEnd: \\"\\",
            bindTouchCancel: \\"\\",
            bindLongTap: \\"\\"
        };
        var animationEvents = {
            bindAnimationStart: \\"\\",
            bindAnimationIteration: \\"\\",
            bindAnimationEnd: \\"\\",
            bindTransitionEnd: \\"\\"
        };
        var specialEvents = new Set([ \\"htouchmove\\", \\"vtouchmove\\" ]);
        function singleQuote(s) {
            return \\"'\\".concat(s, \\"'\\");
        }
        var View = Object.assign(Object.assign({
            \\"hover-class\\": singleQuote(\\"none\\"),
            \\"hover-stop-propagation\\": \\"false\\",
            \\"hover-start-time\\": \\"50\\",
            \\"hover-stay-time\\": \\"400\\",
            animation: \\"\\"
        }, touchEvents), animationEvents);
        var Icon = {
            type: \\"\\",
            size: \\"23\\",
            color: \\"\\"
        };
        var MapComp = Object.assign({
            longitude: \\"\\",
            latitude: \\"\\",
            scale: \\"16\\",
            markers: \\"[]\\",
            covers: \\"\\",
            polyline: \\"[]\\",
            circles: \\"[]\\",
            controls: \\"[]\\",
            \\"include-points\\": \\"[]\\",
            \\"show-location\\": \\"\\",
            \\"layer-style\\": \\"1\\",
            bindMarkerTap: \\"\\",
            bindControlTap: \\"\\",
            bindCalloutTap: \\"\\",
            bindUpdated: \\"\\"
        }, touchEvents);
        var Progress = {
            percent: \\"\\",
            \\"stroke-width\\": \\"6\\",
            color: singleQuote(\\"#09BB07\\"),
            activeColor: singleQuote(\\"#09BB07\\"),
            backgroundColor: singleQuote(\\"#EBEBEB\\"),
            active: \\"false\\",
            \\"active-mode\\": singleQuote(\\"backwards\\"),
            \\"show-info\\": \\"false\\"
        };
        var RichText = {
            nodes: \\"[]\\"
        };
        var Text = {
            selectable: \\"false\\",
            space: \\"\\",
            decode: \\"false\\"
        };
        var Button = {
            size: singleQuote(\\"default\\"),
            type: \\"\\",
            plain: \\"false\\",
            disabled: \\"\\",
            loading: \\"false\\",
            \\"form-type\\": \\"\\",
            \\"open-type\\": \\"\\",
            \\"hover-class\\": singleQuote(\\"button-hover\\"),
            \\"hover-stop-propagation\\": \\"false\\",
            \\"hover-start-time\\": \\"20\\",
            \\"hover-stay-time\\": \\"70\\",
            name: \\"\\"
        };
        var Checkbox = {
            value: \\"\\",
            disabled: \\"\\",
            checked: \\"false\\",
            color: singleQuote(\\"#09BB07\\"),
            name: \\"\\"
        };
        var CheckboxGroup = {
            bindChange: \\"\\",
            name: \\"\\"
        };
        var Form = {
            \\"report-submit\\": \\"false\\",
            bindSubmit: \\"\\",
            bindReset: \\"\\",
            name: \\"\\"
        };
        var Input = {
            value: \\"\\",
            type: singleQuote(\\"\\"),
            password: \\"false\\",
            placeholder: \\"\\",
            \\"placeholder-style\\": \\"\\",
            \\"placeholder-class\\": singleQuote(\\"input-placeholder\\"),
            disabled: \\"\\",
            maxlength: \\"140\\",
            \\"cursor-spacing\\": \\"0\\",
            focus: \\"false\\",
            \\"confirm-type\\": singleQuote(\\"done\\"),
            \\"confirm-hold\\": \\"false\\",
            cursor: \\"i.value.length\\",
            \\"selection-start\\": \\"-1\\",
            \\"selection-end\\": \\"-1\\",
            bindInput: \\"\\",
            bindFocus: \\"\\",
            bindBlur: \\"\\",
            bindConfirm: \\"\\",
            name: \\"\\"
        };
        var Label = {
            for: \\"\\",
            name: \\"\\"
        };
        var Picker = {
            mode: singleQuote(\\"selector\\"),
            disabled: \\"\\",
            range: \\"\\",
            \\"range-key\\": \\"\\",
            value: \\"\\",
            start: \\"\\",
            end: \\"\\",
            fields: singleQuote(\\"day\\"),
            \\"custom-item\\": \\"\\",
            name: \\"\\",
            bindCancel: \\"\\",
            bindChange: \\"\\",
            bindColumnChange: \\"\\"
        };
        var PickerView = {
            value: \\"\\",
            \\"indicator-style\\": \\"\\",
            \\"indicator-class\\": \\"\\",
            \\"mask-style\\": \\"\\",
            \\"mask-class\\": \\"\\",
            bindChange: \\"\\",
            name: \\"\\"
        };
        var PickerViewColumn = {
            name: \\"\\"
        };
        var Radio = {
            value: \\"\\",
            checked: \\"false\\",
            disabled: \\"\\",
            color: singleQuote(\\"#09BB07\\"),
            name: \\"\\"
        };
        var RadioGroup = {
            bindChange: \\"\\",
            name: \\"\\"
        };
        var Slider = {
            min: \\"0\\",
            max: \\"100\\",
            step: \\"1\\",
            disabled: \\"\\",
            value: \\"0\\",
            activeColor: singleQuote(\\"#1aad19\\"),
            backgroundColor: singleQuote(\\"#e9e9e9\\"),
            \\"block-size\\": \\"28\\",
            \\"block-color\\": singleQuote(\\"#ffffff\\"),
            \\"show-value\\": \\"false\\",
            bindChange: \\"\\",
            bindChanging: \\"\\",
            name: \\"\\"
        };
        var Switch = {
            checked: \\"false\\",
            disabled: \\"\\",
            type: singleQuote(\\"switch\\"),
            color: singleQuote(\\"#04BE02\\"),
            bindChange: \\"\\",
            name: \\"\\"
        };
        var Textarea = {
            value: \\"\\",
            placeholder: \\"\\",
            \\"placeholder-style\\": \\"\\",
            \\"placeholder-class\\": singleQuote(\\"textarea-placeholder\\"),
            disabled: \\"\\",
            maxlength: \\"140\\",
            \\"auto-focus\\": \\"false\\",
            focus: \\"false\\",
            \\"auto-height\\": \\"false\\",
            fixed: \\"false\\",
            \\"cursor-spacing\\": \\"0\\",
            cursor: \\"-1\\",
            \\"selection-start\\": \\"-1\\",
            \\"selection-end\\": \\"-1\\",
            bindFocus: \\"\\",
            bindBlur: \\"\\",
            bindLineChange: \\"\\",
            bindInput: \\"\\",
            bindConfirm: \\"\\",
            name: \\"\\"
        };
        var CoverImage = {
            src: \\"\\",
            bindLoad: \\"eh\\",
            bindError: \\"eh\\"
        };
        var CoverView = Object.assign({
            \\"scroll-top\\": \\"false\\"
        }, touchEvents);
        var MovableArea = {
            \\"scale-area\\": \\"false\\"
        };
        var MovableView = Object.assign(Object.assign({
            direction: \\"none\\",
            inertia: \\"false\\",
            \\"out-of-bounds\\": \\"false\\",
            x: \\"\\",
            y: \\"\\",
            damping: \\"20\\",
            friction: \\"2\\",
            disabled: \\"\\",
            scale: \\"false\\",
            \\"scale-min\\": \\"0.5\\",
            \\"scale-max\\": \\"10\\",
            \\"scale-value\\": \\"1\\",
            animation: \\"true\\",
            bindChange: \\"\\",
            bindScale: \\"\\",
            htouchmove: \\"\\",
            vtouchmove: \\"\\",
            width: singleQuote(\\"10px\\"),
            height: singleQuote(\\"10px\\")
        }, touchEvents), animationEvents);
        var ScrollView = Object.assign(Object.assign({
            \\"scroll-x\\": \\"false\\",
            \\"scroll-y\\": \\"false\\",
            \\"upper-threshold\\": \\"50\\",
            \\"lower-threshold\\": \\"50\\",
            \\"scroll-top\\": \\"\\",
            \\"scroll-left\\": \\"\\",
            \\"scroll-into-view\\": \\"\\",
            \\"scroll-with-animation\\": \\"false\\",
            \\"enable-back-to-top\\": \\"false\\",
            bindScrollToUpper: \\"\\",
            bindScrollToLower: \\"\\",
            bindScroll: \\"\\"
        }, touchEvents), animationEvents);
        var Swiper = Object.assign({
            \\"indicator-dots\\": \\"false\\",
            \\"indicator-color\\": singleQuote(\\"rgba(0, 0, 0, .3)\\"),
            \\"indicator-active-color\\": singleQuote(\\"#000000\\"),
            autoplay: \\"false\\",
            current: \\"0\\",
            interval: \\"5000\\",
            duration: \\"500\\",
            circular: \\"false\\",
            vertical: \\"false\\",
            \\"previous-margin\\": \\"'0px'\\",
            \\"next-margin\\": \\"'0px'\\",
            \\"display-multiple-items\\": \\"1\\",
            bindChange: \\"\\",
            bindTransition: \\"\\",
            bindAnimationFinish: \\"\\"
        }, touchEvents);
        var SwiperItem = {
            \\"item-id\\": \\"\\"
        };
        var Navigator = {
            url: \\"\\",
            \\"open-type\\": singleQuote(\\"navigate\\"),
            delta: \\"1\\",
            \\"hover-class\\": singleQuote(\\"navigator-hover\\"),
            \\"hover-stop-propagation\\": \\"false\\",
            \\"hover-start-time\\": \\"50\\",
            \\"hover-stay-time\\": \\"600\\",
            bindSuccess: \\"\\",
            bindFail: \\"\\",
            bindComplete: \\"\\"
        };
        var Audio = {
            id: \\"\\",
            src: \\"\\",
            loop: \\"false\\",
            controls: \\"false\\",
            poster: \\"\\",
            name: \\"\\",
            author: \\"\\",
            bindError: \\"\\",
            bindPlay: \\"\\",
            bindPause: \\"\\",
            bindTimeUpdate: \\"\\",
            bindEnded: \\"\\"
        };
        var Camera = {
            \\"device-position\\": singleQuote(\\"back\\"),
            flash: singleQuote(\\"auto\\"),
            bindStop: \\"\\",
            bindError: \\"\\"
        };
        var Image = Object.assign({
            src: \\"\\",
            mode: singleQuote(\\"scaleToFill\\"),
            \\"lazy-load\\": \\"false\\",
            bindError: \\"\\",
            bindLoad: \\"\\"
        }, touchEvents);
        var LivePlayer = {
            src: \\"\\",
            autoplay: \\"false\\",
            muted: \\"false\\",
            orientation: singleQuote(\\"vertical\\"),
            \\"object-fit\\": singleQuote(\\"contain\\"),
            \\"background-mute\\": \\"false\\",
            \\"min-cache\\": \\"1\\",
            \\"max-cache\\": \\"3\\",
            animation: \\"\\",
            bindStateChange: \\"\\",
            bindFullScreenChange: \\"\\",
            bindNetStatus: \\"\\"
        };
        var Video = {
            src: \\"\\",
            duration: \\"\\",
            controls: \\"true\\",
            \\"danmu-list\\": \\"\\",
            \\"danmu-btn\\": \\"\\",
            \\"enable-danmu\\": \\"\\",
            autoplay: \\"false\\",
            loop: \\"false\\",
            muted: \\"false\\",
            \\"initial-time\\": \\"0\\",
            \\"page-gesture\\": \\"false\\",
            direction: \\"\\",
            \\"show-progress\\": \\"true\\",
            \\"show-fullscreen-btn\\": \\"true\\",
            \\"show-play-btn\\": \\"true\\",
            \\"show-center-play-btn\\": \\"true\\",
            \\"enable-progress-gesture\\": \\"true\\",
            \\"object-fit\\": singleQuote(\\"contain\\"),
            poster: \\"\\",
            \\"show-mute-btn\\": \\"false\\",
            animation: \\"\\",
            bindPlay: \\"\\",
            bindPause: \\"\\",
            bindEnded: \\"\\",
            bindTimeUpdate: \\"\\",
            bindFullScreenChange: \\"\\",
            bindWaiting: \\"\\",
            bindError: \\"\\"
        };
        var Canvas = Object.assign({
            \\"canvas-id\\": \\"\\",
            \\"disable-scroll\\": \\"false\\",
            bindError: \\"\\"
        }, touchEvents);
        var Ad = {
            \\"unit-id\\": \\"\\",
            \\"ad-intervals\\": \\"\\",
            bindLoad: \\"\\",
            bindError: \\"\\",
            bindClose: \\"\\"
        };
        var WebView = {
            src: \\"\\",
            bindMessage: \\"\\",
            bindLoad: \\"\\",
            bindError: \\"\\"
        };
        var Block = {};
        var SlotView = {
            name: \\"\\"
        };
        var Slot = {
            name: \\"\\"
        };
        var internalComponents = {
            View: View,
            Icon: Icon,
            Progress: Progress,
            RichText: RichText,
            Text: Text,
            Button: Button,
            Checkbox: Checkbox,
            CheckboxGroup: CheckboxGroup,
            Form: Form,
            Input: Input,
            Label: Label,
            Picker: Picker,
            PickerView: PickerView,
            PickerViewColumn: PickerViewColumn,
            Radio: Radio,
            RadioGroup: RadioGroup,
            Slider: Slider,
            Switch: Switch,
            CoverImage: CoverImage,
            Textarea: Textarea,
            CoverView: CoverView,
            MovableArea: MovableArea,
            MovableView: MovableView,
            ScrollView: ScrollView,
            Swiper: Swiper,
            SwiperItem: SwiperItem,
            Navigator: Navigator,
            Audio: Audio,
            Camera: Camera,
            Image: Image,
            LivePlayer: LivePlayer,
            Video: Video,
            Canvas: Canvas,
            Ad: Ad,
            WebView: WebView,
            Block: Block,
            Map: MapComp,
            Slot: Slot,
            SlotView: SlotView
        };
        var controlledComponent = new Set([ \\"input\\", \\"checkbox\\", \\"picker\\", \\"picker-view\\", \\"radio\\", \\"slider\\", \\"switch\\", \\"textarea\\" ]);
        var focusComponents = new Set([ \\"input\\", \\"textarea\\" ]);
        var voidElements = new Set([ \\"progress\\", \\"icon\\", \\"rich-text\\", \\"input\\", \\"textarea\\", \\"slider\\", \\"switch\\", \\"audio\\", \\"ad\\", \\"official-account\\", \\"open-data\\", \\"navigation-bar\\" ]);
        var nestElements = new Map([ [ \\"view\\", -1 ], [ \\"catch-view\\", -1 ], [ \\"cover-view\\", -1 ], [ \\"static-view\\", -1 ], [ \\"pure-view\\", -1 ], [ \\"block\\", -1 ], [ \\"text\\", -1 ], [ \\"static-text\\", 6 ], [ \\"slot\\", 8 ], [ \\"slot-view\\", 8 ], [ \\"label\\", 6 ], [ \\"form\\", 4 ], [ \\"scroll-view\\", 4 ], [ \\"swiper\\", 4 ], [ \\"swiper-item\\", 4 ] ]);
        var EMPTY_OBJ = {};
        var EMPTY_ARR = [];
        var noop = function noop() {};
        var defaultReconciler = {};
        var box = function box(v) {
            return {
                v: v
            };
        };
        var unbox = function unbox(b) {
            return b.v;
        };
        function toDashed(s) {
            return s.replace(/([a-z0-9])([A-Z])/g, \\"$1-$2\\").toLowerCase();
        }
        function toCamelCase(s) {
            var camel = \\"\\";
            var nextCap = false;
            for (var i = 0; i < s.length; i++) {
                if (s[i] !== \\"-\\") {
                    camel += nextCap ? s[i].toUpperCase() : s[i];
                    nextCap = false;
                } else {
                    nextCap = true;
                }
            }
            return camel;
        }
        var toKebabCase = function toKebabCase(string) {
            return string.replace(/([a-z])([A-Z])/g, \\"$1-$2\\").toLowerCase();
        };
        function capitalize(s) {
            return s.charAt(0).toUpperCase() + s.slice(1);
        }
        var shared_esm_hasOwnProperty = Object.prototype.hasOwnProperty;
        var hasOwn = function hasOwn(val, key) {
            return shared_esm_hasOwnProperty.call(val, key);
        };
        var reportIssue = \\"\\\\u5982\\\\u6709\\\\u7591\\\\u95ee\\\\uff0c\\\\u8bf7\\\\u63d0\\\\u4ea4 issue \\\\u81f3\\\\uff1ahttps://github.com/nervjs/taro/issues\\";
        function ensure(condition, msg) {
            if (!condition) {
                throw new Error(msg + \\"\\\\n\\" + reportIssue);
            }
        }
        function warn(condition, msg) {
            if (false) {}
        }
        function queryToJson(str) {
            var dec = decodeURIComponent;
            var qp = str.split(\\"&\\");
            var ret = {};
            var name;
            var val;
            for (var i = 0, l = qp.length, item; i < l; ++i) {
                item = qp[i];
                if (item.length) {
                    var s = item.indexOf(\\"=\\");
                    if (s < 0) {
                        name = dec(item);
                        val = \\"\\";
                    } else {
                        name = dec(item.slice(0, s));
                        val = dec(item.slice(s + 1));
                    }
                    if (typeof ret[name] === \\"string\\") {
                        ret[name] = [ ret[name] ];
                    }
                    if (Array.isArray(ret[name])) {
                        ret[name].push(val);
                    } else {
                        ret[name] = val;
                    }
                }
            }
            return ret;
        }
        var _uniqueId = 1;
        var _loadTime = (new Date).getTime().toString();
        function getUniqueKey() {
            return _loadTime + _uniqueId++;
        }
        var cacheData = {};
        function cacheDataSet(key, val) {
            cacheData[key] = val;
        }
        function cacheDataGet(key, delelteAfterGet) {
            var temp = cacheData[key];
            delelteAfterGet && delete cacheData[key];
            return temp;
        }
        function cacheDataHas(key) {
            return key in cacheData;
        }
        function mergeInternalComponents(components) {
            Object.keys(components).forEach((function(name) {
                if (name in internalComponents) {
                    Object.assign(internalComponents[name], components[name]);
                } else {
                    internalComponents[name] = components[name];
                }
            }));
        }
        function mergeReconciler(hostConfig) {
            Object.assign(defaultReconciler, hostConfig);
        }
        function unsupport(api) {
            return function() {
                console.warn(\\"\\\\u5c0f\\\\u7a0b\\\\u5e8f\\\\u6682\\\\u4e0d\\\\u652f\\\\u6301 \\".concat(api));
            };
        }
        function setUniqueKeyToRoute(key, obj) {
            var routerParamsPrivateKey = \\"__key_\\";
            var useDataCacheApis = [ \\"navigateTo\\", \\"redirectTo\\", \\"reLaunch\\", \\"switchTab\\" ];
            if (useDataCacheApis.indexOf(key) > -1) {
                var url = obj.url = obj.url || \\"\\";
                var hasMark = url.indexOf(\\"?\\") > -1;
                var cacheKey = getUniqueKey();
                obj.url += (hasMark ? \\"&\\" : \\"?\\") + \\"\\".concat(routerParamsPrivateKey, \\"=\\").concat(cacheKey);
            }
        }
        var weixinAdapter = {
            if: \\"wx:if\\",
            else: \\"wx:else\\",
            elseif: \\"wx:elif\\",
            for: \\"wx:for\\",
            forItem: \\"wx:for-item\\",
            forIndex: \\"wx:for-index\\",
            key: \\"wx:key\\",
            xs: \\"wxs\\",
            type: \\"weapp\\"
        };
        var shared_esm_BaseTemplate = function() {
            function BaseTemplate() {
                var _this = this;
                _classCallCheck(this, BaseTemplate);
                this.exportExpr = \\"module.exports =\\";
                this.supportXS = false;
                this.Adapter = weixinAdapter;
                this.internalComponents = internalComponents;
                this.focusComponents = focusComponents;
                this.voidElements = voidElements;
                this.nestElements = nestElements;
                this.buildPageTemplate = function(baseTempPath) {
                    var template = '<import src=\\"'.concat(baseTempPath, '\\"/>\\\\n<template is=\\"taro_tmpl\\" data=\\"{{').concat(_this.dataKeymap(\\"root:root\\"), '}}\\" />');
                    return template;
                };
                this.buildBaseComponentTemplate = function(ext) {
                    var data = !_this.isSupportRecursive && _this.supportXS ? _this.dataKeymap(\\"i:i,l:l\\") : _this.dataKeymap(\\"i:i\\");
                    return '<import src=\\"./base'.concat(ext, '\\" />\\\\n<template is=\\"tmpl_0_', \\"container\\", '\\" data=\\"{{').concat(data, '}}\\" />');
                };
                this.buildCustomComponentTemplate = function(ext) {
                    var Adapter = _this.Adapter;
                    var data = !_this.isSupportRecursive && _this.supportXS ? \\"\\".concat(_this.dataKeymap(\\"i:item,l:''\\")) : _this.dataKeymap(\\"i:item\\");
                    return '<import src=\\"./base'.concat(ext, '\\" />\\\\n  <block ').concat(Adapter.for, '=\\"{{i.', \\"cn\\", '}}\\" ').concat(Adapter.key, '=\\"uid\\">\\\\n    <template is=\\"tmpl_0_container\\" data=\\"{{').concat(data, '}}\\" />\\\\n  </block>');
                };
                this.buildXScript = function() {
                    return \\"\\".concat(_this.exportExpr, \\" {\\\\n  a: \\").concat(_this.buildXSTmplName(), \\",\\\\n  b: function (a, b) {\\\\n    return a === undefined ? b : a\\\\n  },\\\\n  c: function(i, prefix) {\\\\n    var s = i.focus !== undefined ? 'focus' : 'blur'\\\\n    return prefix + i.\\", \\"nn\\", \\" + '_' + s\\\\n  },\\\\n  d: function (i, v) {\\\\n    return i === undefined ? v : i\\\\n  },\\\\n  e: function (n) {\\\\n    return 'tmpl_' + n + '_\\", \\"container\\", \\"'\\\\n  },\\\\n  \\").concat(_this.buildXSTmpExtra(), \\"\\\\n}\\");
                };
            }
            _createClass(BaseTemplate, [ {
                key: \\"buildAttribute\\",
                value: function buildAttribute(attrs, nodeName) {
                    var _this2 = this;
                    return Object.keys(attrs).map((function(k) {
                        return \\"\\".concat(k, '=\\"').concat(k.startsWith(\\"bind\\") || k.startsWith(\\"on\\") || k.startsWith(\\"catch\\") ? attrs[k] : \\"{\\".concat(_this2.getAttrValue(attrs[k], k, nodeName), \\"}\\"), '\\" ');
                    })).join(\\"\\");
                }
            }, {
                key: \\"replacePropName\\",
                value: function replacePropName(name, value, _componentName) {
                    if (value === \\"eh\\") return name.toLowerCase();
                    return name;
                }
            }, {
                key: \\"createMiniComponents\\",
                value: function createMiniComponents(components) {
                    var _this3 = this;
                    var result = Object.create(null);
                    for (var key in components) {
                        if (hasOwn(components, key)) {
                            (function() {
                                var component = components[key];
                                var compName = toDashed(key);
                                var newComp = Object.create(null);
                                if (isFunction(_this3.modifyCompProps)) {
                                    component = _this3.modifyCompProps(compName, component);
                                }
                                for (var prop in component) {
                                    if (hasOwn(component, prop)) {
                                        var propValue = component[prop];
                                        if (prop.startsWith(\\"bind\\") || specialEvents.has(prop)) {
                                            propValue = \\"eh\\";
                                        } else if (propValue === \\"\\") {
                                            propValue = \\"i.\\".concat(toCamelCase(prop));
                                        } else if (isBooleanStringLiteral(propValue) || isNumber(+propValue)) {
                                            propValue = _this3.supportXS ? \\"xs.b(i.\\".concat(toCamelCase(prop), \\",\\").concat(propValue, \\")\\") : \\"i.\\".concat(toCamelCase(prop), \\"===undefined?\\").concat(propValue, \\":i.\\").concat(toCamelCase(prop));
                                        } else {
                                            propValue = \\"i.\\".concat(toCamelCase(prop), \\"||\\").concat(propValue || singleQuote(\\"\\"));
                                        }
                                        prop = _this3.replacePropName(prop, propValue, compName);
                                        newComp[prop] = propValue;
                                    }
                                }
                                if (compName !== \\"block\\") {
                                    Object.assign(newComp, styles, _this3.getEvents());
                                }
                                if (compName === \\"swiper-item\\") {
                                    delete newComp.style;
                                }
                                if (compName === \\"view\\") {
                                    var reg = /^(bind|on)(touchmove|TouchMove)$/;
                                    var comp = Object.assign({}, newComp);
                                    Object.keys(comp).forEach((function(originKey) {
                                        if (!reg.test(originKey)) return;
                                        var key = originKey.replace(reg, \\"catch$2\\");
                                        comp[key] = comp[originKey];
                                        delete comp[originKey];
                                    }));
                                    result[\\"catch-view\\"] = comp;
                                }
                                if (compName === \\"view\\" || compName === \\"text\\" || compName === \\"image\\") {
                                    var _comp = {};
                                    Object.keys(newComp).forEach((function(key) {
                                        var value = newComp[key];
                                        if (value !== \\"eh\\") _comp[key] = value;
                                    }));
                                    result[\\"static-\\".concat(compName)] = _comp;
                                    if (compName === \\"view\\") {
                                        result[\\"pure-view\\"] = {
                                            style: _comp.style,
                                            class: _comp.class
                                        };
                                    }
                                }
                                if (compName === \\"slot\\" || compName === \\"slot-view\\") {
                                    result[compName] = {
                                        slot: \\"i.name\\"
                                    };
                                } else {
                                    result[compName] = newComp;
                                }
                            })();
                        }
                    }
                    return result;
                }
            }, {
                key: \\"buildBaseTemplate\\",
                value: function buildBaseTemplate() {
                    var Adapter = this.Adapter;
                    var data = !this.isSupportRecursive && this.supportXS ? \\"\\".concat(this.dataKeymap(\\"i:item,l:''\\")) : this.dataKeymap(\\"i:item\\");
                    return \\"\\".concat(this.buildXsTemplate(), '\\\\n<template name=\\"taro_tmpl\\">\\\\n  <block ').concat(Adapter.for, '=\\"{{root.cn}}\\" ').concat(Adapter.key, '=\\"uid\\">\\\\n    <template is=\\"tmpl_0_', \\"container\\", '\\" data=\\"{{').concat(data, '}}\\" />\\\\n  </block>\\\\n</template>\\\\n');
                }
            }, {
                key: \\"buildThirdPartyAttr\\",
                value: function buildThirdPartyAttr(attrs) {
                    return Array.from(attrs).reduce((function(str, attr) {
                        if (attr.startsWith(\\"@\\")) {
                            var value = attr.slice(1);
                            if (value.indexOf(\\"-\\") > -1) {
                                value = \\":\\".concat(value);
                            }
                            return str + \\"bind\\".concat(value, '=\\"eh\\" ');
                        } else if (attr.startsWith(\\"bind\\")) {
                            return str + \\"\\".concat(attr, '=\\"eh\\" ');
                        } else if (attr.startsWith(\\"on\\")) {
                            var _value = toKebabCase(attr.slice(2));
                            if (_value.indexOf(\\"-\\") > -1) {
                                _value = \\":\\".concat(_value);
                            }
                            return str + \\"bind\\".concat(_value, '=\\"eh\\" ');
                        }
                        return str + \\"\\".concat(attr, '=\\"{{i.').concat(toCamelCase(attr), '}}\\" ');
                    }), \\"\\");
                }
            }, {
                key: \\"buildComponentTemplate\\",
                value: function buildComponentTemplate(comp, level) {
                    return this.focusComponents.has(comp.nodeName) ? this.buildFocusComponentTemplte(comp, level) : this.buildStandardComponentTemplate(comp, level);
                }
            }, {
                key: \\"buildFocusComponentTemplte\\",
                value: function buildFocusComponentTemplte(comp, level) {
                    var attrs = Object.assign({}, comp.attributes);
                    var templateName = this.supportXS ? \\"xs.c(i, 'tmpl_\\".concat(level, \\"_')\\") : \\"i.focus ? 'tmpl_\\".concat(level, \\"_\\").concat(comp.nodeName, \\"_focus' : 'tmpl_\\").concat(level, \\"_\\").concat(comp.nodeName, \\"_blur'\\");
                    delete attrs.focus;
                    return '\\\\n<template name=\\"tmpl_'.concat(level, \\"_\\").concat(comp.nodeName, '\\">\\\\n  <template is=\\"{{').concat(templateName, '}}\\" data=\\"{{').concat(this.dataKeymap(\\"i:i\\"), '}}\\" />\\\\n</template>\\\\n\\\\n<template name=\\"tmpl_').concat(level, \\"_\\").concat(comp.nodeName, '_focus\\">\\\\n  <').concat(comp.nodeName, \\" \\").concat(this.buildAttribute(comp.attributes, comp.nodeName), ' id=\\"{{i.uid}}\\" />\\\\n</template>\\\\n\\\\n<template name=\\"tmpl_').concat(level, \\"_\\").concat(comp.nodeName, '_blur\\">\\\\n  <').concat(comp.nodeName, \\" \\").concat(this.buildAttribute(attrs, comp.nodeName), ' id=\\"{{i.uid}}\\" />\\\\n</template>\\\\n');
                }
            }, {
                key: \\"buildStandardComponentTemplate\\",
                value: function buildStandardComponentTemplate(comp, level) {
                    var isSupportRecursive = this.isSupportRecursive, Adapter = this.Adapter;
                    var nextLevel = isSupportRecursive ? 0 : level + 1;
                    var data = !this.isSupportRecursive && this.supportXS ? \\"\\".concat(this.dataKeymap(\\"i:item,l:l\\")) : this.dataKeymap(\\"i:item\\");
                    var child = this.supportXS ? '<template is=\\"{{xs.e('.concat(isSupportRecursive ? 0 : \\"cid+1\\", ')}}\\" data=\\"{{').concat(data, '}}\\" />') : '<template is=\\"tmpl_'.concat(nextLevel, \\"_\\", \\"container\\", '\\" data=\\"{{').concat(data, '}}\\" />');
                    if (isFunction(this.modifyLoopBody)) {
                        child = this.modifyLoopBody(child, comp.nodeName);
                    }
                    var children = this.voidElements.has(comp.nodeName) ? \\"\\" : \\"\\\\n    <block \\".concat(Adapter.for, '=\\"{{i.', \\"cn\\", '}}\\" ').concat(Adapter.key, '=\\"uid\\">\\\\n      ').concat(child, \\"\\\\n    </block>\\\\n  \\");
                    if (isFunction(this.modifyLoopContainer)) {
                        children = this.modifyLoopContainer(children, comp.nodeName);
                    }
                    var nodeName = \\"\\";
                    switch (comp.nodeName) {
                      case \\"slot\\":
                      case \\"slot-view\\":
                      case \\"catch-view\\":
                      case \\"static-view\\":
                      case \\"pure-view\\":
                        nodeName = \\"view\\";
                        break;

                      case \\"static-text\\":
                        nodeName = \\"text\\";
                        break;

                      case \\"static-image\\":
                        nodeName = \\"image\\";
                        break;

                      default:
                        nodeName = comp.nodeName;
                        break;
                    }
                    var res = '\\\\n<template name=\\"tmpl_'.concat(level, \\"_\\").concat(comp.nodeName, '\\">\\\\n  <').concat(nodeName, \\" \\").concat(this.buildAttribute(comp.attributes, comp.nodeName), ' id=\\"{{i.uid}}\\">').concat(children, \\"</\\").concat(nodeName, \\">\\\\n</template>\\\\n\\");
                    if (isFunction(this.modifyTemplateResult)) {
                        res = this.modifyTemplateResult(res, comp.nodeName, level, children);
                    }
                    return res;
                }
            }, {
                key: \\"buildPlainTextTemplate\\",
                value: function buildPlainTextTemplate(level) {
                    return '\\\\n<template name=\\"tmpl_'.concat(level, '_#text\\" data=\\"{{').concat(this.dataKeymap(\\"i:i\\"), '}}\\">\\\\n  <block>{{i.', \\"v\\", \\"}}</block>\\\\n</template>\\\\n\\");
                }
            }, {
                key: \\"buildThirdPartyTemplate\\",
                value: function buildThirdPartyTemplate(level, componentConfig) {
                    var _this4 = this;
                    var Adapter = this.Adapter, isSupportRecursive = this.isSupportRecursive, supportXS = this.supportXS, nestElements = this.nestElements;
                    var nextLevel = isSupportRecursive ? 0 : level + 1;
                    var template = \\"\\";
                    var data = !isSupportRecursive && supportXS ? \\"\\".concat(this.dataKeymap(\\"i:item,l:l\\")) : this.dataKeymap(\\"i:item\\");
                    componentConfig.thirdPartyComponents.forEach((function(attrs, compName) {
                        if (compName === \\"custom-wrapper\\") {
                            template += '\\\\n<template name=\\"tmpl_'.concat(level, \\"_\\").concat(compName, '\\">\\\\n  <').concat(compName, ' i=\\"{{i}}\\" l=\\"{{l}}\\" id=\\"{{i.uid}}\\">\\\\n  </').concat(compName, \\">\\\\n</template>\\\\n  \\");
                        } else {
                            if (!isSupportRecursive && supportXS && nestElements.has(compName) && level + 1 > nestElements.get(compName)) return;
                            var child = supportXS ? '<template is=\\"{{xs.e('.concat(isSupportRecursive ? 0 : \\"cid+1\\", ')}}\\" data=\\"{{').concat(data, '}}\\" />') : '<template is=\\"tmpl_'.concat(nextLevel, \\"_\\", \\"container\\", '\\" data=\\"{{').concat(data, '}}\\" />');
                            template += '\\\\n<template name=\\"tmpl_'.concat(level, \\"_\\").concat(compName, '\\">\\\\n  <').concat(compName, \\" \\").concat(_this4.buildThirdPartyAttr(attrs), ' id=\\"{{i.uid}}\\">\\\\n    <block ').concat(Adapter.for, '=\\"{{i.', \\"cn\\", '}}\\" ').concat(Adapter.key, '=\\"uid\\">\\\\n      ').concat(child, \\"\\\\n    </block>\\\\n  </\\").concat(compName, \\">\\\\n</template>\\\\n  \\");
                        }
                    }));
                    return template;
                }
            }, {
                key: \\"buildContainerTemplate\\",
                value: function buildContainerTemplate(level) {
                    var restart = arguments.length > 1 && arguments[1] !== undefined ? arguments[1] : false;
                    var tmpl = \\"\\";
                    if (restart) {
                        tmpl = \\"<block \\".concat(this.Adapter.if, '=\\"{{i.nn === \\\\'#text\\\\'}}\\">\\\\n    <template is=\\"tmpl_0_#text\\" data=\\"{{i:i}}\\" />\\\\n  </block>\\\\n  <block ').concat(this.Adapter.else, \\">\\\\n    \\").concat(!this.isSupportRecursive && this.supportXS ? '<comp i=\\"{{i}}\\" l=\\"{{l}}\\" />' : '<comp i=\\"{{i}}\\" />', \\"\\\\n  </block>\\");
                    } else {
                        var xs = !this.isSupportRecursive ? \\"xs.a(\\".concat(level, \\", i.\\", \\"nn\\", \\", l)\\") : \\"xs.a(\\".concat(level, \\", i.\\", \\"nn\\", \\")\\");
                        var data = !this.isSupportRecursive ? \\"\\".concat(this.dataKeymap(\\"i:i,cid:\\".concat(level, \\",l:xs.f(l,i.\\", \\"nn\\", \\")\\"))) : \\"\\".concat(this.dataKeymap(\\"i:i\\"));
                        tmpl = this.supportXS ? '<template is=\\"{{'.concat(xs, '}}\\" data=\\"{{').concat(data, '}}\\" />') : \\"<template is=\\\\\\"{{'tmpl_\\".concat(level, \\"_' + i.\\", \\"nn\\", '}}\\" data=\\"{{').concat(this.dataKeymap(\\"i:i\\"), '}}\\" />');
                    }
                    return '\\\\n<template name=\\"tmpl_'.concat(level, \\"_\\", \\"container\\", '\\">\\\\n  ').concat(tmpl, \\"\\\\n</template>\\\\n\\");
                }
            }, {
                key: \\"dataKeymap\\",
                value: function dataKeymap(keymap) {
                    return keymap;
                }
            }, {
                key: \\"getEvents\\",
                value: function getEvents() {
                    return events;
                }
            }, {
                key: \\"getAttrValue\\",
                value: function getAttrValue(value, _key, _nodeName) {
                    return \\"{\\".concat(value, \\"}\\");
                }
            }, {
                key: \\"buildXsTemplate\\",
                value: function buildXsTemplate() {
                    return \\"\\";
                }
            }, {
                key: \\"mergeComponents\\",
                value: function mergeComponents(ctx, patch) {
                    ctx.helper.recursiveMerge(this.internalComponents, patch);
                }
            }, {
                key: \\"buildXSTmplName\\",
                value: function buildXSTmplName() {
                    return \\"function (l, n) {\\\\n    return 'tmpl_' + l + '_' + n\\\\n  }\\";
                }
            }, {
                key: \\"buildXSTmpExtra\\",
                value: function buildXSTmpExtra() {
                    return \\"\\";
                }
            } ]);
            return BaseTemplate;
        }();
        var shared_esm_RecursiveTemplate = function(_BaseTemplate) {
            _inherits(RecursiveTemplate, _BaseTemplate);
            var _super = _createSuper(RecursiveTemplate);
            function RecursiveTemplate() {
                var _this5;
                _classCallCheck(this, RecursiveTemplate);
                _this5 = _super.apply(this, arguments);
                _this5.isSupportRecursive = true;
                _this5.buildTemplate = function(componentConfig) {
                    var template = _this5.buildBaseTemplate();
                    if (!_this5.miniComponents) {
                        _this5.miniComponents = _this5.createMiniComponents(_this5.internalComponents);
                    }
                    var ZERO_FLOOR = 0;
                    var components = Object.keys(_this5.miniComponents).filter((function(c) {
                        return componentConfig.includes.size && !componentConfig.includeAll ? componentConfig.includes.has(c) : true;
                    }));
                    template = components.reduce((function(current, nodeName) {
                        var attributes = _this5.miniComponents[nodeName];
                        return current + _this5.buildComponentTemplate({
                            nodeName: nodeName,
                            attributes: attributes
                        }, ZERO_FLOOR);
                    }), template);
                    template += _this5.buildPlainTextTemplate(ZERO_FLOOR);
                    template += _this5.buildThirdPartyTemplate(ZERO_FLOOR, componentConfig);
                    template += _this5.buildContainerTemplate(ZERO_FLOOR);
                    return template;
                };
                return _this5;
            }
            return RecursiveTemplate;
        }(shared_esm_BaseTemplate);
        var shared_esm_UnRecursiveTemplate = function(_BaseTemplate2) {
            _inherits(UnRecursiveTemplate, _BaseTemplate2);
            var _super2 = _createSuper(UnRecursiveTemplate);
            function UnRecursiveTemplate() {
                var _this6;
                _classCallCheck(this, UnRecursiveTemplate);
                _this6 = _super2.apply(this, arguments);
                _this6.isSupportRecursive = false;
                _this6._baseLevel = 16;
                _this6.buildTemplate = function(componentConfig) {
                    _this6.componentConfig = componentConfig;
                    if (!_this6.miniComponents) {
                        _this6.miniComponents = _this6.createMiniComponents(_this6.internalComponents);
                    }
                    var components = Object.keys(_this6.miniComponents).filter((function(c) {
                        return componentConfig.includes.size && !componentConfig.includeAll ? componentConfig.includes.has(c) : true;
                    }));
                    var template = _this6.buildBaseTemplate();
                    for (var i = 0; i < _this6.baseLevel; i++) {
                        template += _this6.supportXS ? _this6.buildOptimizeFloor(i, components, _this6.baseLevel === i + 1) : _this6.buildFloor(i, components, _this6.baseLevel === i + 1);
                    }
                    return template;
                };
                return _this6;
            }
            _createClass(UnRecursiveTemplate, [ {
                key: \\"buildFloor\\",
                value: function buildFloor(level, components) {
                    var _this7 = this;
                    var restart = arguments.length > 2 && arguments[2] !== undefined ? arguments[2] : false;
                    if (restart) return this.buildContainerTemplate(level, restart);
                    var template = components.reduce((function(current, nodeName) {
                        var attributes = _this7.miniComponents[nodeName];
                        return current + _this7.buildComponentTemplate({
                            nodeName: nodeName,
                            attributes: attributes
                        }, level);
                    }), \\"\\");
                    template += this.buildPlainTextTemplate(level);
                    template += this.buildThirdPartyTemplate(level, this.componentConfig);
                    template += this.buildContainerTemplate(level, restart);
                    return template;
                }
            }, {
                key: \\"buildOptimizeFloor\\",
                value: function buildOptimizeFloor(level, components) {
                    var _this8 = this;
                    var restart = arguments.length > 2 && arguments[2] !== undefined ? arguments[2] : false;
                    if (restart) return this.buildContainerTemplate(level, restart);
                    var template = components.reduce((function(current, nodeName) {
                        if (level !== 0) {
                            if (!_this8.nestElements.has(nodeName)) {
                                return current;
                            } else {
                                var max = _this8.nestElements.get(nodeName);
                                if (max > 0 && level >= max) {
                                    return current;
                                }
                            }
                        }
                        var attributes = _this8.miniComponents[nodeName];
                        return current + _this8.buildComponentTemplate({
                            nodeName: nodeName,
                            attributes: attributes
                        }, level);
                    }), \\"\\");
                    if (level === 0) template += this.buildPlainTextTemplate(level);
                    template += this.buildThirdPartyTemplate(level, this.componentConfig);
                    template += this.buildContainerTemplate(level);
                    return template;
                }
            }, {
                key: \\"buildXSTmplName\\",
                value: function buildXSTmplName() {
                    var isLoopComps = [].concat(_toConsumableArray(Array.from(this.nestElements.keys())), _toConsumableArray(Array.from(this.componentConfig.thirdPartyComponents.keys())));
                    var isLoopCompsSet = new Set(isLoopComps);
                    var hasMaxComps = [];
                    this.nestElements.forEach((function(max, comp) {
                        if (max > 1) {
                            hasMaxComps.push(comp);
                        } else if (max === 1 && isLoopCompsSet.has(comp)) {
                            isLoopCompsSet.delete(comp);
                        }
                    }));
                    return \\"function (l, n, s) {\\\\n    var a = \\".concat(JSON.stringify(Array.from(isLoopCompsSet)), \\"\\\\n    var b = \\").concat(JSON.stringify(hasMaxComps), \\"\\\\n    if (a.indexOf(n) === -1) {\\\\n      l = 0\\\\n    }\\\\n    if (b.indexOf(n) > -1) {\\\\n      var u = s.split(',')\\\\n      var depth = 0\\\\n      for (var i = 0; i < u.length; i++) {\\\\n        if (u[i] === n) depth++\\\\n      }\\\\n      l = depth\\\\n    }\\\\n    return 'tmpl_' + l + '_' + n\\\\n  }\\");
                }
            }, {
                key: \\"buildXSTmpExtra\\",
                value: function buildXSTmpExtra() {
                    var hasMaxComps = [];
                    this.nestElements.forEach((function(max, comp) {
                        if (max > 1) hasMaxComps.push(comp);
                    }));
                    return \\"f: function (l, n) {\\\\n    var b = \\".concat(JSON.stringify(hasMaxComps), \\"\\\\n    if (b.indexOf(n) > -1) {\\\\n      if (l) l += ','\\\\n      l += n\\\\n    }\\\\n    return l\\\\n  }\\");
                }
            }, {
                key: \\"baseLevel\\",
                set: function set(lv) {
                    this._baseLevel = lv;
                },
                get: function get() {
                    return this._baseLevel;
                }
            } ]);
            return UnRecursiveTemplate;
        }(shared_esm_BaseTemplate);
        var noPromiseApis = new Set([ \\"clearStorageSync\\", \\"getBatteryInfoSync\\", \\"getExtConfigSync\\", \\"getFileSystemManager\\", \\"getLaunchOptionsSync\\", \\"getStorageInfoSync\\", \\"getStorageSync\\", \\"getSystemInfoSync\\", \\"offAccelerometerChange\\", \\"offAppHide\\", \\"offAppShow\\", \\"offAudioInterruptionBegin\\", \\"offAudioInterruptionEnd\\", \\"offBLECharacteristicValueChange\\", \\"offBLEConnectionStateChange\\", \\"offBluetoothAdapterStateChange\\", \\"offBluetoothDeviceFound\\", \\"offCompassChange\\", \\"offError\\", \\"offGetWifiList\\", \\"offGyroscopeChange\\", \\"offMemoryWarning\\", \\"offNetworkStatusChange\\", \\"offPageNotFound\\", \\"offUnhandledRejection\\", \\"offUserCaptureScreen\\", \\"onAccelerometerChange\\", \\"onAppHide\\", \\"onAppShow\\", \\"onAudioInterruptionBegin\\", \\"onAudioInterruptionEnd\\", \\"onBLECharacteristicValueChange\\", \\"onBLEConnectionStateChange\\", \\"onBeaconServiceChange\\", \\"onBeaconUpdate\\", \\"onBluetoothAdapterStateChange\\", \\"onBluetoothDeviceFound\\", \\"onCompassChange\\", \\"onDeviceMotionChange\\", \\"onError\\", \\"onGetWifiList\\", \\"onGyroscopeChange\\", \\"onMemoryWarning\\", \\"onNetworkStatusChange\\", \\"onPageNotFound\\", \\"onSocketClose\\", \\"onSocketError\\", \\"onSocketMessage\\", \\"onSocketOpen\\", \\"onUnhandledRejection\\", \\"onUserCaptureScreen\\", \\"removeStorageSync\\", \\"reportAnalytics\\", \\"setStorageSync\\", \\"arrayBufferToBase64\\", \\"base64ToArrayBuffer\\", \\"canIUse\\", \\"createAnimation\\", \\"createCameraContext\\", \\"createCanvasContext\\", \\"createInnerAudioContext\\", \\"createIntersectionObserver\\", \\"createInterstitialAd\\", \\"createLivePlayerContext\\", \\"createMapContext\\", \\"createSelectorQuery\\", \\"createVideoContext\\", \\"getBackgroundAudioManager\\", \\"getMenuButtonBoundingClientRect\\", \\"getRecorderManager\\", \\"getUpdateManager\\" ]);
        var needPromiseApis = new Set([ \\"addPhoneContact\\", \\"authorize\\", \\"canvasGetImageData\\", \\"canvasPutImageData\\", \\"canvasToTempFilePath\\", \\"checkSession\\", \\"chooseAddress\\", \\"chooseImage\\", \\"chooseInvoiceTitle\\", \\"chooseLocation\\", \\"chooseVideo\\", \\"clearStorage\\", \\"closeBLEConnection\\", \\"closeBluetoothAdapter\\", \\"closeSocket\\", \\"compressImage\\", \\"connectSocket\\", \\"createBLEConnection\\", \\"downloadFile\\", \\"getAvailableAudioSources\\", \\"getBLEDeviceCharacteristics\\", \\"getBLEDeviceServices\\", \\"getBatteryInfo\\", \\"getBeacons\\", \\"getBluetoothAdapterState\\", \\"getBluetoothDevices\\", \\"getClipboardData\\", \\"getConnectedBluetoothDevices\\", \\"getConnectedWifi\\", \\"getExtConfig\\", \\"getFileInfo\\", \\"getImageInfo\\", \\"getLocation\\", \\"getNetworkType\\", \\"getSavedFileInfo\\", \\"getSavedFileList\\", \\"getScreenBrightness\\", \\"getSetting\\", \\"getStorage\\", \\"getStorageInfo\\", \\"getSystemInfo\\", \\"getUserInfo\\", \\"getWifiList\\", \\"hideHomeButton\\", \\"hideShareMenu\\", \\"hideTabBar\\", \\"hideTabBarRedDot\\", \\"loadFontFace\\", \\"login\\", \\"makePhoneCall\\", \\"navigateBack\\", \\"navigateBackMiniProgram\\", \\"navigateTo\\", \\"navigateToBookshelf\\", \\"navigateToMiniProgram\\", \\"notifyBLECharacteristicValueChange\\", \\"hideKeyboard\\", \\"hideLoading\\", \\"hideNavigationBarLoading\\", \\"hideToast\\", \\"openBluetoothAdapter\\", \\"openDocument\\", \\"openLocation\\", \\"openSetting\\", \\"pageScrollTo\\", \\"previewImage\\", \\"queryBookshelf\\", \\"reLaunch\\", \\"readBLECharacteristicValue\\", \\"redirectTo\\", \\"removeSavedFile\\", \\"removeStorage\\", \\"removeTabBarBadge\\", \\"requestSubscribeMessage\\", \\"saveFile\\", \\"saveImageToPhotosAlbum\\", \\"saveVideoToPhotosAlbum\\", \\"scanCode\\", \\"sendSocketMessage\\", \\"setBackgroundColor\\", \\"setBackgroundTextStyle\\", \\"setClipboardData\\", \\"setEnableDebug\\", \\"setInnerAudioOption\\", \\"setKeepScreenOn\\", \\"setNavigationBarColor\\", \\"setNavigationBarTitle\\", \\"setScreenBrightness\\", \\"setStorage\\", \\"setTabBarBadge\\", \\"setTabBarItem\\", \\"setTabBarStyle\\", \\"showActionSheet\\", \\"showFavoriteGuide\\", \\"showLoading\\", \\"showModal\\", \\"showShareMenu\\", \\"showTabBar\\", \\"showTabBarRedDot\\", \\"showToast\\", \\"startBeaconDiscovery\\", \\"startBluetoothDevicesDiscovery\\", \\"startDeviceMotionListening\\", \\"startPullDownRefresh\\", \\"stopBeaconDiscovery\\", \\"stopBluetoothDevicesDiscovery\\", \\"stopCompass\\", \\"startCompass\\", \\"startAccelerometer\\", \\"stopAccelerometer\\", \\"showNavigationBarLoading\\", \\"stopDeviceMotionListening\\", \\"stopPullDownRefresh\\", \\"switchTab\\", \\"uploadFile\\", \\"vibrateLong\\", \\"vibrateShort\\", \\"writeBLECharacteristicValue\\" ]);
        function getCanIUseWebp(taro) {
            return function() {
                if (typeof taro.getSystemInfoSync !== \\"function\\") {
                    console.error(\\"\\\\u4e0d\\\\u652f\\\\u6301 API canIUseWebp\\");
                    return false;
                }
                var _taro$getSystemInfoSy = taro.getSystemInfoSync(), platform = _taro$getSystemInfoSy.platform;
                var platformLower = platform.toLowerCase();
                if (platformLower === \\"android\\" || platformLower === \\"devtools\\") {
                    return true;
                }
                return false;
            };
        }
        function getNormalRequest(global) {
            return function request(options) {
                options = options || {};
                if (typeof options === \\"string\\") {
                    options = {
                        url: options
                    };
                }
                var originSuccess = options.success;
                var originFail = options.fail;
                var originComplete = options.complete;
                var requestTask;
                var p = new Promise((function(resolve, reject) {
                    options.success = function(res) {
                        originSuccess && originSuccess(res);
                        resolve(res);
                    };
                    options.fail = function(res) {
                        originFail && originFail(res);
                        reject(res);
                    };
                    options.complete = function(res) {
                        originComplete && originComplete(res);
                    };
                    requestTask = global.request(options);
                }));
                p.abort = function(cb) {
                    cb && cb();
                    if (requestTask) {
                        requestTask.abort();
                    }
                    return p;
                };
                return p;
            };
        }
        function processApis(taro, global) {
            var config = arguments.length > 2 && arguments[2] !== undefined ? arguments[2] : {};
            var patchNoPromiseApis = config.noPromiseApis || [];
            var patchNeedPromiseApis = config.needPromiseApis || [];
            var _noPromiseApis = new Set([].concat(_toConsumableArray(patchNoPromiseApis), _toConsumableArray(noPromiseApis)));
            var _needPromiseApis = new Set([].concat(_toConsumableArray(patchNeedPromiseApis), _toConsumableArray(needPromiseApis)));
            var apis = [].concat(_toConsumableArray(_noPromiseApis), _toConsumableArray(_needPromiseApis));
            apis.forEach((function(key) {
                if (_needPromiseApis.has(key)) {
                    var originKey = key;
                    taro[originKey] = function() {
                        var options = arguments.length > 0 && arguments[0] !== undefined ? arguments[0] : {};
                        for (var _len = arguments.length, args = new Array(_len > 1 ? _len - 1 : 0), _key2 = 1; _key2 < _len; _key2++) {
                            args[_key2 - 1] = arguments[_key2];
                        }
                        var key = originKey;
                        if (typeof options === \\"string\\") {
                            if (args.length) {
                                return global[key].apply(global, [ options ].concat(args));
                            }
                            return global[key](options);
                        }
                        if (config.transformMeta) {
                            var transformResult = config.transformMeta(key, options);
                            key = transformResult.key;
                            options = transformResult.options;
                            if (!global.hasOwnProperty(key)) {
                                return unsupport(key)();
                            }
                        }
                        var task = null;
                        var obj = Object.assign({}, options);
                        setUniqueKeyToRoute(key, options);
                        var p = new Promise((function(resolve, reject) {
                            obj.success = function(res) {
                                var _a, _b;
                                (_a = config.modifyAsyncResult) === null || _a === void 0 ? void 0 : _a.call(config, key, res);
                                (_b = options.success) === null || _b === void 0 ? void 0 : _b.call(options, res);
                                if (key === \\"connectSocket\\") {
                                    resolve(Promise.resolve().then((function() {
                                        return Object.assign(task, res);
                                    })));
                                } else {
                                    resolve(res);
                                }
                            };
                            obj.fail = function(res) {
                                var _a;
                                (_a = options.fail) === null || _a === void 0 ? void 0 : _a.call(options, res);
                                reject(res);
                            };
                            obj.complete = function(res) {
                                var _a;
                                (_a = options.complete) === null || _a === void 0 ? void 0 : _a.call(options, res);
                            };
                            if (args.length) {
                                task = global[key].apply(global, [ obj ].concat(args));
                            } else {
                                task = global[key](obj);
                            }
                        }));
                        if (key === \\"uploadFile\\" || key === \\"downloadFile\\") {
                            p.progress = function(cb) {
                                task === null || task === void 0 ? void 0 : task.onProgressUpdate(cb);
                                return p;
                            };
                            p.abort = function(cb) {
                                cb === null || cb === void 0 ? void 0 : cb();
                                task === null || task === void 0 ? void 0 : task.abort();
                                return p;
                            };
                        }
                        return p;
                    };
                } else {
                    if (!global.hasOwnProperty(key)) {
                        taro[key] = unsupport(key);
                        return;
                    }
                    taro[key] = function() {
                        for (var _len2 = arguments.length, args = new Array(_len2), _key3 = 0; _key3 < _len2; _key3++) {
                            args[_key3] = arguments[_key3];
                        }
                        if (config.handleSyncApis) {
                            return config.handleSyncApis(key, global, args);
                        } else {
                            return global[key].apply(global, args);
                        }
                    };
                }
            }));
            equipCommonApis(taro, global, config);
        }
        function equipCommonApis(taro, global) {
            var apis = arguments.length > 2 && arguments[2] !== undefined ? arguments[2] : {};
            taro.canIUseWebp = getCanIUseWebp(taro);
            taro.getCurrentPages = getCurrentPages || unsupport(\\"getCurrentPages\\");
            taro.getApp = getApp || unsupport(\\"getApp\\");
            taro.env = global.env || {};
            try {
                taro.requirePlugin = requirePlugin || unsupport(\\"requirePlugin\\");
            } catch (error) {
                taro.requirePlugin = unsupport(\\"requirePlugin\\");
            }
            var request = apis.request ? apis.request : getNormalRequest(global);
            function taroInterceptor(chain) {
                return request(chain.requestParams);
            }
            var link = new taro.Link(taroInterceptor);
            taro.request = link.request.bind(link);
            taro.addInterceptor = link.addInterceptor.bind(link);
            taro.cleanInterceptors = link.cleanInterceptors.bind(link);
            taro.miniGlobal = global;
        }
        var runtime_noPromiseApis = new Set([ \\"canIPutStuffOverComponent\\" ]);
        var runtime_needPromiseApis = new Set([ \\"checkFollowState\\", \\"exitMiniProgram\\", \\"followOfficialAccount\\", \\"getMenuButtonLayout\\", \\"hideInteractionBar\\", \\"pay\\", \\"navigateToVideoView\\", \\"showInteractionBar\\" ]);
        function initNativeApi(taro) {
            processApis(taro, tt, {
                noPromiseApis: runtime_noPromiseApis,
                needPromiseApis: runtime_needPromiseApis
            });
        }
        var components = {
            Icon: {
                size: \\"24\\"
            },
            Button: {
                bindGetPhoneNumber: \\"\\"
            },
            Form: {
                \\"report-submit-timeout\\": \\"0\\"
            },
            Slider: {
                color: singleQuote(\\"#e9e9e9\\"),
                \\"selected-color\\": singleQuote(\\"#1aad19\\")
            },
            WebView: {
                \\"progressbar-color\\": singleQuote(\\"#51a0d8\\")
            },
            Video: {
                \\"play-btn-position\\": singleQuote(\\"center\\"),
                \\"pre-roll-unit-id\\": \\"\\",
                \\"post-roll-unit-id\\": \\"\\",
                bindAdStart: \\"\\",
                bindAdEnded: \\"\\",
                bindAdLoad: \\"\\",
                bindAdClose: \\"\\",
                bindAdError: \\"\\"
            },
            Ad: {
                fixed: \\"\\",
                type: singleQuote(\\"banner\\"),
                scale: \\"100\\"
            }
        };
        var hostConfig = {
            initNativeApi: initNativeApi
        };
        mergeReconciler(hostConfig);
        mergeInternalComponents(components);
        var taro_runtime = __webpack_require__(1);
        var classCallCheck = __webpack_require__(3);
        var createClass = __webpack_require__(4);
        var inherits = __webpack_require__(6);
        var createSuper = __webpack_require__(5);
        var react = __webpack_require__(0);
        var app = __webpack_require__(11);
        var app_App = function(_Component) {
            Object(inherits[\\"a\\"])(App, _Component);
            var _super = Object(createSuper[\\"a\\"])(App);
            function App() {
                Object(classCallCheck[\\"a\\"])(this, App);
                return _super.apply(this, arguments);
            }
            Object(createClass[\\"a\\"])(App, [ {
                key: \\"componentDidMount\\",
                value: function componentDidMount() {}
            }, {
                key: \\"componentDidShow\\",
                value: function componentDidShow() {}
            }, {
                key: \\"componentDidHide\\",
                value: function componentDidHide() {}
            }, {
                key: \\"componentDidCatchError\\",
                value: function componentDidCatchError() {}
            }, {
                key: \\"render\\",
                value: function render() {
                    return this.props.children;
                }
            } ]);
            return App;
        }(react[\\"Component\\"]);
        var lib_src_app = app_App;
        var taro_react = __webpack_require__(8);
        var app_config = {
            pages: [ \\"pages/index/index\\" ],
            window: {
                backgroundTextStyle: \\"light\\",
                navigationBarBackgroundColor: \\"#fff\\",
                navigationBarTitleText: \\"WeChat\\",
                navigationBarTextStyle: \\"black\\"
            }
        };
        taro_runtime[\\"window\\"].__taroAppConfig = app_config;
        var inst = App(Object(taro_runtime[\\"createReactApp\\"])(lib_src_app, react, taro_react[\\"a\\"], app_config));
    }
}, [ [ 18, 0, 1, 3, 2 ] ] ]);



/** filePath: dist/app.json **/
{\\"pages\\":[\\"pages/index/index\\"],\\"window\\":{\\"backgroundTextStyle\\":\\"light\\",\\"navigationBarBackgroundColor\\":\\"#fff\\",\\"navigationBarTitleText\\":\\"WeChat\\",\\"navigationBarTextStyle\\":\\"black\\"}}

/** filePath: dist/app.ttss **/


/** filePath: dist/base.ttml **/

<template name=\\"taro_tmpl\\">
  <block tt:for=\\"{{root.cn}}\\" tt:key=\\"uid\\">
    <template is=\\"tmpl_0_container\\" data=\\"{{i:item}}\\" />
  </block>
</template>

<template name=\\"tmpl_0_catch-view\\">
  <view hover-class=\\"{{i.hoverClass===undefined?'none':i.hoverClass}}\\" hover-stop-propagation=\\"{{i.hoverStopPropagation===undefined?false:i.hoverStopPropagation}}\\" hover-start-time=\\"{{i.hoverStartTime===undefined?50:i.hoverStartTime}}\\" hover-stay-time=\\"{{i.hoverStayTime===undefined?400:i.hoverStayTime}}\\" animation=\\"{{i.animation}}\\" bindtouchstart=\\"eh\\" bindtouchend=\\"eh\\" bindtouchcancel=\\"eh\\" bindlongtap=\\"eh\\" bindanimationstart=\\"eh\\" bindanimationiteration=\\"eh\\" bindanimationend=\\"eh\\" bindtransitionend=\\"eh\\" style=\\"{{i.st}}\\" class=\\"{{i.cl}}\\" bindtap=\\"eh\\" catchtouchmove=\\"eh\\"  id=\\"{{i.uid}}\\">
    <block tt:for=\\"{{i.cn}}\\" tt:key=\\"uid\\">
      <template is=\\"tmpl_0_container\\" data=\\"{{i:item}}\\" />
    </block>
  </view>
</template>

<template name=\\"tmpl_0_static-view\\">
  <view hover-class=\\"{{i.hoverClass===undefined?'none':i.hoverClass}}\\" hover-stop-propagation=\\"{{i.hoverStopPropagation===undefined?false:i.hoverStopPropagation}}\\" hover-start-time=\\"{{i.hoverStartTime===undefined?50:i.hoverStartTime}}\\" hover-stay-time=\\"{{i.hoverStayTime===undefined?400:i.hoverStayTime}}\\" animation=\\"{{i.animation}}\\" style=\\"{{i.st}}\\" class=\\"{{i.cl}}\\"  id=\\"{{i.uid}}\\">
    <block tt:for=\\"{{i.cn}}\\" tt:key=\\"uid\\">
      <template is=\\"tmpl_0_container\\" data=\\"{{i:item}}\\" />
    </block>
  </view>
</template>

<template name=\\"tmpl_0_pure-view\\">
  <view style=\\"{{i.st}}\\" class=\\"{{i.cl}}\\"  id=\\"{{i.uid}}\\">
    <block tt:for=\\"{{i.cn}}\\" tt:key=\\"uid\\">
      <template is=\\"tmpl_0_container\\" data=\\"{{i:item}}\\" />
    </block>
  </view>
</template>

<template name=\\"tmpl_0_view\\">
  <view hover-class=\\"{{i.hoverClass===undefined?'none':i.hoverClass}}\\" hover-stop-propagation=\\"{{i.hoverStopPropagation===undefined?false:i.hoverStopPropagation}}\\" hover-start-time=\\"{{i.hoverStartTime===undefined?50:i.hoverStartTime}}\\" hover-stay-time=\\"{{i.hoverStayTime===undefined?400:i.hoverStayTime}}\\" animation=\\"{{i.animation}}\\" bindtouchstart=\\"eh\\" bindtouchmove=\\"eh\\" bindtouchend=\\"eh\\" bindtouchcancel=\\"eh\\" bindlongtap=\\"eh\\" bindanimationstart=\\"eh\\" bindanimationiteration=\\"eh\\" bindanimationend=\\"eh\\" bindtransitionend=\\"eh\\" style=\\"{{i.st}}\\" class=\\"{{i.cl}}\\" bindtap=\\"eh\\"  id=\\"{{i.uid}}\\">
    <block tt:for=\\"{{i.cn}}\\" tt:key=\\"uid\\">
      <template is=\\"tmpl_0_container\\" data=\\"{{i:item}}\\" />
    </block>
  </view>
</template>

<template name=\\"tmpl_0_static-text\\">
  <text selectable=\\"{{i.selectable===undefined?false:i.selectable}}\\" space=\\"{{i.space}}\\" decode=\\"{{i.decode===undefined?false:i.decode}}\\" style=\\"{{i.st}}\\" class=\\"{{i.cl}}\\"  id=\\"{{i.uid}}\\">
    <block tt:for=\\"{{i.cn}}\\" tt:key=\\"uid\\">
      <template is=\\"tmpl_0_container\\" data=\\"{{i:item}}\\" />
    </block>
  </text>
</template>

<template name=\\"tmpl_0_text\\">
  <text selectable=\\"{{i.selectable===undefined?false:i.selectable}}\\" space=\\"{{i.space}}\\" decode=\\"{{i.decode===undefined?false:i.decode}}\\" style=\\"{{i.st}}\\" class=\\"{{i.cl}}\\" bindtap=\\"eh\\"  id=\\"{{i.uid}}\\">
    <block tt:for=\\"{{i.cn}}\\" tt:key=\\"uid\\">
      <template is=\\"tmpl_0_container\\" data=\\"{{i:item}}\\" />
    </block>
  </text>
</template>

<template name=\\"tmpl_0_input\\">
  <template is=\\"{{i.focus ? 'tmpl_0_input_focus' : 'tmpl_0_input_blur'}}\\" data=\\"{{i:i}}\\" />
</template>

<template name=\\"tmpl_0_input_focus\\">
  <input value=\\"{{i.value}}\\" type=\\"{{i.type===undefined?'':i.type}}\\" password=\\"{{i.password===undefined?false:i.password}}\\" placeholder=\\"{{i.placeholder}}\\" placeholder-style=\\"{{i.placeholderStyle}}\\" placeholder-class=\\"{{i.placeholderClass===undefined?'input-placeholder':i.placeholderClass}}\\" disabled=\\"{{i.disabled}}\\" maxlength=\\"{{i.maxlength===undefined?140:i.maxlength}}\\" cursor-spacing=\\"{{i.cursorSpacing===undefined?0:i.cursorSpacing}}\\" focus=\\"{{i.focus===undefined?false:i.focus}}\\" confirm-type=\\"{{i.confirmType===undefined?'done':i.confirmType}}\\" confirm-hold=\\"{{i.confirmHold===undefined?false:i.confirmHold}}\\" cursor=\\"{{i.cursor===undefined?i.value.length:i.cursor}}\\" selection-start=\\"{{i.selectionStart===undefined?-1:i.selectionStart}}\\" selection-end=\\"{{i.selectionEnd===undefined?-1:i.selectionEnd}}\\" bindinput=\\"eh\\" bindfocus=\\"eh\\" bindblur=\\"eh\\" bindconfirm=\\"eh\\" name=\\"{{i.name}}\\" style=\\"{{i.st}}\\" class=\\"{{i.cl}}\\" bindtap=\\"eh\\"  id=\\"{{i.uid}}\\" />
</template>

<template name=\\"tmpl_0_input_blur\\">
  <input value=\\"{{i.value}}\\" type=\\"{{i.type===undefined?'':i.type}}\\" password=\\"{{i.password===undefined?false:i.password}}\\" placeholder=\\"{{i.placeholder}}\\" placeholder-style=\\"{{i.placeholderStyle}}\\" placeholder-class=\\"{{i.placeholderClass===undefined?'input-placeholder':i.placeholderClass}}\\" disabled=\\"{{i.disabled}}\\" maxlength=\\"{{i.maxlength===undefined?140:i.maxlength}}\\" cursor-spacing=\\"{{i.cursorSpacing===undefined?0:i.cursorSpacing}}\\" confirm-type=\\"{{i.confirmType===undefined?'done':i.confirmType}}\\" confirm-hold=\\"{{i.confirmHold===undefined?false:i.confirmHold}}\\" cursor=\\"{{i.cursor===undefined?i.value.length:i.cursor}}\\" selection-start=\\"{{i.selectionStart===undefined?-1:i.selectionStart}}\\" selection-end=\\"{{i.selectionEnd===undefined?-1:i.selectionEnd}}\\" bindinput=\\"eh\\" bindfocus=\\"eh\\" bindblur=\\"eh\\" bindconfirm=\\"eh\\" name=\\"{{i.name}}\\" style=\\"{{i.st}}\\" class=\\"{{i.cl}}\\" bindtap=\\"eh\\"  id=\\"{{i.uid}}\\" />
</template>

<template name=\\"tmpl_0_textarea\\">
  <template is=\\"{{i.focus ? 'tmpl_0_textarea_focus' : 'tmpl_0_textarea_blur'}}\\" data=\\"{{i:i}}\\" />
</template>

<template name=\\"tmpl_0_textarea_focus\\">
  <textarea value=\\"{{i.value}}\\" placeholder=\\"{{i.placeholder}}\\" placeholder-style=\\"{{i.placeholderStyle}}\\" placeholder-class=\\"{{i.placeholderClass===undefined?'textarea-placeholder':i.placeholderClass}}\\" disabled=\\"{{i.disabled}}\\" maxlength=\\"{{i.maxlength===undefined?140:i.maxlength}}\\" auto-focus=\\"{{i.autoFocus===undefined?false:i.autoFocus}}\\" focus=\\"{{i.focus===undefined?false:i.focus}}\\" auto-height=\\"{{i.autoHeight===undefined?false:i.autoHeight}}\\" fixed=\\"{{i.fixed===undefined?false:i.fixed}}\\" cursor-spacing=\\"{{i.cursorSpacing===undefined?0:i.cursorSpacing}}\\" cursor=\\"{{i.cursor===undefined?-1:i.cursor}}\\" selection-start=\\"{{i.selectionStart===undefined?-1:i.selectionStart}}\\" selection-end=\\"{{i.selectionEnd===undefined?-1:i.selectionEnd}}\\" bindfocus=\\"eh\\" bindblur=\\"eh\\" bindlinechange=\\"eh\\" bindinput=\\"eh\\" bindconfirm=\\"eh\\" name=\\"{{i.name}}\\" style=\\"{{i.st}}\\" class=\\"{{i.cl}}\\" bindtap=\\"eh\\"  id=\\"{{i.uid}}\\" />
</template>

<template name=\\"tmpl_0_textarea_blur\\">
  <textarea value=\\"{{i.value}}\\" placeholder=\\"{{i.placeholder}}\\" placeholder-style=\\"{{i.placeholderStyle}}\\" placeholder-class=\\"{{i.placeholderClass===undefined?'textarea-placeholder':i.placeholderClass}}\\" disabled=\\"{{i.disabled}}\\" maxlength=\\"{{i.maxlength===undefined?140:i.maxlength}}\\" auto-focus=\\"{{i.autoFocus===undefined?false:i.autoFocus}}\\" auto-height=\\"{{i.autoHeight===undefined?false:i.autoHeight}}\\" fixed=\\"{{i.fixed===undefined?false:i.fixed}}\\" cursor-spacing=\\"{{i.cursorSpacing===undefined?0:i.cursorSpacing}}\\" cursor=\\"{{i.cursor===undefined?-1:i.cursor}}\\" selection-start=\\"{{i.selectionStart===undefined?-1:i.selectionStart}}\\" selection-end=\\"{{i.selectionEnd===undefined?-1:i.selectionEnd}}\\" bindfocus=\\"eh\\" bindblur=\\"eh\\" bindlinechange=\\"eh\\" bindinput=\\"eh\\" bindconfirm=\\"eh\\" name=\\"{{i.name}}\\" style=\\"{{i.st}}\\" class=\\"{{i.cl}}\\" bindtap=\\"eh\\"  id=\\"{{i.uid}}\\" />
</template>

<template name=\\"tmpl_0_scroll-view\\">
  <scroll-view scroll-x=\\"{{i.scrollX===undefined?false:i.scrollX}}\\" scroll-y=\\"{{i.scrollY===undefined?false:i.scrollY}}\\" upper-threshold=\\"{{i.upperThreshold===undefined?50:i.upperThreshold}}\\" lower-threshold=\\"{{i.lowerThreshold===undefined?50:i.lowerThreshold}}\\" scroll-top=\\"{{i.scrollTop}}\\" scroll-left=\\"{{i.scrollLeft}}\\" scroll-into-view=\\"{{i.scrollIntoView}}\\" scroll-with-animation=\\"{{i.scrollWithAnimation===undefined?false:i.scrollWithAnimation}}\\" enable-back-to-top=\\"{{i.enableBackToTop===undefined?false:i.enableBackToTop}}\\" bindscrolltoupper=\\"eh\\" bindscrolltolower=\\"eh\\" bindscroll=\\"eh\\" bindtouchstart=\\"eh\\" bindtouchmove=\\"eh\\" bindtouchend=\\"eh\\" bindtouchcancel=\\"eh\\" bindlongtap=\\"eh\\" bindanimationstart=\\"eh\\" bindanimationiteration=\\"eh\\" bindanimationend=\\"eh\\" bindtransitionend=\\"eh\\" style=\\"{{i.st}}\\" class=\\"{{i.cl}}\\" bindtap=\\"eh\\"  id=\\"{{i.uid}}\\">
    <block tt:for=\\"{{i.cn}}\\" tt:key=\\"uid\\">
      <template is=\\"tmpl_0_container\\" data=\\"{{i:item}}\\" />
    </block>
  </scroll-view>
</template>

<template name=\\"tmpl_0_static-image\\">
  <image src=\\"{{i.src}}\\" mode=\\"{{i.mode===undefined?'scaleToFill':i.mode}}\\" lazy-load=\\"{{i.lazyLoad===undefined?false:i.lazyLoad}}\\" style=\\"{{i.st}}\\" class=\\"{{i.cl}}\\"  id=\\"{{i.uid}}\\">
    <block tt:for=\\"{{i.cn}}\\" tt:key=\\"uid\\">
      <template is=\\"tmpl_0_container\\" data=\\"{{i:item}}\\" />
    </block>
  </image>
</template>

<template name=\\"tmpl_0_image\\">
  <image src=\\"{{i.src}}\\" mode=\\"{{i.mode===undefined?'scaleToFill':i.mode}}\\" lazy-load=\\"{{i.lazyLoad===undefined?false:i.lazyLoad}}\\" binderror=\\"eh\\" bindload=\\"eh\\" bindtouchstart=\\"eh\\" bindtouchmove=\\"eh\\" bindtouchend=\\"eh\\" bindtouchcancel=\\"eh\\" bindlongtap=\\"eh\\" style=\\"{{i.st}}\\" class=\\"{{i.cl}}\\" bindtap=\\"eh\\"  id=\\"{{i.uid}}\\">
    <block tt:for=\\"{{i.cn}}\\" tt:key=\\"uid\\">
      <template is=\\"tmpl_0_container\\" data=\\"{{i:item}}\\" />
    </block>
  </image>
</template>

<template name=\\"tmpl_0_#text\\" data=\\"{{i:i}}\\">
  <block>{{i.v}}</block>
</template>

<template name=\\"tmpl_0_container\\">
  <template is=\\"{{'tmpl_0_' + i.nn}}\\" data=\\"{{i:i}}\\" />
</template>


/** filePath: dist/common.js **/
(tt[\\"webpackJsonp\\"] = tt[\\"webpackJsonp\\"] || []).push([ [ 2 ], [ function(module, __webpack_exports__, __webpack_require__) {
    \\"use strict\\";
    __webpack_require__.r(__webpack_exports__);
    __webpack_exports__[\\"default\\"] = \\"react-mock\\";
} ] ]);

/** filePath: dist/custom-wrapper.js **/
(tt[\\"webpackJsonp\\"] = tt[\\"webpackJsonp\\"] || []).push([ [ 6 ], {
    12: function(module, __webpack_exports__, __webpack_require__) {
        \\"use strict\\";
        __webpack_require__.r(__webpack_exports__);
        var _tarojs_runtime__WEBPACK_IMPORTED_MODULE_0__ = __webpack_require__(1);
        Component(Object(_tarojs_runtime__WEBPACK_IMPORTED_MODULE_0__[\\"createRecursiveComponentConfig\\"])(\\"custom-wrapper\\"));
    }
}, [ [ 12, 0, 1 ] ] ]);

/** filePath: dist/custom-wrapper.json **/
{\\"component\\":true,\\"usingComponents\\":{\\"custom-wrapper\\":\\"./custom-wrapper\\"}}

/** filePath: dist/custom-wrapper.ttml **/
<import src=\\"./base.ttml\\" />
  <block tt:for=\\"{{i.cn}}\\" tt:key=\\"uid\\">
    <template is=\\"tmpl_0_container\\" data=\\"{{i:item}}\\" />
  </block>

/** filePath: dist/pages/index/index.js **/
(tt[\\"webpackJsonp\\"] = tt[\\"webpackJsonp\\"] || []).push([ [ 7 ], [ , , , , , , , function(module, exports, __webpack_require__) {
    module.exports = __webpack_require__(13);
}, , , , , , function(module, exports, __webpack_require__) {
    var g = function() {
        return this;
    }() || Function(\\"return this\\")();
    var hadRuntime = g.regeneratorRuntime && Object.getOwnPropertyNames(g).indexOf(\\"regeneratorRuntime\\") >= 0;
    var oldRuntime = hadRuntime && g.regeneratorRuntime;
    g.regeneratorRuntime = undefined;
    module.exports = __webpack_require__(14);
    if (hadRuntime) {
        g.regeneratorRuntime = oldRuntime;
    } else {
        try {
            delete g.regeneratorRuntime;
        } catch (e) {
            g.regeneratorRuntime = undefined;
        }
    }
}, function(module, exports, __webpack_require__) {
    (function(module) {
        var _typeof = __webpack_require__(16);
        !function(global) {
            \\"use strict\\";
            var Op = Object.prototype;
            var hasOwn = Op.hasOwnProperty;
            var undefined;
            var $Symbol = typeof Symbol === \\"function\\" ? Symbol : {};
            var iteratorSymbol = $Symbol.iterator || \\"@@iterator\\";
            var asyncIteratorSymbol = $Symbol.asyncIterator || \\"@@asyncIterator\\";
            var toStringTagSymbol = $Symbol.toStringTag || \\"@@toStringTag\\";
            var inModule = (false ? undefined : _typeof(module)) === \\"object\\";
            var runtime = global.regeneratorRuntime;
            if (runtime) {
                if (inModule) {
                    module.exports = runtime;
                }
                return;
            }
            runtime = global.regeneratorRuntime = inModule ? module.exports : {};
            function wrap(innerFn, outerFn, self, tryLocsList) {
                var protoGenerator = outerFn && outerFn.prototype instanceof Generator ? outerFn : Generator;
                var generator = Object.create(protoGenerator.prototype);
                var context = new Context(tryLocsList || []);
                generator._invoke = makeInvokeMethod(innerFn, self, context);
                return generator;
            }
            runtime.wrap = wrap;
            function tryCatch(fn, obj, arg) {
                try {
                    return {
                        type: \\"normal\\",
                        arg: fn.call(obj, arg)
                    };
                } catch (err) {
                    return {
                        type: \\"throw\\",
                        arg: err
                    };
                }
            }
            var GenStateSuspendedStart = \\"suspendedStart\\";
            var GenStateSuspendedYield = \\"suspendedYield\\";
            var GenStateExecuting = \\"executing\\";
            var GenStateCompleted = \\"completed\\";
            var ContinueSentinel = {};
            function Generator() {}
            function GeneratorFunction() {}
            function GeneratorFunctionPrototype() {}
            var IteratorPrototype = {};
            IteratorPrototype[iteratorSymbol] = function() {
                return this;
            };
            var getProto = Object.getPrototypeOf;
            var NativeIteratorPrototype = getProto && getProto(getProto(values([])));
            if (NativeIteratorPrototype && NativeIteratorPrototype !== Op && hasOwn.call(NativeIteratorPrototype, iteratorSymbol)) {
                IteratorPrototype = NativeIteratorPrototype;
            }
            var Gp = GeneratorFunctionPrototype.prototype = Generator.prototype = Object.create(IteratorPrototype);
            GeneratorFunction.prototype = Gp.constructor = GeneratorFunctionPrototype;
            GeneratorFunctionPrototype.constructor = GeneratorFunction;
            GeneratorFunctionPrototype[toStringTagSymbol] = GeneratorFunction.displayName = \\"GeneratorFunction\\";
            function defineIteratorMethods(prototype) {
                [ \\"next\\", \\"throw\\", \\"return\\" ].forEach((function(method) {
                    prototype[method] = function(arg) {
                        return this._invoke(method, arg);
                    };
                }));
            }
            runtime.isGeneratorFunction = function(genFun) {
                var ctor = typeof genFun === \\"function\\" && genFun.constructor;
                return ctor ? ctor === GeneratorFunction || (ctor.displayName || ctor.name) === \\"GeneratorFunction\\" : false;
            };
            runtime.mark = function(genFun) {
                if (Object.setPrototypeOf) {
                    Object.setPrototypeOf(genFun, GeneratorFunctionPrototype);
                } else {
                    genFun.__proto__ = GeneratorFunctionPrototype;
                    if (!(toStringTagSymbol in genFun)) {
                        genFun[toStringTagSymbol] = \\"GeneratorFunction\\";
                    }
                }
                genFun.prototype = Object.create(Gp);
                return genFun;
            };
            runtime.awrap = function(arg) {
                return {
                    __await: arg
                };
            };
            function AsyncIterator(generator) {
                function invoke(method, arg, resolve, reject) {
                    var record = tryCatch(generator[method], generator, arg);
                    if (record.type === \\"throw\\") {
                        reject(record.arg);
                    } else {
                        var result = record.arg;
                        var value = result.value;
                        if (value && _typeof(value) === \\"object\\" && hasOwn.call(value, \\"__await\\")) {
                            return Promise.resolve(value.__await).then((function(value) {
                                invoke(\\"next\\", value, resolve, reject);
                            }), (function(err) {
                                invoke(\\"throw\\", err, resolve, reject);
                            }));
                        }
                        return Promise.resolve(value).then((function(unwrapped) {
                            result.value = unwrapped;
                            resolve(result);
                        }), reject);
                    }
                }
                var previousPromise;
                function enqueue(method, arg) {
                    function callInvokeWithMethodAndArg() {
                        return new Promise((function(resolve, reject) {
                            invoke(method, arg, resolve, reject);
                        }));
                    }
                    return previousPromise = previousPromise ? previousPromise.then(callInvokeWithMethodAndArg, callInvokeWithMethodAndArg) : callInvokeWithMethodAndArg();
                }
                this._invoke = enqueue;
            }
            defineIteratorMethods(AsyncIterator.prototype);
            AsyncIterator.prototype[asyncIteratorSymbol] = function() {
                return this;
            };
            runtime.AsyncIterator = AsyncIterator;
            runtime.async = function(innerFn, outerFn, self, tryLocsList) {
                var iter = new AsyncIterator(wrap(innerFn, outerFn, self, tryLocsList));
                return runtime.isGeneratorFunction(outerFn) ? iter : iter.next().then((function(result) {
                    return result.done ? result.value : iter.next();
                }));
            };
            function makeInvokeMethod(innerFn, self, context) {
                var state = GenStateSuspendedStart;
                return function invoke(method, arg) {
                    if (state === GenStateExecuting) {
                        throw new Error(\\"Generator is already running\\");
                    }
                    if (state === GenStateCompleted) {
                        if (method === \\"throw\\") {
                            throw arg;
                        }
                        return doneResult();
                    }
                    context.method = method;
                    context.arg = arg;
                    while (true) {
                        var delegate = context.delegate;
                        if (delegate) {
                            var delegateResult = maybeInvokeDelegate(delegate, context);
                            if (delegateResult) {
                                if (delegateResult === ContinueSentinel) continue;
                                return delegateResult;
                            }
                        }
                        if (context.method === \\"next\\") {
                            context.sent = context._sent = context.arg;
                        } else if (context.method === \\"throw\\") {
                            if (state === GenStateSuspendedStart) {
                                state = GenStateCompleted;
                                throw context.arg;
                            }
                            context.dispatchException(context.arg);
                        } else if (context.method === \\"return\\") {
                            context.abrupt(\\"return\\", context.arg);
                        }
                        state = GenStateExecuting;
                        var record = tryCatch(innerFn, self, context);
                        if (record.type === \\"normal\\") {
                            state = context.done ? GenStateCompleted : GenStateSuspendedYield;
                            if (record.arg === ContinueSentinel) {
                                continue;
                            }
                            return {
                                value: record.arg,
                                done: context.done
                            };
                        } else if (record.type === \\"throw\\") {
                            state = GenStateCompleted;
                            context.method = \\"throw\\";
                            context.arg = record.arg;
                        }
                    }
                };
            }
            function maybeInvokeDelegate(delegate, context) {
                var method = delegate.iterator[context.method];
                if (method === undefined) {
                    context.delegate = null;
                    if (context.method === \\"throw\\") {
                        if (delegate.iterator.return) {
                            context.method = \\"return\\";
                            context.arg = undefined;
                            maybeInvokeDelegate(delegate, context);
                            if (context.method === \\"throw\\") {
                                return ContinueSentinel;
                            }
                        }
                        context.method = \\"throw\\";
                        context.arg = new TypeError(\\"The iterator does not provide a 'throw' method\\");
                    }
                    return ContinueSentinel;
                }
                var record = tryCatch(method, delegate.iterator, context.arg);
                if (record.type === \\"throw\\") {
                    context.method = \\"throw\\";
                    context.arg = record.arg;
                    context.delegate = null;
                    return ContinueSentinel;
                }
                var info = record.arg;
                if (!info) {
                    context.method = \\"throw\\";
                    context.arg = new TypeError(\\"iterator result is not an object\\");
                    context.delegate = null;
                    return ContinueSentinel;
                }
                if (info.done) {
                    context[delegate.resultName] = info.value;
                    context.next = delegate.nextLoc;
                    if (context.method !== \\"return\\") {
                        context.method = \\"next\\";
                        context.arg = undefined;
                    }
                } else {
                    return info;
                }
                context.delegate = null;
                return ContinueSentinel;
            }
            defineIteratorMethods(Gp);
            Gp[toStringTagSymbol] = \\"Generator\\";
            Gp[iteratorSymbol] = function() {
                return this;
            };
            Gp.toString = function() {
                return \\"[object Generator]\\";
            };
            function pushTryEntry(locs) {
                var entry = {
                    tryLoc: locs[0]
                };
                if (1 in locs) {
                    entry.catchLoc = locs[1];
                }
                if (2 in locs) {
                    entry.finallyLoc = locs[2];
                    entry.afterLoc = locs[3];
                }
                this.tryEntries.push(entry);
            }
            function resetTryEntry(entry) {
                var record = entry.completion || {};
                record.type = \\"normal\\";
                delete record.arg;
                entry.completion = record;
            }
            function Context(tryLocsList) {
                this.tryEntries = [ {
                    tryLoc: \\"root\\"
                } ];
                tryLocsList.forEach(pushTryEntry, this);
                this.reset(true);
            }
            runtime.keys = function(object) {
                var keys = [];
                for (var key in object) {
                    keys.push(key);
                }
                keys.reverse();
                return function next() {
                    while (keys.length) {
                        var key = keys.pop();
                        if (key in object) {
                            next.value = key;
                            next.done = false;
                            return next;
                        }
                    }
                    next.done = true;
                    return next;
                };
            };
            function values(iterable) {
                if (iterable) {
                    var iteratorMethod = iterable[iteratorSymbol];
                    if (iteratorMethod) {
                        return iteratorMethod.call(iterable);
                    }
                    if (typeof iterable.next === \\"function\\") {
                        return iterable;
                    }
                    if (!isNaN(iterable.length)) {
                        var i = -1, next = function next() {
                            while (++i < iterable.length) {
                                if (hasOwn.call(iterable, i)) {
                                    next.value = iterable[i];
                                    next.done = false;
                                    return next;
                                }
                            }
                            next.value = undefined;
                            next.done = true;
                            return next;
                        };
                        return next.next = next;
                    }
                }
                return {
                    next: doneResult
                };
            }
            runtime.values = values;
            function doneResult() {
                return {
                    value: undefined,
                    done: true
                };
            }
            Context.prototype = {
                constructor: Context,
                reset: function reset(skipTempReset) {
                    this.prev = 0;
                    this.next = 0;
                    this.sent = this._sent = undefined;
                    this.done = false;
                    this.delegate = null;
                    this.method = \\"next\\";
                    this.arg = undefined;
                    this.tryEntries.forEach(resetTryEntry);
                    if (!skipTempReset) {
                        for (var name in this) {
                            if (name.charAt(0) === \\"t\\" && hasOwn.call(this, name) && !isNaN(+name.slice(1))) {
                                this[name] = undefined;
                            }
                        }
                    }
                },
                stop: function stop() {
                    this.done = true;
                    var rootEntry = this.tryEntries[0];
                    var rootRecord = rootEntry.completion;
                    if (rootRecord.type === \\"throw\\") {
                        throw rootRecord.arg;
                    }
                    return this.rval;
                },
                dispatchException: function dispatchException(exception) {
                    if (this.done) {
                        throw exception;
                    }
                    var context = this;
                    function handle(loc, caught) {
                        record.type = \\"throw\\";
                        record.arg = exception;
                        context.next = loc;
                        if (caught) {
                            context.method = \\"next\\";
                            context.arg = undefined;
                        }
                        return !!caught;
                    }
                    for (var i = this.tryEntries.length - 1; i >= 0; --i) {
                        var entry = this.tryEntries[i];
                        var record = entry.completion;
                        if (entry.tryLoc === \\"root\\") {
                            return handle(\\"end\\");
                        }
                        if (entry.tryLoc <= this.prev) {
                            var hasCatch = hasOwn.call(entry, \\"catchLoc\\");
                            var hasFinally = hasOwn.call(entry, \\"finallyLoc\\");
                            if (hasCatch && hasFinally) {
                                if (this.prev < entry.catchLoc) {
                                    return handle(entry.catchLoc, true);
                                } else if (this.prev < entry.finallyLoc) {
                                    return handle(entry.finallyLoc);
                                }
                            } else if (hasCatch) {
                                if (this.prev < entry.catchLoc) {
                                    return handle(entry.catchLoc, true);
                                }
                            } else if (hasFinally) {
                                if (this.prev < entry.finallyLoc) {
                                    return handle(entry.finallyLoc);
                                }
                            } else {
                                throw new Error(\\"try statement without catch or finally\\");
                            }
                        }
                    }
                },
                abrupt: function abrupt(type, arg) {
                    for (var i = this.tryEntries.length - 1; i >= 0; --i) {
                        var entry = this.tryEntries[i];
                        if (entry.tryLoc <= this.prev && hasOwn.call(entry, \\"finallyLoc\\") && this.prev < entry.finallyLoc) {
                            var finallyEntry = entry;
                            break;
                        }
                    }
                    if (finallyEntry && (type === \\"break\\" || type === \\"continue\\") && finallyEntry.tryLoc <= arg && arg <= finallyEntry.finallyLoc) {
                        finallyEntry = null;
                    }
                    var record = finallyEntry ? finallyEntry.completion : {};
                    record.type = type;
                    record.arg = arg;
                    if (finallyEntry) {
                        this.method = \\"next\\";
                        this.next = finallyEntry.finallyLoc;
                        return ContinueSentinel;
                    }
                    return this.complete(record);
                },
                complete: function complete(record, afterLoc) {
                    if (record.type === \\"throw\\") {
                        throw record.arg;
                    }
                    if (record.type === \\"break\\" || record.type === \\"continue\\") {
                        this.next = record.arg;
                    } else if (record.type === \\"return\\") {
                        this.rval = this.arg = record.arg;
                        this.method = \\"return\\";
                        this.next = \\"end\\";
                    } else if (record.type === \\"normal\\" && afterLoc) {
                        this.next = afterLoc;
                    }
                    return ContinueSentinel;
                },
                finish: function finish(finallyLoc) {
                    for (var i = this.tryEntries.length - 1; i >= 0; --i) {
                        var entry = this.tryEntries[i];
                        if (entry.finallyLoc === finallyLoc) {
                            this.complete(entry.completion, entry.afterLoc);
                            resetTryEntry(entry);
                            return ContinueSentinel;
                        }
                    }
                },
                catch: function _catch(tryLoc) {
                    for (var i = this.tryEntries.length - 1; i >= 0; --i) {
                        var entry = this.tryEntries[i];
                        if (entry.tryLoc === tryLoc) {
                            var record = entry.completion;
                            if (record.type === \\"throw\\") {
                                var thrown = record.arg;
                                resetTryEntry(entry);
                            }
                            return thrown;
                        }
                    }
                    throw new Error(\\"illegal catch attempt\\");
                },
                delegateYield: function delegateYield(iterable, resultName, nextLoc) {
                    this.delegate = {
                        iterator: values(iterable),
                        resultName: resultName,
                        nextLoc: nextLoc
                    };
                    if (this.method === \\"next\\") {
                        this.arg = undefined;
                    }
                    return ContinueSentinel;
                }
            };
        }(function() {
            return this;
        }() || Function(\\"return this\\")());
    }).call(this, __webpack_require__(15)(module));
}, function(module, exports) {
    module.exports = function(module) {
        if (!module.webpackPolyfill) {
            module.deprecate = function() {};
            module.paths = [];
            if (!module.children) module.children = [];
            Object.defineProperty(module, \\"loaded\\", {
                enumerable: true,
                get: function get() {
                    return module.l;
                }
            });
            Object.defineProperty(module, \\"id\\", {
                enumerable: true,
                get: function get() {
                    return module.i;
                }
            });
            module.webpackPolyfill = 1;
        }
        return module;
    };
}, function(module, exports) {
    function _typeof(obj) {
        \\"@babel/helpers - typeof\\";
        if (typeof Symbol === \\"function\\" && typeof Symbol.iterator === \\"symbol\\") {
            module.exports = _typeof = function _typeof(obj) {
                return typeof obj;
            };
        } else {
            module.exports = _typeof = function _typeof(obj) {
                return obj && typeof Symbol === \\"function\\" && obj.constructor === Symbol && obj !== Symbol.prototype ? \\"symbol\\" : typeof obj;
            };
        }
        return _typeof(obj);
    }
    module.exports = _typeof;
}, function(module, exports, __webpack_require__) {}, , function(module, __webpack_exports__, __webpack_require__) {
    \\"use strict\\";
    __webpack_require__.r(__webpack_exports__);
    var taro_runtime = __webpack_require__(1);
    var regenerator = __webpack_require__(7);
    var regenerator_default = __webpack_require__.n(regenerator);
    function asyncGeneratorStep(gen, resolve, reject, _next, _throw, key, arg) {
        try {
            var info = gen[key](arg);
            var value = info.value;
        } catch (error) {
            reject(error);
            return;
        }
        if (info.done) {
            resolve(value);
        } else {
            Promise.resolve(value).then(_next, _throw);
        }
    }
    function _asyncToGenerator(fn) {
        return function() {
            var self = this, args = arguments;
            return new Promise((function(resolve, reject) {
                var gen = fn.apply(self, args);
                function _next(value) {
                    asyncGeneratorStep(gen, resolve, reject, _next, _throw, \\"next\\", value);
                }
                function _throw(err) {
                    asyncGeneratorStep(gen, resolve, reject, _next, _throw, \\"throw\\", err);
                }
                _next(undefined);
            }));
        };
    }
    var classCallCheck = __webpack_require__(3);
    var createClass = __webpack_require__(4);
    var inherits = __webpack_require__(6);
    var createSuper = __webpack_require__(5);
    var react = __webpack_require__(0);
    var taro_components = __webpack_require__(2);
    var index = __webpack_require__(17);
    var index_Index = function(_Component) {
        Object(inherits[\\"a\\"])(Index, _Component);
        var _super = Object(createSuper[\\"a\\"])(Index);
        function Index() {
            Object(classCallCheck[\\"a\\"])(this, Index);
            return _super.apply(this, arguments);
        }
        Object(createClass[\\"a\\"])(Index, [ {
            key: \\"componentWillMount\\",
            value: function() {
                var _componentWillMount = _asyncToGenerator(regenerator_default.a.mark((function _callee() {
                    return regenerator_default.a.wrap((function _callee$(_context) {
                        while (1) {
                            switch (_context.prev = _context.next) {
                              case 0:
                                _context.next = 2;
                                return Promise.resolve(1);

                              case 2:
                              case \\"end\\":
                                return _context.stop();
                            }
                        }
                    }), _callee);
                })));
                function componentWillMount() {
                    return _componentWillMount.apply(this, arguments);
                }
                return componentWillMount;
            }()
        }, {
            key: \\"componentDidMount\\",
            value: function componentDidMount() {}
        }, {
            key: \\"componentWillUnmount\\",
            value: function componentWillUnmount() {}
        }, {
            key: \\"componentDidShow\\",
            value: function componentDidShow() {}
        }, {
            key: \\"componentDidHide\\",
            value: function componentDidHide() {}
        }, {
            key: \\"render\\",
            value: function render() {
                return react[\\"default\\"].createElement(taro_components[\\"View\\"], {
                    className: \\"index\\"
                }, react[\\"default\\"].createElement(taro_components[\\"Text\\"], null, \\"Hello world!\\"), react[\\"default\\"].createElement(taro_components[\\"Input\\"], {
                    placeholder: \\"input\\",
                    value: \\"\\"
                }), react[\\"default\\"].createElement(taro_components[\\"Textarea\\"], {
                    value: \\"\\"
                }));
            }
        } ]);
        return Index;
    }(react[\\"Component\\"]);
    var config = {
        navigationBarTitleText: \\"\\\\u9996\\\\u9875\\"
    };
    var inst = Page(Object(taro_runtime[\\"createPageConfig\\"])(index_Index, \\"pages/index/index\\", {
        root: {
            cn: []
        }
    }, config || {}));
<<<<<<< HEAD
} ], [ [ 19, 0, 1, 3, 2 ] ] ]);
=======
} ], [ [ 18, 0, 1, 3, 2 ] ] ]);
>>>>>>> 10f1fbc0

/** filePath: dist/pages/index/index.json **/
{\\"navigationBarTitleText\\":\\"首页\\",\\"usingComponents\\":{\\"custom-wrapper\\":\\"../../custom-wrapper\\"}}

/** filePath: dist/pages/index/index.ttml **/
<import src=\\"../../base.ttml\\"/>
<template is=\\"taro_tmpl\\" data=\\"{{root:root}}\\" />

/** filePath: dist/pages/index/index.ttss **/


/** filePath: dist/runtime.js **/
(function(modules) {
    function webpackJsonpCallback(data) {
        var chunkIds = data[0];
        var moreModules = data[1];
        var executeModules = data[2];
        var moduleId, chunkId, i = 0, resolves = [];
        for (;i < chunkIds.length; i++) {
            chunkId = chunkIds[i];
            if (Object.prototype.hasOwnProperty.call(installedChunks, chunkId) && installedChunks[chunkId]) {
                resolves.push(installedChunks[chunkId][0]);
            }
            installedChunks[chunkId] = 0;
        }
        for (moduleId in moreModules) {
            if (Object.prototype.hasOwnProperty.call(moreModules, moduleId)) {
                modules[moduleId] = moreModules[moduleId];
            }
        }
        if (parentJsonpFunction) parentJsonpFunction(data);
        while (resolves.length) {
            resolves.shift()();
        }
        deferredModules.push.apply(deferredModules, executeModules || []);
        return checkDeferredModules();
    }
    function checkDeferredModules() {
        var result;
        for (var i = 0; i < deferredModules.length; i++) {
            var deferredModule = deferredModules[i];
            var fulfilled = true;
            for (var j = 1; j < deferredModule.length; j++) {
                var depId = deferredModule[j];
                if (installedChunks[depId] !== 0) fulfilled = false;
            }
            if (fulfilled) {
                deferredModules.splice(i--, 1);
                result = __webpack_require__(__webpack_require__.s = deferredModule[0]);
            }
        }
        return result;
    }
    var installedModules = {};
    var installedChunks = {
        0: 0
    };
    var deferredModules = [];
    function __webpack_require__(moduleId) {
        if (installedModules[moduleId]) {
            return installedModules[moduleId].exports;
        }
        var module = installedModules[moduleId] = {
            i: moduleId,
            l: false,
            exports: {}
        };
        modules[moduleId].call(module.exports, module, module.exports, __webpack_require__);
        module.l = true;
        return module.exports;
    }
    __webpack_require__.m = modules;
    __webpack_require__.c = installedModules;
    __webpack_require__.d = function(exports, name, getter) {
        if (!__webpack_require__.o(exports, name)) {
            Object.defineProperty(exports, name, {
                enumerable: true,
                get: getter
            });
        }
    };
    __webpack_require__.r = function(exports) {
        if (typeof Symbol !== \\"undefined\\" && Symbol.toStringTag) {
            Object.defineProperty(exports, Symbol.toStringTag, {
                value: \\"Module\\"
            });
        }
        Object.defineProperty(exports, \\"__esModule\\", {
            value: true
        });
    };
    __webpack_require__.t = function(value, mode) {
        if (mode & 1) value = __webpack_require__(value);
        if (mode & 8) return value;
        if (mode & 4 && typeof value === \\"object\\" && value && value.__esModule) return value;
        var ns = Object.create(null);
        __webpack_require__.r(ns);
        Object.defineProperty(ns, \\"default\\", {
            enumerable: true,
            value: value
        });
        if (mode & 2 && typeof value != \\"string\\") for (var key in value) __webpack_require__.d(ns, key, function(key) {
            return value[key];
        }.bind(null, key));
        return ns;
    };
    __webpack_require__.n = function(module) {
        var getter = module && module.__esModule ? function getDefault() {
            return module[\\"default\\"];
        } : function getModuleExports() {
            return module;
        };
        __webpack_require__.d(getter, \\"a\\", getter);
        return getter;
    };
    __webpack_require__.o = function(object, property) {
        return Object.prototype.hasOwnProperty.call(object, property);
    };
    __webpack_require__.p = \\"/\\";
    var jsonpArray = tt[\\"webpackJsonp\\"] = tt[\\"webpackJsonp\\"] || [];
    var oldJsonpFunction = jsonpArray.push.bind(jsonpArray);
    jsonpArray.push = webpackJsonpCallback;
    jsonpArray = jsonpArray.slice();
    for (var i = 0; i < jsonpArray.length; i++) webpackJsonpCallback(jsonpArray[i]);
    var parentJsonpFunction = oldJsonpFunction;
    checkDeferredModules();
})([]);

/** filePath: dist/taro.js **/
(tt[\\"webpackJsonp\\"] = tt[\\"webpackJsonp\\"] || []).push([ [ 1 ], {
    1: function(module, __webpack_exports__, __webpack_require__) {
        \\"use strict\\";
        var _unused_webpack_default_export = \\"taro-runtime-mock\\";
    },
    2: function(module, __webpack_exports__, __webpack_require__) {
        \\"use strict\\";
        var _unused_webpack_default_export = \\"taro-components-mock\\";
    },
    8: function(module, __webpack_exports__, __webpack_require__) {
        \\"use strict\\";
        __webpack_exports__[\\"a\\"] = \\"taro-react-mock\\";
    }
} ]);

/** filePath: dist/vendors.js **/
(tt[\\"webpackJsonp\\"] = tt[\\"webpackJsonp\\"] || []).push([ [ 3 ], [ , , , function(module, __webpack_exports__, __webpack_require__) {
    \\"use strict\\";
    __webpack_require__.d(__webpack_exports__, \\"a\\", (function() {
        return _classCallCheck;
    }));
    function _classCallCheck(instance, Constructor) {
        if (!(instance instanceof Constructor)) {
            throw new TypeError(\\"Cannot call a class as a function\\");
        }
    }
}, function(module, __webpack_exports__, __webpack_require__) {
    \\"use strict\\";
    __webpack_require__.d(__webpack_exports__, \\"a\\", (function() {
        return _createClass;
    }));
    function _defineProperties(target, props) {
        for (var i = 0; i < props.length; i++) {
            var descriptor = props[i];
            descriptor.enumerable = descriptor.enumerable || false;
            descriptor.configurable = true;
            if (\\"value\\" in descriptor) descriptor.writable = true;
            Object.defineProperty(target, descriptor.key, descriptor);
        }
    }
    function _createClass(Constructor, protoProps, staticProps) {
        if (protoProps) _defineProperties(Constructor.prototype, protoProps);
        if (staticProps) _defineProperties(Constructor, staticProps);
        return Constructor;
    }
}, function(module, __webpack_exports__, __webpack_require__) {
    \\"use strict\\";
    __webpack_require__.d(__webpack_exports__, \\"a\\", (function() {
        return _createSuper;
    }));
    function _getPrototypeOf(o) {
        _getPrototypeOf = Object.setPrototypeOf ? Object.getPrototypeOf : function _getPrototypeOf(o) {
            return o.__proto__ || Object.getPrototypeOf(o);
        };
        return _getPrototypeOf(o);
    }
    function _isNativeReflectConstruct() {
        if (typeof Reflect === \\"undefined\\" || !Reflect.construct) return false;
        if (Reflect.construct.sham) return false;
        if (typeof Proxy === \\"function\\") return true;
        try {
            Date.prototype.toString.call(Reflect.construct(Date, [], (function() {})));
            return true;
        } catch (e) {
            return false;
        }
    }
    function _typeof(obj) {
        \\"@babel/helpers - typeof\\";
        if (typeof Symbol === \\"function\\" && typeof Symbol.iterator === \\"symbol\\") {
            _typeof = function _typeof(obj) {
                return typeof obj;
            };
        } else {
            _typeof = function _typeof(obj) {
                return obj && typeof Symbol === \\"function\\" && obj.constructor === Symbol && obj !== Symbol.prototype ? \\"symbol\\" : typeof obj;
            };
        }
        return _typeof(obj);
    }
    function _assertThisInitialized(self) {
        if (self === void 0) {
            throw new ReferenceError(\\"this hasn't been initialised - super() hasn't been called\\");
        }
        return self;
    }
    function _possibleConstructorReturn(self, call) {
        if (call && (_typeof(call) === \\"object\\" || typeof call === \\"function\\")) {
            return call;
        }
        return _assertThisInitialized(self);
    }
    function _createSuper(Derived) {
        var hasNativeReflectConstruct = _isNativeReflectConstruct();
        return function _createSuperInternal() {
            var Super = _getPrototypeOf(Derived), result;
            if (hasNativeReflectConstruct) {
                var NewTarget = _getPrototypeOf(this).constructor;
                result = Reflect.construct(Super, arguments, NewTarget);
            } else {
                result = Super.apply(this, arguments);
            }
            return _possibleConstructorReturn(this, result);
        };
    }
}, function(module, __webpack_exports__, __webpack_require__) {
    \\"use strict\\";
    __webpack_require__.d(__webpack_exports__, \\"a\\", (function() {
        return _inherits;
    }));
    function _setPrototypeOf(o, p) {
        _setPrototypeOf = Object.setPrototypeOf || function _setPrototypeOf(o, p) {
            o.__proto__ = p;
            return o;
        };
        return _setPrototypeOf(o, p);
    }
    function _inherits(subClass, superClass) {
        if (typeof superClass !== \\"function\\" && superClass !== null) {
            throw new TypeError(\\"Super expression must either be null or a function\\");
        }
        subClass.prototype = Object.create(superClass && superClass.prototype, {
            constructor: {
                value: subClass,
                writable: true,
                configurable: true
            }
        });
        if (superClass) _setPrototypeOf(subClass, superClass);
    }
} ] ]);
"
`;<|MERGE_RESOLUTION|>--- conflicted
+++ resolved
@@ -1059,6 +1059,14 @@
                 return _this6;
             }
             _createClass(UnRecursiveTemplate, [ {
+                key: \\"baseLevel\\",
+                get: function get() {
+                    return this._baseLevel;
+                },
+                set: function set(lv) {
+                    this._baseLevel = lv;
+                }
+            }, {
                 key: \\"buildFloor\\",
                 value: function buildFloor(level, components) {
                     var _this7 = this;
@@ -1127,14 +1135,6 @@
                         if (max > 1) hasMaxComps.push(comp);
                     }));
                     return \\"f: function (l, n) {\\\\n    var b = \\".concat(JSON.stringify(hasMaxComps), \\"\\\\n    if (b.indexOf(n) > -1) {\\\\n      if (l) l += ','\\\\n      l += n\\\\n    }\\\\n    return l\\\\n  }\\");
-                }
-            }, {
-                key: \\"baseLevel\\",
-                set: function set(lv) {
-                    this._baseLevel = lv;
-                },
-                get: function get() {
-                    return this._baseLevel;
                 }
             } ]);
             return UnRecursiveTemplate;
@@ -2181,11 +2181,7 @@
             cn: []
         }
     }, config || {}));
-<<<<<<< HEAD
 } ], [ [ 19, 0, 1, 3, 2 ] ] ]);
-=======
-} ], [ [ 18, 0, 1, 3, 2 ] ] ]);
->>>>>>> 10f1fbc0
 
 /** filePath: dist/pages/index/index.json **/
 {\\"navigationBarTitleText\\":\\"首页\\",\\"usingComponents\\":{\\"custom-wrapper\\":\\"../../custom-wrapper\\"}}
