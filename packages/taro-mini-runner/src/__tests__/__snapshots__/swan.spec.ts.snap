// Jest Snapshot v1, https://goo.gl/fbAQLP

exports[`swan should build swan app 1`] = `16`;

exports[`swan should build swan app 2`] = `
"
/** filePath: dist/app.css **/


/** filePath: dist/app.js **/
require(\\"./runtime\\");

require(\\"./common\\");

require(\\"./vendors\\");

require(\\"./taro\\");

<<<<<<< HEAD
(swan[\\"webpackJsonp\\"] = swan[\\"webpackJsonp\\"] || []).push([ [ 4 ], [ function(module, exports, __webpack_require__) {
    \\"use strict\\";
    var _toConsumableArray = __webpack_require__(14).default;
    var _typeof = __webpack_require__(4).default;
    Object.defineProperty(exports, \\"__esModule\\", {
        value: true
    });
    function isString(o) {
        return typeof o === \\"string\\";
    }
    function isUndefined(o) {
        return typeof o === \\"undefined\\";
    }
    function isNull(o) {
        return o === null;
    }
    function isObject(o) {
        return o !== null && _typeof(o) === \\"object\\";
    }
    function isBoolean(o) {
        return o === true || o === false;
    }
    function isFunction(o) {
        return typeof o === \\"function\\";
    }
    function isNumber(o) {
        return typeof o === \\"number\\";
    }
    function isBooleanStringLiteral(o) {
        return o === \\"true\\" || o === \\"false\\";
    }
    var isArray = Array.isArray;
    exports.Shortcuts = void 0;
    (function(Shortcuts) {
        Shortcuts[\\"Container\\"] = \\"container\\";
        Shortcuts[\\"Childnodes\\"] = \\"cn\\";
        Shortcuts[\\"Text\\"] = \\"v\\";
        Shortcuts[\\"NodeType\\"] = \\"nt\\";
        Shortcuts[\\"NodeName\\"] = \\"nn\\";
        Shortcuts[\\"Style\\"] = \\"st\\";
        Shortcuts[\\"Class\\"] = \\"cl\\";
        Shortcuts[\\"Src\\"] = \\"src\\";
    })(exports.Shortcuts || (exports.Shortcuts = {}));
    var styles = {
        style: \\"i.\\".concat(\\"st\\"),
        class: \\"i.\\".concat(\\"cl\\")
    };
    var events = {
        bindtap: \\"eh\\"
    };
    var touchEvents = {
        bindTouchStart: \\"\\",
        bindTouchMove: \\"\\",
        bindTouchEnd: \\"\\",
        bindTouchCancel: \\"\\",
        bindLongTap: \\"\\"
    };
    var animationEvents = {
        bindAnimationStart: \\"\\",
        bindAnimationIteration: \\"\\",
        bindAnimationEnd: \\"\\",
        bindTransitionEnd: \\"\\"
    };
    function singleQuote(s) {
        return \\"'\\".concat(s, \\"'\\");
    }
    var View = Object.assign(Object.assign({
        \\"hover-class\\": singleQuote(\\"none\\"),
        \\"hover-stop-propagation\\": \\"false\\",
        \\"hover-start-time\\": \\"50\\",
        \\"hover-stay-time\\": \\"400\\",
        animation: \\"\\"
    }, touchEvents), animationEvents);
    var Icon = {
        type: \\"\\",
        size: \\"23\\",
        color: \\"\\"
    };
    var MapComp = Object.assign({
        longitude: \\"\\",
        latitude: \\"\\",
        scale: \\"16\\",
        markers: \\"[]\\",
        covers: \\"\\",
        polyline: \\"[]\\",
        circles: \\"[]\\",
        controls: \\"[]\\",
        \\"include-points\\": \\"[]\\",
        \\"show-location\\": \\"\\",
        \\"layer-style\\": \\"1\\",
        bindMarkerTap: \\"\\",
        bindControlTap: \\"\\",
        bindCalloutTap: \\"\\",
        bindUpdated: \\"\\"
    }, touchEvents);
    var Progress = {
        percent: \\"\\",
        \\"stroke-width\\": \\"6\\",
        color: singleQuote(\\"#09BB07\\"),
        activeColor: singleQuote(\\"#09BB07\\"),
        backgroundColor: singleQuote(\\"#EBEBEB\\"),
        active: \\"false\\",
        \\"active-mode\\": singleQuote(\\"backwards\\"),
        \\"show-info\\": \\"false\\"
    };
    var RichText = {
        nodes: \\"[]\\"
    };
    var Text = {
        selectable: \\"false\\",
        space: \\"\\",
        decode: \\"false\\"
    };
    var Button = {
        size: singleQuote(\\"default\\"),
        type: \\"\\",
        plain: \\"false\\",
        disabled: \\"\\",
        loading: \\"false\\",
        \\"form-type\\": \\"\\",
        \\"open-type\\": \\"\\",
        \\"hover-class\\": singleQuote(\\"button-hover\\"),
        \\"hover-stop-propagation\\": \\"false\\",
        \\"hover-start-time\\": \\"20\\",
        \\"hover-stay-time\\": \\"70\\",
        name: \\"\\"
    };
    var Checkbox = {
        value: \\"\\",
        disabled: \\"\\",
        checked: \\"false\\",
        color: singleQuote(\\"#09BB07\\"),
        name: \\"\\"
    };
    var CheckboxGroup = {
        bindChange: \\"\\",
        name: \\"\\"
    };
    var Form = {
        \\"report-submit\\": \\"false\\",
        bindSubmit: \\"\\",
        bindReset: \\"\\",
        name: \\"\\"
    };
    var Input = {
        value: \\"\\",
        type: singleQuote(\\"\\"),
        password: \\"false\\",
        placeholder: \\"\\",
        \\"placeholder-style\\": \\"\\",
        \\"placeholder-class\\": singleQuote(\\"input-placeholder\\"),
        disabled: \\"\\",
        maxlength: \\"140\\",
        \\"cursor-spacing\\": \\"0\\",
        focus: \\"false\\",
        \\"confirm-type\\": singleQuote(\\"done\\"),
        \\"confirm-hold\\": \\"false\\",
        cursor: \\"i.value.length\\",
        \\"selection-start\\": \\"-1\\",
        \\"selection-end\\": \\"-1\\",
        bindInput: \\"\\",
        bindFocus: \\"\\",
        bindBlur: \\"\\",
        bindConfirm: \\"\\",
        name: \\"\\"
    };
    var Label = {
        for: \\"\\",
        name: \\"\\"
    };
    var Picker = {
        mode: singleQuote(\\"selector\\"),
        disabled: \\"\\",
        range: \\"\\",
        \\"range-key\\": \\"\\",
        value: \\"\\",
        start: \\"\\",
        end: \\"\\",
        fields: singleQuote(\\"day\\"),
        \\"custom-item\\": \\"\\",
        name: \\"\\",
        bindCancel: \\"\\",
        bindChange: \\"\\",
        bindColumnChange: \\"\\"
    };
    var PickerView = {
        value: \\"\\",
        \\"indicator-style\\": \\"\\",
        \\"indicator-class\\": \\"\\",
        \\"mask-style\\": \\"\\",
        \\"mask-class\\": \\"\\",
        bindChange: \\"\\",
        name: \\"\\"
    };
    var PickerViewColumn = {
        name: \\"\\"
    };
    var Radio = {
        value: \\"\\",
        checked: \\"false\\",
        disabled: \\"\\",
        color: singleQuote(\\"#09BB07\\"),
        name: \\"\\"
    };
    var RadioGroup = {
        bindChange: \\"\\",
        name: \\"\\"
    };
    var Slider = {
        min: \\"0\\",
        max: \\"100\\",
        step: \\"1\\",
        disabled: \\"\\",
        value: \\"0\\",
        activeColor: singleQuote(\\"#1aad19\\"),
        backgroundColor: singleQuote(\\"#e9e9e9\\"),
        \\"block-size\\": \\"28\\",
        \\"block-color\\": singleQuote(\\"#ffffff\\"),
        \\"show-value\\": \\"false\\",
        bindChange: \\"\\",
        bindChanging: \\"\\",
        name: \\"\\"
    };
    var Switch = {
        checked: \\"false\\",
        disabled: \\"\\",
        type: singleQuote(\\"switch\\"),
        color: singleQuote(\\"#04BE02\\"),
        bindChange: \\"\\",
        name: \\"\\"
    };
    var Textarea = {
        value: \\"\\",
        placeholder: \\"\\",
        \\"placeholder-style\\": \\"\\",
        \\"placeholder-class\\": singleQuote(\\"textarea-placeholder\\"),
        disabled: \\"\\",
        maxlength: \\"140\\",
        \\"auto-focus\\": \\"false\\",
        focus: \\"false\\",
        \\"auto-height\\": \\"false\\",
        fixed: \\"false\\",
        \\"cursor-spacing\\": \\"0\\",
        cursor: \\"-1\\",
        \\"selection-start\\": \\"-1\\",
        \\"selection-end\\": \\"-1\\",
        bindFocus: \\"\\",
        bindBlur: \\"\\",
        bindLineChange: \\"\\",
        bindInput: \\"\\",
        bindConfirm: \\"\\",
        name: \\"\\"
    };
    var CoverImage = {
        src: \\"\\",
        bindLoad: \\"eh\\",
        bindError: \\"eh\\"
    };
    var CoverView = Object.assign({
        \\"scroll-top\\": \\"false\\"
    }, touchEvents);
    var MovableArea = {
        \\"scale-area\\": \\"false\\"
    };
    var MovableView = Object.assign(Object.assign({
        direction: \\"none\\",
        inertia: \\"false\\",
        \\"out-of-bounds\\": \\"false\\",
        x: \\"\\",
        y: \\"\\",
        damping: \\"20\\",
        friction: \\"2\\",
        disabled: \\"\\",
        scale: \\"false\\",
        \\"scale-min\\": \\"0.5\\",
        \\"scale-max\\": \\"10\\",
        \\"scale-value\\": \\"1\\",
        animation: \\"true\\",
        bindChange: \\"\\",
        bindScale: \\"\\",
        bindHTouchMove: \\"\\",
        bindVTouchMove: \\"\\",
        width: singleQuote(\\"10px\\"),
        height: singleQuote(\\"10px\\")
    }, touchEvents), animationEvents);
    var ScrollView = Object.assign(Object.assign({
        \\"scroll-x\\": \\"false\\",
        \\"scroll-y\\": \\"false\\",
        \\"upper-threshold\\": \\"50\\",
        \\"lower-threshold\\": \\"50\\",
        \\"scroll-top\\": \\"\\",
        \\"scroll-left\\": \\"\\",
        \\"scroll-into-view\\": \\"\\",
        \\"scroll-with-animation\\": \\"false\\",
        \\"enable-back-to-top\\": \\"false\\",
        bindScrollToUpper: \\"\\",
        bindScrollToLower: \\"\\",
        bindScroll: \\"\\"
    }, touchEvents), animationEvents);
    var Swiper = Object.assign({
        \\"indicator-dots\\": \\"false\\",
        \\"indicator-color\\": singleQuote(\\"rgba(0, 0, 0, .3)\\"),
        \\"indicator-active-color\\": singleQuote(\\"#000000\\"),
        autoplay: \\"false\\",
        current: \\"0\\",
        interval: \\"5000\\",
        duration: \\"500\\",
        circular: \\"false\\",
        vertical: \\"false\\",
        \\"previous-margin\\": \\"'0px'\\",
        \\"next-margin\\": \\"'0px'\\",
        \\"display-multiple-items\\": \\"1\\",
        bindChange: \\"\\",
        bindTransition: \\"\\",
        bindAnimationFinish: \\"\\"
    }, touchEvents);
    var SwiperItem = {
        \\"item-id\\": \\"\\"
    };
    var Navigator = {
        url: \\"\\",
        \\"open-type\\": singleQuote(\\"navigate\\"),
        delta: \\"1\\",
        \\"hover-class\\": singleQuote(\\"navigator-hover\\"),
        \\"hover-stop-propagation\\": \\"false\\",
        \\"hover-start-time\\": \\"50\\",
        \\"hover-stay-time\\": \\"600\\",
        bindSuccess: \\"\\",
        bindFail: \\"\\",
        bindComplete: \\"\\"
    };
    var Audio = {
        id: \\"\\",
        src: \\"\\",
        loop: \\"false\\",
        controls: \\"false\\",
        poster: \\"\\",
        name: \\"\\",
        author: \\"\\",
        bindError: \\"\\",
        bindPlay: \\"\\",
        bindPause: \\"\\",
        bindTimeUpdate: \\"\\",
        bindEnded: \\"\\"
    };
    var Camera = {
        \\"device-position\\": singleQuote(\\"back\\"),
        flash: singleQuote(\\"auto\\"),
        bindStop: \\"\\",
        bindError: \\"\\"
    };
    var Image = Object.assign({
        src: \\"\\",
        mode: singleQuote(\\"scaleToFill\\"),
        \\"lazy-load\\": \\"false\\",
        bindError: \\"\\",
        bindLoad: \\"\\"
    }, touchEvents);
    var LivePlayer = {
        src: \\"\\",
        autoplay: \\"false\\",
        muted: \\"false\\",
        orientation: singleQuote(\\"vertical\\"),
        \\"object-fit\\": singleQuote(\\"contain\\"),
        \\"background-mute\\": \\"false\\",
        \\"min-cache\\": \\"1\\",
        \\"max-cache\\": \\"3\\",
        animation: \\"\\",
        bindStateChange: \\"\\",
        bindFullScreenChange: \\"\\",
        bindNetStatus: \\"\\"
    };
    var Video = {
        src: \\"\\",
        duration: \\"\\",
        controls: \\"true\\",
        \\"danmu-list\\": \\"\\",
        \\"danmu-btn\\": \\"\\",
        \\"enable-danmu\\": \\"\\",
        autoplay: \\"false\\",
        loop: \\"false\\",
        muted: \\"false\\",
        \\"initial-time\\": \\"0\\",
        \\"page-gesture\\": \\"false\\",
        direction: \\"\\",
        \\"show-progress\\": \\"true\\",
        \\"show-fullscreen-btn\\": \\"true\\",
        \\"show-play-btn\\": \\"true\\",
        \\"show-center-play-btn\\": \\"true\\",
        \\"enable-progress-gesture\\": \\"true\\",
        \\"object-fit\\": singleQuote(\\"contain\\"),
        poster: \\"\\",
        \\"show-mute-btn\\": \\"false\\",
        animation: \\"\\",
        bindPlay: \\"\\",
        bindPause: \\"\\",
        bindEnded: \\"\\",
        bindTimeUpdate: \\"\\",
        bindFullScreenChange: \\"\\",
        bindWaiting: \\"\\",
        bindError: \\"\\"
    };
    var Canvas = Object.assign({
        \\"canvas-id\\": \\"\\",
        \\"disable-scroll\\": \\"false\\",
        bindError: \\"\\"
    }, touchEvents);
    var Ad = {
        \\"unit-id\\": \\"\\",
        \\"ad-intervals\\": \\"\\",
        bindLoad: \\"\\",
        bindError: \\"\\",
        bindClose: \\"\\"
    };
    var WebView = {
        src: \\"\\",
        bindMessage: \\"\\",
        bindLoad: \\"\\",
        bindError: \\"\\"
    };
    var Block = {};
    var SlotView = {
        name: \\"\\"
    };
    var Slot = {
        name: \\"\\"
    };
    var internalComponents = {
        View: View,
        Icon: Icon,
        Progress: Progress,
        RichText: RichText,
        Text: Text,
        Button: Button,
        Checkbox: Checkbox,
        CheckboxGroup: CheckboxGroup,
        Form: Form,
        Input: Input,
        Label: Label,
        Picker: Picker,
        PickerView: PickerView,
        PickerViewColumn: PickerViewColumn,
        Radio: Radio,
        RadioGroup: RadioGroup,
        Slider: Slider,
        Switch: Switch,
        CoverImage: CoverImage,
        Textarea: Textarea,
        CoverView: CoverView,
        MovableArea: MovableArea,
        MovableView: MovableView,
        ScrollView: ScrollView,
        Swiper: Swiper,
        SwiperItem: SwiperItem,
        Navigator: Navigator,
        Audio: Audio,
        Camera: Camera,
        Image: Image,
        LivePlayer: LivePlayer,
        Video: Video,
        Canvas: Canvas,
        Ad: Ad,
        WebView: WebView,
        Block: Block,
        Map: MapComp,
        Slot: Slot,
        SlotView: SlotView
    };
    var controlledComponent = new Set([ \\"input\\", \\"checkbox\\", \\"picker\\", \\"picker-view\\", \\"radio\\", \\"slider\\", \\"switch\\", \\"textarea\\" ]);
    var focusComponents = new Set([ \\"input\\", \\"textarea\\" ]);
    var voidElements = new Set([ \\"progress\\", \\"icon\\", \\"rich-text\\", \\"input\\", \\"textarea\\", \\"slider\\", \\"switch\\", \\"audio\\", \\"ad\\", \\"official-account\\", \\"open-data\\", \\"navigation-bar\\" ]);
    var nestElements = new Map([ [ \\"view\\", -1 ], [ \\"catch-view\\", -1 ], [ \\"cover-view\\", -1 ], [ \\"static-view\\", -1 ], [ \\"pure-view\\", -1 ], [ \\"block\\", -1 ], [ \\"text\\", -1 ], [ \\"static-text\\", 6 ], [ \\"slot\\", 8 ], [ \\"slot-view\\", 8 ], [ \\"label\\", 6 ], [ \\"form\\", 4 ], [ \\"scroll-view\\", 4 ], [ \\"swiper\\", 4 ], [ \\"swiper-item\\", 4 ] ]);
    var EMPTY_OBJ = {};
    var EMPTY_ARR = [];
    var noop = function noop() {};
    var defaultReconciler = Object.create(null);
    var box = function box(v) {
        return {
            v: v
        };
    };
    var unbox = function unbox(b) {
        return b.v;
    };
    function toDashed(s) {
        return s.replace(/([a-z0-9])([A-Z])/g, \\"$1-$2\\").toLowerCase();
    }
    function toCamelCase(s) {
        var camel = \\"\\";
        var nextCap = false;
        for (var i = 0; i < s.length; i++) {
            if (s[i] !== \\"-\\") {
                camel += nextCap ? s[i].toUpperCase() : s[i];
                nextCap = false;
=======
(swan[\\"webpackJsonp\\"] = swan[\\"webpackJsonp\\"] || []).push([ [ 4 ], {
    12: function(module, exports, __webpack_require__) {},
    18: function(module, __webpack_exports__, __webpack_require__) {
        \\"use strict\\";
        __webpack_require__.r(__webpack_exports__);
        function _arrayLikeToArray(arr, len) {
            if (len == null || len > arr.length) len = arr.length;
            for (var i = 0, arr2 = new Array(len); i < len; i++) {
                arr2[i] = arr[i];
            }
            return arr2;
        }
        function _arrayWithoutHoles(arr) {
            if (Array.isArray(arr)) return _arrayLikeToArray(arr);
        }
        function _iterableToArray(iter) {
            if (typeof Symbol !== \\"undefined\\" && iter[Symbol.iterator] != null || iter[\\"@@iterator\\"] != null) return Array.from(iter);
        }
        function _unsupportedIterableToArray(o, minLen) {
            if (!o) return;
            if (typeof o === \\"string\\") return _arrayLikeToArray(o, minLen);
            var n = Object.prototype.toString.call(o).slice(8, -1);
            if (n === \\"Object\\" && o.constructor) n = o.constructor.name;
            if (n === \\"Map\\" || n === \\"Set\\") return Array.from(o);
            if (n === \\"Arguments\\" || /^(?:Ui|I)nt(?:8|16|32)(?:Clamped)?Array$/.test(n)) return _arrayLikeToArray(o, minLen);
        }
        function _nonIterableSpread() {
            throw new TypeError(\\"Invalid attempt to spread non-iterable instance.\\\\nIn order to be iterable, non-array objects must have a [Symbol.iterator]() method.\\");
        }
        function _toConsumableArray(arr) {
            return _arrayWithoutHoles(arr) || _iterableToArray(arr) || _unsupportedIterableToArray(arr) || _nonIterableSpread();
        }
        function _typeof(obj) {
            \\"@babel/helpers - typeof\\";
            if (typeof Symbol === \\"function\\" && typeof Symbol.iterator === \\"symbol\\") {
                _typeof = function _typeof(obj) {
                    return typeof obj;
                };
>>>>>>> 1c607a29
            } else {
                _typeof = function _typeof(obj) {
                    return obj && typeof Symbol === \\"function\\" && obj.constructor === Symbol && obj !== Symbol.prototype ? \\"symbol\\" : typeof obj;
                };
            }
            return _typeof(obj);
        }
        function isString(o) {
            return typeof o === \\"string\\";
        }
        function isUndefined(o) {
            return typeof o === \\"undefined\\";
        }
        function isNull(o) {
            return o === null;
        }
        function isObject(o) {
            return o !== null && _typeof(o) === \\"object\\";
        }
        function isBoolean(o) {
            return o === true || o === false;
        }
        function isFunction(o) {
            return typeof o === \\"function\\";
        }
        function isNumber(o) {
            return typeof o === \\"number\\";
        }
        function isBooleanStringLiteral(o) {
            return o === \\"true\\" || o === \\"false\\";
        }
        var isArray = Array.isArray;
        var styles = {
            style: \\"i.\\".concat(\\"st\\"),
            class: \\"i.\\".concat(\\"cl\\")
        };
        var events = {
            bindtap: \\"eh\\"
        };
        var touchEvents = {
            bindTouchStart: \\"\\",
            bindTouchMove: \\"\\",
            bindTouchEnd: \\"\\",
            bindTouchCancel: \\"\\",
            bindLongTap: \\"\\"
        };
        var animationEvents = {
            bindAnimationStart: \\"\\",
            bindAnimationIteration: \\"\\",
            bindAnimationEnd: \\"\\",
            bindTransitionEnd: \\"\\"
        };
        function singleQuote(s) {
            return \\"'\\".concat(s, \\"'\\");
        }
        var View = Object.assign(Object.assign({
            \\"hover-class\\": singleQuote(\\"none\\"),
            \\"hover-stop-propagation\\": \\"false\\",
            \\"hover-start-time\\": \\"50\\",
            \\"hover-stay-time\\": \\"400\\",
            animation: \\"\\"
        }, touchEvents), animationEvents);
        var Icon = {
            type: \\"\\",
            size: \\"23\\",
            color: \\"\\"
        };
        var MapComp = Object.assign({
            longitude: \\"\\",
            latitude: \\"\\",
            scale: \\"16\\",
            markers: \\"[]\\",
            covers: \\"\\",
            polyline: \\"[]\\",
            circles: \\"[]\\",
            controls: \\"[]\\",
            \\"include-points\\": \\"[]\\",
            \\"show-location\\": \\"\\",
            \\"layer-style\\": \\"1\\",
            bindMarkerTap: \\"\\",
            bindControlTap: \\"\\",
            bindCalloutTap: \\"\\",
            bindUpdated: \\"\\"
        }, touchEvents);
        var Progress = {
            percent: \\"\\",
            \\"stroke-width\\": \\"6\\",
            color: singleQuote(\\"#09BB07\\"),
            activeColor: singleQuote(\\"#09BB07\\"),
            backgroundColor: singleQuote(\\"#EBEBEB\\"),
            active: \\"false\\",
            \\"active-mode\\": singleQuote(\\"backwards\\"),
            \\"show-info\\": \\"false\\"
        };
        var RichText = {
            nodes: \\"[]\\"
        };
        var Text = {
            selectable: \\"false\\",
            space: \\"\\",
            decode: \\"false\\"
        };
        var Button = {
            size: singleQuote(\\"default\\"),
            type: \\"\\",
            plain: \\"false\\",
            disabled: \\"\\",
            loading: \\"false\\",
            \\"form-type\\": \\"\\",
            \\"open-type\\": \\"\\",
            \\"hover-class\\": singleQuote(\\"button-hover\\"),
            \\"hover-stop-propagation\\": \\"false\\",
            \\"hover-start-time\\": \\"20\\",
            \\"hover-stay-time\\": \\"70\\",
            name: \\"\\"
        };
        var Checkbox = {
            value: \\"\\",
            disabled: \\"\\",
            checked: \\"false\\",
            color: singleQuote(\\"#09BB07\\"),
            name: \\"\\"
        };
        var CheckboxGroup = {
            bindChange: \\"\\",
            name: \\"\\"
        };
        var Form = {
            \\"report-submit\\": \\"false\\",
            bindSubmit: \\"\\",
            bindReset: \\"\\",
            name: \\"\\"
        };
        var Input = {
            value: \\"\\",
            type: singleQuote(\\"\\"),
            password: \\"false\\",
            placeholder: \\"\\",
            \\"placeholder-style\\": \\"\\",
            \\"placeholder-class\\": singleQuote(\\"input-placeholder\\"),
            disabled: \\"\\",
            maxlength: \\"140\\",
            \\"cursor-spacing\\": \\"0\\",
            focus: \\"false\\",
            \\"confirm-type\\": singleQuote(\\"done\\"),
            \\"confirm-hold\\": \\"false\\",
            cursor: \\"i.value.length\\",
            \\"selection-start\\": \\"-1\\",
            \\"selection-end\\": \\"-1\\",
            bindInput: \\"\\",
            bindFocus: \\"\\",
            bindBlur: \\"\\",
            bindConfirm: \\"\\",
            name: \\"\\"
        };
        var Label = {
            for: \\"\\",
            name: \\"\\"
        };
        var Picker = {
            mode: singleQuote(\\"selector\\"),
            disabled: \\"\\",
            range: \\"\\",
            \\"range-key\\": \\"\\",
            value: \\"\\",
            start: \\"\\",
            end: \\"\\",
            fields: singleQuote(\\"day\\"),
            \\"custom-item\\": \\"\\",
            name: \\"\\",
            bindCancel: \\"\\",
            bindChange: \\"\\",
            bindColumnChange: \\"\\"
        };
        var PickerView = {
            value: \\"\\",
            \\"indicator-style\\": \\"\\",
            \\"indicator-class\\": \\"\\",
            \\"mask-style\\": \\"\\",
            \\"mask-class\\": \\"\\",
            bindChange: \\"\\",
            name: \\"\\"
        };
        var PickerViewColumn = {
            name: \\"\\"
        };
        var Radio = {
            value: \\"\\",
            checked: \\"false\\",
            disabled: \\"\\",
            color: singleQuote(\\"#09BB07\\"),
            name: \\"\\"
        };
        var RadioGroup = {
            bindChange: \\"\\",
            name: \\"\\"
        };
        var Slider = {
            min: \\"0\\",
            max: \\"100\\",
            step: \\"1\\",
            disabled: \\"\\",
            value: \\"0\\",
            activeColor: singleQuote(\\"#1aad19\\"),
            backgroundColor: singleQuote(\\"#e9e9e9\\"),
            \\"block-size\\": \\"28\\",
            \\"block-color\\": singleQuote(\\"#ffffff\\"),
            \\"show-value\\": \\"false\\",
            bindChange: \\"\\",
            bindChanging: \\"\\",
            name: \\"\\"
        };
        var Switch = {
            checked: \\"false\\",
            disabled: \\"\\",
            type: singleQuote(\\"switch\\"),
            color: singleQuote(\\"#04BE02\\"),
            bindChange: \\"\\",
            name: \\"\\"
        };
        var Textarea = {
            value: \\"\\",
            placeholder: \\"\\",
            \\"placeholder-style\\": \\"\\",
            \\"placeholder-class\\": singleQuote(\\"textarea-placeholder\\"),
            disabled: \\"\\",
            maxlength: \\"140\\",
            \\"auto-focus\\": \\"false\\",
            focus: \\"false\\",
            \\"auto-height\\": \\"false\\",
            fixed: \\"false\\",
            \\"cursor-spacing\\": \\"0\\",
            cursor: \\"-1\\",
            \\"selection-start\\": \\"-1\\",
            \\"selection-end\\": \\"-1\\",
            bindFocus: \\"\\",
            bindBlur: \\"\\",
            bindLineChange: \\"\\",
            bindInput: \\"\\",
            bindConfirm: \\"\\",
            name: \\"\\"
        };
        var CoverImage = {
            src: \\"\\",
            bindLoad: \\"eh\\",
            bindError: \\"eh\\"
        };
        var CoverView = Object.assign({
            \\"scroll-top\\": \\"false\\"
        }, touchEvents);
        var MovableArea = {
            \\"scale-area\\": \\"false\\"
        };
        var MovableView = Object.assign(Object.assign({
            direction: \\"none\\",
            inertia: \\"false\\",
            \\"out-of-bounds\\": \\"false\\",
            x: \\"\\",
            y: \\"\\",
            damping: \\"20\\",
            friction: \\"2\\",
            disabled: \\"\\",
            scale: \\"false\\",
            \\"scale-min\\": \\"0.5\\",
            \\"scale-max\\": \\"10\\",
            \\"scale-value\\": \\"1\\",
            animation: \\"true\\",
            bindChange: \\"\\",
            bindScale: \\"\\",
            bindHTouchMove: \\"\\",
            bindVTouchMove: \\"\\",
            width: singleQuote(\\"10px\\"),
            height: singleQuote(\\"10px\\")
        }, touchEvents), animationEvents);
        var ScrollView = Object.assign(Object.assign({
            \\"scroll-x\\": \\"false\\",
            \\"scroll-y\\": \\"false\\",
            \\"upper-threshold\\": \\"50\\",
            \\"lower-threshold\\": \\"50\\",
            \\"scroll-top\\": \\"\\",
            \\"scroll-left\\": \\"\\",
            \\"scroll-into-view\\": \\"\\",
            \\"scroll-with-animation\\": \\"false\\",
            \\"enable-back-to-top\\": \\"false\\",
            bindScrollToUpper: \\"\\",
            bindScrollToLower: \\"\\",
            bindScroll: \\"\\"
        }, touchEvents), animationEvents);
        var Swiper = Object.assign({
            \\"indicator-dots\\": \\"false\\",
            \\"indicator-color\\": singleQuote(\\"rgba(0, 0, 0, .3)\\"),
            \\"indicator-active-color\\": singleQuote(\\"#000000\\"),
            autoplay: \\"false\\",
            current: \\"0\\",
            interval: \\"5000\\",
            duration: \\"500\\",
            circular: \\"false\\",
            vertical: \\"false\\",
            \\"previous-margin\\": \\"'0px'\\",
            \\"next-margin\\": \\"'0px'\\",
            \\"display-multiple-items\\": \\"1\\",
            bindChange: \\"\\",
            bindTransition: \\"\\",
            bindAnimationFinish: \\"\\"
        }, touchEvents);
        var SwiperItem = {
            \\"item-id\\": \\"\\"
        };
        var Navigator = {
            url: \\"\\",
            \\"open-type\\": singleQuote(\\"navigate\\"),
            delta: \\"1\\",
            \\"hover-class\\": singleQuote(\\"navigator-hover\\"),
            \\"hover-stop-propagation\\": \\"false\\",
            \\"hover-start-time\\": \\"50\\",
            \\"hover-stay-time\\": \\"600\\",
            bindSuccess: \\"\\",
            bindFail: \\"\\",
            bindComplete: \\"\\"
        };
        var Audio = {
            id: \\"\\",
            src: \\"\\",
            loop: \\"false\\",
            controls: \\"false\\",
            poster: \\"\\",
            name: \\"\\",
            author: \\"\\",
            bindError: \\"\\",
            bindPlay: \\"\\",
            bindPause: \\"\\",
            bindTimeUpdate: \\"\\",
            bindEnded: \\"\\"
        };
        var Camera = {
            \\"device-position\\": singleQuote(\\"back\\"),
            flash: singleQuote(\\"auto\\"),
            bindStop: \\"\\",
            bindError: \\"\\"
        };
        var Image = Object.assign({
            src: \\"\\",
            mode: singleQuote(\\"scaleToFill\\"),
            \\"lazy-load\\": \\"false\\",
            bindError: \\"\\",
            bindLoad: \\"\\"
        }, touchEvents);
        var LivePlayer = {
            src: \\"\\",
            autoplay: \\"false\\",
            muted: \\"false\\",
            orientation: singleQuote(\\"vertical\\"),
            \\"object-fit\\": singleQuote(\\"contain\\"),
            \\"background-mute\\": \\"false\\",
            \\"min-cache\\": \\"1\\",
            \\"max-cache\\": \\"3\\",
            animation: \\"\\",
            bindStateChange: \\"\\",
            bindFullScreenChange: \\"\\",
            bindNetStatus: \\"\\"
        };
        var Video = {
            src: \\"\\",
            duration: \\"\\",
            controls: \\"true\\",
            \\"danmu-list\\": \\"\\",
            \\"danmu-btn\\": \\"\\",
            \\"enable-danmu\\": \\"\\",
            autoplay: \\"false\\",
            loop: \\"false\\",
            muted: \\"false\\",
            \\"initial-time\\": \\"0\\",
            \\"page-gesture\\": \\"false\\",
            direction: \\"\\",
            \\"show-progress\\": \\"true\\",
            \\"show-fullscreen-btn\\": \\"true\\",
            \\"show-play-btn\\": \\"true\\",
            \\"show-center-play-btn\\": \\"true\\",
            \\"enable-progress-gesture\\": \\"true\\",
            \\"object-fit\\": singleQuote(\\"contain\\"),
            poster: \\"\\",
            \\"show-mute-btn\\": \\"false\\",
            animation: \\"\\",
            bindPlay: \\"\\",
            bindPause: \\"\\",
            bindEnded: \\"\\",
            bindTimeUpdate: \\"\\",
            bindFullScreenChange: \\"\\",
            bindWaiting: \\"\\",
            bindError: \\"\\"
        };
        var Canvas = Object.assign({
            \\"canvas-id\\": \\"\\",
            \\"disable-scroll\\": \\"false\\",
            bindError: \\"\\"
        }, touchEvents);
        var Ad = {
            \\"unit-id\\": \\"\\",
            \\"ad-intervals\\": \\"\\",
            bindLoad: \\"\\",
            bindError: \\"\\",
            bindClose: \\"\\"
        };
        var WebView = {
            src: \\"\\",
            bindMessage: \\"\\",
            bindLoad: \\"\\",
            bindError: \\"\\"
        };
        var Block = {};
        var SlotView = {
            name: \\"\\"
        };
        var Slot = {
            name: \\"\\"
        };
        var internalComponents = {
            View: View,
            Icon: Icon,
            Progress: Progress,
            RichText: RichText,
            Text: Text,
            Button: Button,
            Checkbox: Checkbox,
            CheckboxGroup: CheckboxGroup,
            Form: Form,
            Input: Input,
            Label: Label,
            Picker: Picker,
            PickerView: PickerView,
            PickerViewColumn: PickerViewColumn,
            Radio: Radio,
            RadioGroup: RadioGroup,
            Slider: Slider,
            Switch: Switch,
            CoverImage: CoverImage,
            Textarea: Textarea,
            CoverView: CoverView,
            MovableArea: MovableArea,
            MovableView: MovableView,
            ScrollView: ScrollView,
            Swiper: Swiper,
            SwiperItem: SwiperItem,
            Navigator: Navigator,
            Audio: Audio,
            Camera: Camera,
            Image: Image,
            LivePlayer: LivePlayer,
            Video: Video,
            Canvas: Canvas,
            Ad: Ad,
            WebView: WebView,
            Block: Block,
            Map: MapComp,
            Slot: Slot,
            SlotView: SlotView
        };
        var controlledComponent = new Set([ \\"input\\", \\"checkbox\\", \\"picker\\", \\"picker-view\\", \\"radio\\", \\"slider\\", \\"switch\\", \\"textarea\\" ]);
        var focusComponents = new Set([ \\"input\\", \\"textarea\\" ]);
        var voidElements = new Set([ \\"progress\\", \\"icon\\", \\"rich-text\\", \\"input\\", \\"textarea\\", \\"slider\\", \\"switch\\", \\"audio\\", \\"ad\\", \\"official-account\\", \\"open-data\\", \\"navigation-bar\\" ]);
        var nestElements = new Map([ [ \\"view\\", -1 ], [ \\"catch-view\\", -1 ], [ \\"cover-view\\", -1 ], [ \\"static-view\\", -1 ], [ \\"pure-view\\", -1 ], [ \\"block\\", -1 ], [ \\"text\\", -1 ], [ \\"static-text\\", 6 ], [ \\"slot\\", 8 ], [ \\"slot-view\\", 8 ], [ \\"label\\", 6 ], [ \\"form\\", 4 ], [ \\"scroll-view\\", 4 ], [ \\"swiper\\", 4 ], [ \\"swiper-item\\", 4 ] ]);
        var EMPTY_OBJ = {};
        var EMPTY_ARR = [];
        var noop = function noop() {};
        var defaultReconciler = Object.create(null);
        var box = function box(v) {
            return {
                v: v
            };
        };
        var unbox = function unbox(b) {
            return b.v;
        };
        function toDashed(s) {
            return s.replace(/([a-z0-9])([A-Z])/g, \\"$1-$2\\").toLowerCase();
        }
        function toCamelCase(s) {
            var camel = \\"\\";
            var nextCap = false;
            for (var i = 0; i < s.length; i++) {
                if (s[i] !== \\"-\\") {
                    camel += nextCap ? s[i].toUpperCase() : s[i];
                    nextCap = false;
                } else {
                    nextCap = true;
                }
            }
            return camel;
        }
        var toKebabCase = function toKebabCase(string) {
            return string.replace(/([a-z])([A-Z])/g, \\"$1-$2\\").toLowerCase();
        };
        function capitalize(s) {
            return s.charAt(0).toUpperCase() + s.slice(1);
        }
        var shared_esm_hasOwnProperty = Object.prototype.hasOwnProperty;
        var hasOwn = function hasOwn(val, key) {
            return shared_esm_hasOwnProperty.call(val, key);
        };
        var reportIssue = \\"\\\\u5982\\\\u6709\\\\u7591\\\\u95ee\\\\uff0c\\\\u8bf7\\\\u63d0\\\\u4ea4 issue \\\\u81f3\\\\uff1ahttps://github.com/nervjs/taro/issues\\";
        function ensure(condition, msg) {
            if (!condition) {
                throw new Error(msg + \\"\\\\n\\" + reportIssue);
            }
        }
        function warn(condition, msg) {
            if (false) {}
        }
        function queryToJson(str) {
            var dec = decodeURIComponent;
            var qp = str.split(\\"&\\");
            var ret = {};
            var name;
            var val;
            for (var i = 0, l = qp.length, item; i < l; ++i) {
                item = qp[i];
                if (item.length) {
                    var s = item.indexOf(\\"=\\");
                    if (s < 0) {
                        name = dec(item);
                        val = \\"\\";
                    } else {
                        name = dec(item.slice(0, s));
                        val = dec(item.slice(s + 1));
                    }
                    if (typeof ret[name] === \\"string\\") {
                        ret[name] = [ ret[name] ];
                    }
                    if (Array.isArray(ret[name])) {
                        ret[name].push(val);
                    } else {
                        ret[name] = val;
                    }
                }
            }
            return ret;
        }
        var _uniqueId = 1;
        var _loadTime = (new Date).getTime().toString();
        function getUniqueKey() {
            return _loadTime + _uniqueId++;
        }
        var cacheData = {};
        function cacheDataSet(key, val) {
            cacheData[key] = val;
        }
        function cacheDataGet(key, delelteAfterGet) {
            var temp = cacheData[key];
            delelteAfterGet && delete cacheData[key];
            return temp;
        }
        function cacheDataHas(key) {
            return key in cacheData;
        }
        function mergeInternalComponents(components) {
            Object.keys(components).forEach((function(name) {
                if (name in internalComponents) {
                    Object.assign(internalComponents[name], components[name]);
                } else {
                    internalComponents[name] = components[name];
                }
            }));
        }
        function mergeReconciler(hostConfig) {
            Object.keys(hostConfig).forEach((function(key) {
                var value = hostConfig[key];
                var raw = defaultReconciler[key];
                if (!raw) {
                    defaultReconciler[key] = value;
                } else {
                    if (isArray(raw)) {
                        defaultReconciler[key] = raw.push(value);
                    } else {
                        defaultReconciler[key] = [ raw, value ];
                    }
                }
            }));
        }
        function unsupport(api) {
            return function() {
                console.warn(\\"\\\\u5c0f\\\\u7a0b\\\\u5e8f\\\\u6682\\\\u4e0d\\\\u652f\\\\u6301 \\".concat(api));
            };
        }
        function setUniqueKeyToRoute(key, obj) {
            var routerParamsPrivateKey = \\"__key_\\";
            var useDataCacheApis = [ \\"navigateTo\\", \\"redirectTo\\", \\"reLaunch\\", \\"switchTab\\" ];
            if (useDataCacheApis.indexOf(key) > -1) {
                var url = obj.url = obj.url || \\"\\";
                var hasMark = url.indexOf(\\"?\\") > -1;
                var cacheKey = getUniqueKey();
                obj.url += (hasMark ? \\"&\\" : \\"?\\") + \\"\\".concat(routerParamsPrivateKey, \\"=\\").concat(cacheKey);
            }
        }
        function indent(str, size) {
            return str.split(\\"\\\\n\\").map((function(line, index) {
                var indent = index === 0 ? \\"\\" : Array(size).fill(\\" \\").join(\\"\\");
                return indent + line;
            })).join(\\"\\\\n\\");
        }
        var needPromiseApis = new Set([ \\"addPhoneContact\\", \\"authorize\\", \\"canvasGetImageData\\", \\"canvasPutImageData\\", \\"canvasToTempFilePath\\", \\"checkSession\\", \\"chooseAddress\\", \\"chooseImage\\", \\"chooseInvoiceTitle\\", \\"chooseLocation\\", \\"chooseVideo\\", \\"clearStorage\\", \\"closeBLEConnection\\", \\"closeBluetoothAdapter\\", \\"closeSocket\\", \\"compressImage\\", \\"connectSocket\\", \\"createBLEConnection\\", \\"downloadFile\\", \\"exitMiniProgram\\", \\"getAvailableAudioSources\\", \\"getBLEDeviceCharacteristics\\", \\"getBLEDeviceServices\\", \\"getBatteryInfo\\", \\"getBeacons\\", \\"getBluetoothAdapterState\\", \\"getBluetoothDevices\\", \\"getClipboardData\\", \\"getConnectedBluetoothDevices\\", \\"getConnectedWifi\\", \\"getExtConfig\\", \\"getFileInfo\\", \\"getImageInfo\\", \\"getLocation\\", \\"getNetworkType\\", \\"getSavedFileInfo\\", \\"getSavedFileList\\", \\"getScreenBrightness\\", \\"getSetting\\", \\"getStorage\\", \\"getStorageInfo\\", \\"getSystemInfo\\", \\"getUserInfo\\", \\"getWifiList\\", \\"hideHomeButton\\", \\"hideShareMenu\\", \\"hideTabBar\\", \\"hideTabBarRedDot\\", \\"loadFontFace\\", \\"login\\", \\"makePhoneCall\\", \\"navigateBack\\", \\"navigateBackMiniProgram\\", \\"navigateTo\\", \\"navigateToBookshelf\\", \\"navigateToMiniProgram\\", \\"notifyBLECharacteristicValueChange\\", \\"hideKeyboard\\", \\"hideLoading\\", \\"hideNavigationBarLoading\\", \\"hideToast\\", \\"openBluetoothAdapter\\", \\"openDocument\\", \\"openLocation\\", \\"openSetting\\", \\"pageScrollTo\\", \\"previewImage\\", \\"queryBookshelf\\", \\"reLaunch\\", \\"readBLECharacteristicValue\\", \\"redirectTo\\", \\"removeSavedFile\\", \\"removeStorage\\", \\"removeTabBarBadge\\", \\"requestSubscribeMessage\\", \\"saveFile\\", \\"saveImageToPhotosAlbum\\", \\"saveVideoToPhotosAlbum\\", \\"scanCode\\", \\"sendSocketMessage\\", \\"setBackgroundColor\\", \\"setBackgroundTextStyle\\", \\"setClipboardData\\", \\"setEnableDebug\\", \\"setInnerAudioOption\\", \\"setKeepScreenOn\\", \\"setNavigationBarColor\\", \\"setNavigationBarTitle\\", \\"setScreenBrightness\\", \\"setStorage\\", \\"setTabBarBadge\\", \\"setTabBarItem\\", \\"setTabBarStyle\\", \\"showActionSheet\\", \\"showFavoriteGuide\\", \\"showLoading\\", \\"showModal\\", \\"showShareMenu\\", \\"showTabBar\\", \\"showTabBarRedDot\\", \\"showToast\\", \\"startBeaconDiscovery\\", \\"startBluetoothDevicesDiscovery\\", \\"startDeviceMotionListening\\", \\"startPullDownRefresh\\", \\"stopBeaconDiscovery\\", \\"stopBluetoothDevicesDiscovery\\", \\"stopCompass\\", \\"startCompass\\", \\"startAccelerometer\\", \\"stopAccelerometer\\", \\"showNavigationBarLoading\\", \\"stopDeviceMotionListening\\", \\"stopPullDownRefresh\\", \\"switchTab\\", \\"uploadFile\\", \\"vibrateLong\\", \\"vibrateShort\\", \\"writeBLECharacteristicValue\\" ]);
        function getCanIUseWebp(taro) {
            return function() {
                if (typeof taro.getSystemInfoSync !== \\"function\\") {
                    console.error(\\"\\\\u4e0d\\\\u652f\\\\u6301 API canIUseWebp\\");
                    return false;
                }
                var _taro$getSystemInfoSy = taro.getSystemInfoSync(), platform = _taro$getSystemInfoSy.platform;
                var platformLower = platform.toLowerCase();
                if (platformLower === \\"android\\" || platformLower === \\"devtools\\") {
                    return true;
                }
                return false;
            };
        }
        function getNormalRequest(global) {
            return function request(options) {
                options = options || {};
                if (typeof options === \\"string\\") {
                    options = {
                        url: options
                    };
                }
                var originSuccess = options.success;
                var originFail = options.fail;
                var originComplete = options.complete;
                var requestTask;
                var p = new Promise((function(resolve, reject) {
                    options.success = function(res) {
                        originSuccess && originSuccess(res);
                        resolve(res);
                    };
                    options.fail = function(res) {
                        originFail && originFail(res);
                        reject(res);
                    };
                    options.complete = function(res) {
                        originComplete && originComplete(res);
                    };
                    requestTask = global.request(options);
                }));
                p.abort = function(cb) {
                    cb && cb();
                    if (requestTask) {
                        requestTask.abort();
                    }
                    return p;
                };
                return p;
            };
        }
        function processApis(taro, global) {
            var config = arguments.length > 2 && arguments[2] !== undefined ? arguments[2] : {};
            var patchNeedPromiseApis = config.needPromiseApis || [];
            var _needPromiseApis = new Set([].concat(_toConsumableArray(patchNeedPromiseApis), _toConsumableArray(needPromiseApis)));
            var preserved = [ \\"getEnv\\", \\"interceptors\\", \\"Current\\", \\"getCurrentInstance\\", \\"options\\", \\"nextTick\\", \\"eventCenter\\", \\"Events\\", \\"preload\\", \\"webpackJsonp\\" ];
            var apis = new Set(Object.keys(global).filter((function(api) {
                return preserved.indexOf(api) === -1;
            })));
            if (config.modifyApis) {
                config.modifyApis(apis);
            }
            apis.forEach((function(key) {
                if (_needPromiseApis.has(key)) {
                    var originKey = key;
                    taro[originKey] = function() {
                        var options = arguments.length > 0 && arguments[0] !== undefined ? arguments[0] : {};
                        for (var _len = arguments.length, args = new Array(_len > 1 ? _len - 1 : 0), _key = 1; _key < _len; _key++) {
                            args[_key - 1] = arguments[_key];
                        }
                        var key = originKey;
                        if (typeof options === \\"string\\") {
                            if (args.length) {
                                return global[key].apply(global, [ options ].concat(args));
                            }
                            return global[key](options);
                        }
                        if (config.transformMeta) {
                            var transformResult = config.transformMeta(key, options);
                            key = transformResult.key;
                            options = transformResult.options;
                            if (!global.hasOwnProperty(key)) {
                                return unsupport(key)();
                            }
                        }
                        var task = null;
                        var obj = Object.assign({}, options);
                        setUniqueKeyToRoute(key, options);
                        var p = new Promise((function(resolve, reject) {
                            obj.success = function(res) {
                                var _a, _b;
                                (_a = config.modifyAsyncResult) === null || _a === void 0 ? void 0 : _a.call(config, key, res);
                                (_b = options.success) === null || _b === void 0 ? void 0 : _b.call(options, res);
                                if (key === \\"connectSocket\\") {
                                    resolve(Promise.resolve().then((function() {
                                        return task ? Object.assign(task, res) : res;
                                    })));
                                } else {
                                    resolve(res);
                                }
                            };
                            obj.fail = function(res) {
                                var _a;
                                (_a = options.fail) === null || _a === void 0 ? void 0 : _a.call(options, res);
                                reject(res);
                            };
                            obj.complete = function(res) {
                                var _a;
                                (_a = options.complete) === null || _a === void 0 ? void 0 : _a.call(options, res);
                            };
                            if (args.length) {
                                task = global[key].apply(global, [ obj ].concat(args));
                            } else {
                                task = global[key](obj);
                            }
                        }));
                        if (key === \\"uploadFile\\" || key === \\"downloadFile\\") {
                            p.progress = function(cb) {
                                task === null || task === void 0 ? void 0 : task.onProgressUpdate(cb);
                                return p;
                            };
                            p.abort = function(cb) {
                                cb === null || cb === void 0 ? void 0 : cb();
                                task === null || task === void 0 ? void 0 : task.abort();
                                return p;
                            };
                        }
                        return p;
                    };
                } else {
                    var platformKey = key;
                    if (config.transformMeta) {
                        platformKey = config.transformMeta(key, {}).key;
                    }
                    if (!global.hasOwnProperty(platformKey)) {
                        taro[key] = unsupport(key);
                        return;
                    }
                    if (typeof global[key] === \\"function\\") {
                        taro[key] = function() {
                            for (var _len2 = arguments.length, args = new Array(_len2), _key2 = 0; _key2 < _len2; _key2++) {
                                args[_key2] = arguments[_key2];
                            }
                            if (config.handleSyncApis) {
                                return config.handleSyncApis(key, global, args);
                            } else {
                                return global[platformKey].apply(global, args);
                            }
                        };
                    } else {
                        taro[key] = global[platformKey];
                    }
                }
            }));
            !config.isOnlyPromisify && equipCommonApis(taro, global, config);
        }
        function equipCommonApis(taro, global) {
            var apis = arguments.length > 2 && arguments[2] !== undefined ? arguments[2] : {};
            taro.canIUseWebp = getCanIUseWebp(taro);
            taro.getCurrentPages = getCurrentPages || unsupport(\\"getCurrentPages\\");
            taro.getApp = getApp || unsupport(\\"getApp\\");
            taro.env = global.env || {};
            try {
                taro.requirePlugin = requirePlugin || unsupport(\\"requirePlugin\\");
            } catch (error) {
                taro.requirePlugin = unsupport(\\"requirePlugin\\");
            }
            var request = apis.request ? apis.request : getNormalRequest(global);
            function taroInterceptor(chain) {
                return request(chain.requestParams);
            }
            var link = new taro.Link(taroInterceptor);
            taro.request = link.request.bind(link);
            taro.addInterceptor = link.addInterceptor.bind(link);
            taro.cleanInterceptors = link.cleanInterceptors.bind(link);
            taro.miniGlobal = taro.options.miniGlobal = global;
        }
        var runtime_needPromiseApis = new Set([ \\"addEventOnCalendar\\", \\"chooseAlbum\\", \\"closeCommunityEditor\\", \\"getSwanId\\", \\"requestPolymerPayment\\", \\"navigateBackSmartProgram\\", \\"navigateToSmartProgram\\", \\"setPageInfo\\", \\"closeReplyEditor\\", \\"deleteBookShelf\\", \\"deleteEventOnCalendar\\", \\"getSystemRiskInfo\\", \\"insertBookshelf\\", \\"loadSubPackage\\", \\"openCommunityEditor\\", \\"openReplyEditor\\", \\"openShare\\", \\"setDocumentTitle\\", \\"setMetaDescription\\", \\"setMetaKeywords\\", \\"shareFile\\", \\"subscribeService\\", \\"updateBookshelfReadTime\\" ]);
        var apiDiff = {
            login: {
                alias: \\"getLoginCode\\"
            }
        };
        function transformMeta(api, options) {
            var apiAlias = api;
            Object.keys(apiDiff).forEach((function(item) {
                var apiItem = apiDiff[item];
                if (api === item) {
                    if (apiItem.alias) {
                        apiAlias = apiItem.alias;
                    }
                    if (apiItem.options) {
                        var change = apiItem.options.change;
                        var set = apiItem.options.set;
                        if (change) {
                            change.forEach((function(changeItem) {
                                options[changeItem.new] = options[changeItem.old];
                            }));
                        }
                        if (set) {
                            set.forEach((function(setItem) {
                                options[setItem.key] = typeof setItem.value === \\"function\\" ? setItem.value(options) : setItem.value;
                            }));
                        }
                    }
                }
<<<<<<< HEAD
            }
        }));
        !config.isOnlyPromisify && equipCommonApis(taro, global, config);
    }
    function equipCommonApis(taro, global) {
        var apis = arguments.length > 2 && arguments[2] !== undefined ? arguments[2] : {};
        taro.canIUseWebp = getCanIUseWebp(taro);
        taro.getCurrentPages = getCurrentPages || unsupport(\\"getCurrentPages\\");
        taro.getApp = getApp || unsupport(\\"getApp\\");
        taro.env = global.env || {};
        try {
            taro.requirePlugin = requirePlugin || unsupport(\\"requirePlugin\\");
        } catch (error) {
            taro.requirePlugin = unsupport(\\"requirePlugin\\");
        }
        var request = apis.request ? apis.request : getNormalRequest(global);
        function taroInterceptor(chain) {
            return request(chain.requestParams);
        }
        var link = new taro.Link(taroInterceptor);
        taro.request = link.request.bind(link);
        taro.addInterceptor = link.addInterceptor.bind(link);
        taro.cleanInterceptors = link.cleanInterceptors.bind(link);
        taro.miniGlobal = taro.options.miniGlobal = global;
    }
    exports.EMPTY_ARR = EMPTY_ARR;
    exports.EMPTY_OBJ = EMPTY_OBJ;
    exports.animationEvents = animationEvents;
    exports.box = box;
    exports.cacheDataGet = cacheDataGet;
    exports.cacheDataHas = cacheDataHas;
    exports.cacheDataSet = cacheDataSet;
    exports.capitalize = capitalize;
    exports.controlledComponent = controlledComponent;
    exports.defaultReconciler = defaultReconciler;
    exports.ensure = ensure;
    exports.events = events;
    exports.focusComponents = focusComponents;
    exports.getUniqueKey = getUniqueKey;
    exports.hasOwn = hasOwn;
    exports.indent = indent;
    exports.internalComponents = internalComponents;
    exports.isArray = isArray;
    exports.isBoolean = isBoolean;
    exports.isBooleanStringLiteral = isBooleanStringLiteral;
    exports.isFunction = isFunction;
    exports.isNull = isNull;
    exports.isNumber = isNumber;
    exports.isObject = isObject;
    exports.isString = isString;
    exports.isUndefined = isUndefined;
    exports.mergeInternalComponents = mergeInternalComponents;
    exports.mergeReconciler = mergeReconciler;
    exports.nestElements = nestElements;
    exports.noop = noop;
    exports.processApis = processApis;
    exports.queryToJson = queryToJson;
    exports.setUniqueKeyToRoute = setUniqueKeyToRoute;
    exports.singleQuote = singleQuote;
    exports.styles = styles;
    exports.toCamelCase = toCamelCase;
    exports.toDashed = toDashed;
    exports.toKebabCase = toKebabCase;
    exports.touchEvents = touchEvents;
    exports.unbox = unbox;
    exports.unsupport = unsupport;
    exports.voidElements = voidElements;
    exports.warn = warn;
}, , , , , , , , , , function(module, exports) {
    function _arrayLikeToArray(arr, len) {
        if (len == null || len > arr.length) len = arr.length;
        for (var i = 0, arr2 = new Array(len); i < len; i++) {
            arr2[i] = arr[i];
        }
        return arr2;
    }
    module.exports = _arrayLikeToArray;
    module.exports[\\"default\\"] = module.exports, module.exports.__esModule = true;
}, , , , function(module, exports, __webpack_require__) {
    var arrayWithoutHoles = __webpack_require__(15);
    var iterableToArray = __webpack_require__(16);
    var unsupportedIterableToArray = __webpack_require__(17);
    var nonIterableSpread = __webpack_require__(18);
    function _toConsumableArray(arr) {
        return arrayWithoutHoles(arr) || iterableToArray(arr) || unsupportedIterableToArray(arr) || nonIterableSpread();
    }
    module.exports = _toConsumableArray;
    module.exports[\\"default\\"] = module.exports, module.exports.__esModule = true;
}, function(module, exports, __webpack_require__) {
    var arrayLikeToArray = __webpack_require__(10);
    function _arrayWithoutHoles(arr) {
        if (Array.isArray(arr)) return arrayLikeToArray(arr);
    }
    module.exports = _arrayWithoutHoles;
    module.exports[\\"default\\"] = module.exports, module.exports.__esModule = true;
}, function(module, exports) {
    function _iterableToArray(iter) {
        if (typeof Symbol !== \\"undefined\\" && iter[Symbol.iterator] != null || iter[\\"@@iterator\\"] != null) return Array.from(iter);
    }
    module.exports = _iterableToArray;
    module.exports[\\"default\\"] = module.exports, module.exports.__esModule = true;
}, function(module, exports, __webpack_require__) {
    var arrayLikeToArray = __webpack_require__(10);
    function _unsupportedIterableToArray(o, minLen) {
        if (!o) return;
        if (typeof o === \\"string\\") return arrayLikeToArray(o, minLen);
        var n = Object.prototype.toString.call(o).slice(8, -1);
        if (n === \\"Object\\" && o.constructor) n = o.constructor.name;
        if (n === \\"Map\\" || n === \\"Set\\") return Array.from(o);
        if (n === \\"Arguments\\" || /^(?:Ui|I)nt(?:8|16|32)(?:Clamped)?Array$/.test(n)) return arrayLikeToArray(o, minLen);
    }
    module.exports = _unsupportedIterableToArray;
    module.exports[\\"default\\"] = module.exports, module.exports.__esModule = true;
}, function(module, exports) {
    function _nonIterableSpread() {
        throw new TypeError(\\"Invalid attempt to spread non-iterable instance.\\\\nIn order to be iterable, non-array objects must have a [Symbol.iterator]() method.\\");
    }
    module.exports = _nonIterableSpread;
    module.exports[\\"default\\"] = module.exports, module.exports.__esModule = true;
}, function(module, exports, __webpack_require__) {}, , , , , , function(module, __webpack_exports__, __webpack_require__) {
    \\"use strict\\";
    __webpack_require__.r(__webpack_exports__);
    var dist = __webpack_require__(0);
    var needPromiseApis = new Set([ \\"addEventOnCalendar\\", \\"chooseAlbum\\", \\"closeCommunityEditor\\", \\"getSwanId\\", \\"requestPolymerPayment\\", \\"navigateBackSmartProgram\\", \\"navigateToSmartProgram\\", \\"setPageInfo\\", \\"closeReplyEditor\\", \\"deleteBookShelf\\", \\"deleteEventOnCalendar\\", \\"getSystemRiskInfo\\", \\"insertBookshelf\\", \\"loadSubPackage\\", \\"openCommunityEditor\\", \\"openReplyEditor\\", \\"openShare\\", \\"setDocumentTitle\\", \\"setMetaDescription\\", \\"setMetaKeywords\\", \\"shareFile\\", \\"subscribeService\\", \\"updateBookshelfReadTime\\" ]);
    var apiDiff = {
        login: {
            alias: \\"getLoginCode\\"
=======
            }));
            return {
                key: apiAlias,
                options: options
            };
        }
        function initNativeApi(taro) {
            processApis(taro, swan, {
                needPromiseApis: runtime_needPromiseApis,
                transformMeta: transformMeta
            });
>>>>>>> 1c607a29
        }
        var components = {
            Progress: {
                \\"border-radius\\": \\"0\\",
                \\"font-size\\": \\"16\\",
                duration: \\"30\\"
            },
            RichText: {
                selectable: \\"false\\",
                name: \\"\\",
                attrs: \\"\\",
                children: \\"[]\\",
                text: \\"\\",
                \\"image-menu-prevent\\": \\"false\\",
                preview: \\"\\"
            },
            Map: {
                polygons: \\"[]\\",
                \\"enable-3D\\": \\"false\\",
                \\"show-compass\\": \\"false\\",
                \\"enable-overlooking\\": \\"false\\",
                \\"enable-zoom\\": \\"true\\",
                \\"enable-scroll\\": \\"true\\",
                \\"enable-rotate\\": \\"false\\",
                bindRegionChange: \\"\\",
                bindPoiTap: \\"\\"
            },
            Button: {
                bindGetPhoneNumber: \\"\\",
                bindGetUserInfo: \\"\\",
                bindOpenSetting: \\"\\",
                bindContact: \\"\\",
                bindChooseAddress: \\"\\",
                bindChooseInvoiceTitle: \\"\\"
            },
            Form: {
                \\"report-type\\": \\"default\\",
                \\"template-id\\": \\"\\",
                \\"subscribe-id\\": \\"\\"
            },
            Input: {
                \\"adjust-position\\": \\"true\\"
            },
            Textarea: {
                \\"confirm-type\\": singleQuote(\\"default\\"),
                \\"confirm-hold\\": \\"false\\",
                \\"show-confirm-bar\\": \\"true\\",
                \\"adjust-position\\": \\"true\\"
            },
            Navigator: {
                target: singleQuote(\\"self\\"),
                \\"app-id\\": \\"\\",
                path: \\"\\",
                \\"extra-data\\": \\"\\",
                version: singleQuote(\\"version\\")
            },
            Image: {
                webp: \\"false\\",
                \\"image-menu-prevent\\": \\"false\\",
                preview: \\"\\",
                \\"original-src\\": \\"\\"
            },
            Video: {
                title: \\"\\",
                \\"show-no-wifi-tip\\": \\"true\\",
                \\"vslide-gesture\\": \\"false\\",
                \\"vslide-gesture-in-fullscreen\\": \\"true\\",
                \\"enable-play-gesture\\": \\"false\\",
                \\"show-rate-btn\\": \\"false\\",
                \\"show-vslide-btn-in-fullscreen\\": \\"true\\",
                \\"silent-play\\": \\"false\\",
                bindLoadedMetadata: \\"\\"
            },
            Ad: {
                appid: \\"\\",
                apid: \\"\\",
                type: singleQuote(\\"feed\\"),
                updatetime: \\"\\",
                bindStatus: \\"\\"
            },
            Tabs: {
                \\"tabs-background-color\\": singleQuote(\\"#fff\\"),
                \\"tabs-active-text-color\\": singleQuote(\\"#000\\"),
                \\"tabs-inactive-text-color\\": singleQuote(\\"#666\\"),
                \\"tabs-underline-color\\": singleQuote(\\"#333\\"),
                \\"active-name\\": \\"\\",
                \\"url-query-name\\": \\"\\",
                \\"max-tab-item-amount\\": \\"5\\",
                bindTabChange: \\"\\"
            },
            TabItem: {
                label: \\"\\",
                name: \\"\\",
                \\"badge-type\\": \\"\\",
                \\"badge-text\\": \\"\\"
            },
            AnimationVideo: {
                \\"resource-width\\": \\"800\\",
                \\"resource-height\\": \\"400\\",
                \\"canvas-style\\": singleQuote(\\"width:400px;height:400px\\"),
                path: \\"\\",
                loop: \\"fasle\\",
                autoplay: \\"fasle\\",
                bindStarted: \\"\\",
                bindEnded: \\"\\"
            },
            AnimationView: {
                path: \\"\\",
                loop: \\"false\\",
                autoplay: \\"true\\",
                action: singleQuote(\\"play\\"),
                hidden: \\"true\\",
                bindEnded: \\"\\"
            },
            ArCamera: {
                key: \\"\\",
                type: \\"\\",
                flash: singleQuote(\\"off\\"),
                bindError: \\"\\",
                bindLoad: \\"\\",
                bindMessage: \\"\\",
                bindScanCode: \\"\\"
            },
            RtcRoom: {
                id: \\"\\",
                \\"enable-camera\\": \\"true\\",
                \\"enable-auto-focus\\": \\"true\\",
                \\"enable-zoom\\": \\"false\\",
                \\"device-position\\": singleQuote(\\"front\\"),
                \\"enable-mic\\": \\"true\\",
                \\"enable-agc\\": \\"false\\",
                \\"enable-ans\\": \\"false\\",
                bitrate: \\"900\\",
                \\"video-width\\": \\"360\\",
                \\"video-height\\": \\"640\\",
                \\"enable-remote-mirror\\": \\"false\\",
                \\"local-mirror\\": singleQuote(\\"auto\\"),
                \\"sound-mode\\": singleQuote(\\"speaker\\"),
                bindStateChange: \\"\\",
                bindError: \\"\\"
            },
            RtcRoomItem: {
                id: \\"\\",
                type: \\"\\",
                \\"user-id\\": \\"\\"
            },
            OpenData: {
                type: \\"\\"
            }
        };
        var hostConfig = {
            initNativeApi: initNativeApi,
            getPathIndex: function getPathIndex(indexOfNode) {
                return \\"\\".concat(indexOfNode);
            },
            getSpecialNodes: function getSpecialNodes() {
                return [ \\"text\\", \\"image\\" ];
            }
        };
        mergeReconciler(hostConfig);
        mergeInternalComponents(components);
        var taro_runtime = __webpack_require__(1);
        var mocks_taro = \\"taro\\";
        var classCallCheck = __webpack_require__(3);
        var createClass = __webpack_require__(4);
        var inherits = __webpack_require__(6);
        var createSuper = __webpack_require__(5);
        var react = __webpack_require__(0);
        var app = __webpack_require__(12);
        var app_App = function(_Component) {
            Object(inherits[\\"a\\"])(App, _Component);
            var _super = Object(createSuper[\\"a\\"])(App);
            function App() {
                Object(classCallCheck[\\"a\\"])(this, App);
                return _super.apply(this, arguments);
            }
            Object(createClass[\\"a\\"])(App, [ {
                key: \\"componentDidMount\\",
                value: function componentDidMount() {}
            }, {
                key: \\"componentDidShow\\",
                value: function componentDidShow() {}
            }, {
                key: \\"componentDidHide\\",
                value: function componentDidHide() {}
            }, {
                key: \\"componentDidCatchError\\",
                value: function componentDidCatchError() {}
            }, {
                key: \\"render\\",
                value: function render() {
                    return this.props.children;
                }
            } ]);
            return App;
        }(react[\\"Component\\"]);
        var lib_src_app = app_App;
        var taro_react = __webpack_require__(9);
        var app_config = {
            pages: [ \\"pages/index/index\\" ],
            window: {
                backgroundTextStyle: \\"light\\",
                navigationBarBackgroundColor: \\"#fff\\",
                navigationBarTitleText: \\"WeChat\\",
                navigationBarTextStyle: \\"black\\"
            }
        };
        taro_runtime[\\"window\\"].__taroAppConfig = app_config;
        var inst = App(Object(taro_runtime[\\"createReactApp\\"])(lib_src_app, react, taro_react[\\"a\\"], app_config));
        undefined({
            designWidth: 750,
            deviceRatio: {
                640: 1.17,
                750: 1,
                828: .905
            }
        });
    }
<<<<<<< HEAD
    var components = {
        Progress: {
            \\"border-radius\\": \\"0\\",
            \\"font-size\\": \\"16\\",
            duration: \\"30\\"
        },
        RichText: {
            selectable: \\"false\\",
            name: \\"\\",
            attrs: \\"\\",
            children: \\"[]\\",
            text: \\"\\",
            \\"image-menu-prevent\\": \\"false\\",
            preview: \\"\\"
        },
        Map: {
            polygons: \\"[]\\",
            \\"enable-3D\\": \\"false\\",
            \\"show-compass\\": \\"false\\",
            \\"enable-overlooking\\": \\"false\\",
            \\"enable-zoom\\": \\"true\\",
            \\"enable-scroll\\": \\"true\\",
            \\"enable-rotate\\": \\"false\\",
            bindRegionChange: \\"\\",
            bindPoiTap: \\"\\"
        },
        Button: {
            bindGetPhoneNumber: \\"\\",
            bindGetUserInfo: \\"\\",
            bindOpenSetting: \\"\\",
            bindContact: \\"\\",
            bindChooseAddress: \\"\\",
            bindChooseInvoiceTitle: \\"\\"
        },
        Form: {
            \\"report-type\\": \\"default\\",
            \\"template-id\\": \\"\\",
            \\"subscribe-id\\": \\"\\"
        },
        Input: {
            \\"adjust-position\\": \\"true\\"
        },
        Textarea: {
            \\"confirm-type\\": Object(dist[\\"singleQuote\\"])(\\"default\\"),
            \\"confirm-hold\\": \\"false\\",
            \\"show-confirm-bar\\": \\"true\\",
            \\"adjust-position\\": \\"true\\"
        },
        Navigator: {
            target: Object(dist[\\"singleQuote\\"])(\\"self\\"),
            \\"app-id\\": \\"\\",
            path: \\"\\",
            \\"extra-data\\": \\"\\",
            version: Object(dist[\\"singleQuote\\"])(\\"version\\")
        },
        Image: {
            webp: \\"false\\",
            \\"image-menu-prevent\\": \\"false\\",
            preview: \\"\\",
            \\"original-src\\": \\"\\"
        },
        Video: {
            title: \\"\\",
            \\"show-no-wifi-tip\\": \\"true\\",
            \\"vslide-gesture\\": \\"false\\",
            \\"vslide-gesture-in-fullscreen\\": \\"true\\",
            \\"enable-play-gesture\\": \\"false\\",
            \\"show-rate-btn\\": \\"false\\",
            \\"show-vslide-btn-in-fullscreen\\": \\"true\\",
            \\"silent-play\\": \\"false\\",
            bindLoadedMetadata: \\"\\"
        },
        Ad: {
            appid: \\"\\",
            apid: \\"\\",
            type: Object(dist[\\"singleQuote\\"])(\\"feed\\"),
            updatetime: \\"\\",
            bindStatus: \\"\\"
        },
        Tabs: {
            \\"tabs-background-color\\": Object(dist[\\"singleQuote\\"])(\\"#fff\\"),
            \\"tabs-active-text-color\\": Object(dist[\\"singleQuote\\"])(\\"#000\\"),
            \\"tabs-inactive-text-color\\": Object(dist[\\"singleQuote\\"])(\\"#666\\"),
            \\"tabs-underline-color\\": Object(dist[\\"singleQuote\\"])(\\"#333\\"),
            \\"active-name\\": \\"\\",
            \\"url-query-name\\": \\"\\",
            \\"max-tab-item-amount\\": \\"5\\",
            bindTabChange: \\"\\"
        },
        TabItem: {
            label: \\"\\",
            name: \\"\\",
            \\"badge-type\\": \\"\\",
            \\"badge-text\\": \\"\\"
        },
        AnimationVideo: {
            \\"resource-width\\": \\"800\\",
            \\"resource-height\\": \\"400\\",
            \\"canvas-style\\": Object(dist[\\"singleQuote\\"])(\\"width:400px;height:400px\\"),
            path: \\"\\",
            loop: \\"fasle\\",
            autoplay: \\"fasle\\",
            bindStarted: \\"\\",
            bindEnded: \\"\\"
        },
        AnimationView: {
            path: \\"\\",
            loop: \\"false\\",
            autoplay: \\"true\\",
            action: Object(dist[\\"singleQuote\\"])(\\"play\\"),
            hidden: \\"true\\",
            bindEnded: \\"\\"
        },
        ArCamera: {
            key: \\"\\",
            type: \\"\\",
            flash: Object(dist[\\"singleQuote\\"])(\\"off\\"),
            bindError: \\"\\",
            bindLoad: \\"\\",
            bindMessage: \\"\\",
            bindScanCode: \\"\\"
        },
        RtcRoom: {
            id: \\"\\",
            \\"enable-camera\\": \\"true\\",
            \\"enable-auto-focus\\": \\"true\\",
            \\"enable-zoom\\": \\"false\\",
            \\"device-position\\": Object(dist[\\"singleQuote\\"])(\\"front\\"),
            \\"enable-mic\\": \\"true\\",
            \\"enable-agc\\": \\"false\\",
            \\"enable-ans\\": \\"false\\",
            bitrate: \\"900\\",
            \\"video-width\\": \\"360\\",
            \\"video-height\\": \\"640\\",
            \\"enable-remote-mirror\\": \\"false\\",
            \\"local-mirror\\": Object(dist[\\"singleQuote\\"])(\\"auto\\"),
            \\"sound-mode\\": Object(dist[\\"singleQuote\\"])(\\"speaker\\"),
            bindStateChange: \\"\\",
            bindError: \\"\\"
        },
        RtcRoomItem: {
            id: \\"\\",
            type: \\"\\",
            \\"user-id\\": \\"\\"
        },
        OpenData: {
            type: \\"\\"
        }
    };
    var hostConfig = {
        initNativeApi: initNativeApi,
        getPathIndex: function getPathIndex(indexOfNode) {
            return \\"\\".concat(indexOfNode);
        },
        getSpecialNodes: function getSpecialNodes() {
            return [ \\"text\\", \\"image\\" ];
        }
    };
    Object(dist[\\"mergeReconciler\\"])(hostConfig);
    Object(dist[\\"mergeInternalComponents\\"])(components);
    var taro_runtime = __webpack_require__(2);
    var mocks_taro = \\"taro\\";
    var classCallCheck = __webpack_require__(5);
    var createClass = __webpack_require__(6);
    var inherits = __webpack_require__(8);
    var createSuper = __webpack_require__(7);
    var react = __webpack_require__(1);
    var app = __webpack_require__(19);
    var app_App = function(_Component) {
        Object(inherits[\\"a\\"])(App, _Component);
        var _super = Object(createSuper[\\"a\\"])(App);
        function App() {
            Object(classCallCheck[\\"a\\"])(this, App);
            return _super.apply(this, arguments);
        }
        Object(createClass[\\"a\\"])(App, [ {
            key: \\"componentDidMount\\",
            value: function componentDidMount() {}
        }, {
            key: \\"componentDidShow\\",
            value: function componentDidShow() {}
        }, {
            key: \\"componentDidHide\\",
            value: function componentDidHide() {}
        }, {
            key: \\"componentDidCatchError\\",
            value: function componentDidCatchError() {}
        }, {
            key: \\"render\\",
            value: function render() {
                return this.props.children;
            }
        } ]);
        return App;
    }(react[\\"Component\\"]);
    var lib_src_app = app_App;
    var taro_react = __webpack_require__(11);
    var config = {
        pages: [ \\"pages/index/index\\" ],
        window: {
            backgroundTextStyle: \\"light\\",
            navigationBarBackgroundColor: \\"#fff\\",
            navigationBarTitleText: \\"WeChat\\",
            navigationBarTextStyle: \\"black\\"
        }
    };
    taro_runtime[\\"window\\"].__taroAppConfig = config;
    var inst = App(Object(taro_runtime[\\"createReactApp\\"])(lib_src_app, react, taro_react[\\"a\\"], config));
    undefined({
        designWidth: 750,
        deviceRatio: {
            640: 1.17,
            750: 1,
            828: .905
        }
    });
} ], [ [ 25, 0, 1, 3, 2 ] ] ]);
=======
}, [ [ 18, 0, 1, 3, 2 ] ] ]);
>>>>>>> 1c607a29



/** filePath: dist/app.json **/
{\\"pages\\":[\\"pages/index/index\\"],\\"window\\":{\\"backgroundTextStyle\\":\\"light\\",\\"navigationBarBackgroundColor\\":\\"#fff\\",\\"navigationBarTitleText\\":\\"WeChat\\",\\"navigationBarTextStyle\\":\\"black\\"}}

/** filePath: dist/base.swan **/
<import-sjs module=\\"xs\\" src=\\"./utils.sjs\\" />
<template name=\\"taro_tmpl\\">
  <block s-for=\\"{{root.cn}}\\" s-key=\\"uid\\">
    <template is=\\"tmpl_0_container\\" data=\\"{{{ i:item }}}\\" />
  </block>
</template>

<template name=\\"tmpl_0_catch-view\\">
  <view hover-class=\\"{{ xs.b(i.hoverClass,'none') }}\\" hover-stop-propagation=\\"{{ xs.b(i.hoverStopPropagation,false) }}\\" hover-start-time=\\"{{ xs.b(i.hoverStartTime,50) }}\\" hover-stay-time=\\"{{ xs.b(i.hoverStayTime,400) }}\\" animation=\\"{{ i.animation }}\\" bindtouchstart=\\"eh\\" bindtouchend=\\"eh\\" bindtouchcancel=\\"eh\\" bindlongtap=\\"eh\\" bindanimationstart=\\"eh\\" bindanimationiteration=\\"eh\\" bindanimationend=\\"eh\\" bindtransitionend=\\"eh\\" style=\\"{{ i.st }}\\" class=\\"{{ i.cl }}\\" bindtap=\\"eh\\" catchtouchmove=\\"eh\\"  id=\\"{{i.uid}}\\">
    <block s-for=\\"{{i.cn}}\\" s-key=\\"uid\\">
      <template is=\\"{{xs.e(0)}}\\" data=\\"{{{ i:item }}}\\" />
    </block>
  </view>
</template>

<template name=\\"tmpl_0_view\\">
  <view hover-class=\\"{{ xs.b(i.hoverClass,'none') }}\\" hover-stop-propagation=\\"{{ xs.b(i.hoverStopPropagation,false) }}\\" hover-start-time=\\"{{ xs.b(i.hoverStartTime,50) }}\\" hover-stay-time=\\"{{ xs.b(i.hoverStayTime,400) }}\\" animation=\\"{{ i.animation }}\\" bindtouchstart=\\"eh\\" bindtouchmove=\\"eh\\" bindtouchend=\\"eh\\" bindtouchcancel=\\"eh\\" bindlongtap=\\"eh\\" bindanimationstart=\\"eh\\" bindanimationiteration=\\"eh\\" bindanimationend=\\"eh\\" bindtransitionend=\\"eh\\" style=\\"{{ i.st }}\\" class=\\"{{ i.cl }}\\" bindtap=\\"eh\\"  id=\\"{{i.uid}}\\">
    <block s-for=\\"{{i.cn}}\\" s-key=\\"uid\\">
      <view s-if=\\"{{item.nn==='view'&&(item.st||item.cl)}}\\" hover-class=\\"{{xs.b(item.hoverClass,'none')}}\\" hover-stop-propagation=\\"{{xs.b(item.hoverStopPropagation,false)}}\\" hover-start-time=\\"{{xs.b(item.hoverStartTime,50)}}\\" hover-stay-time=\\"{{xs.b(item.hoverStayTime,400)}}\\" animation=\\"{{item.animation}}\\" bindtouchstart=\\"eh\\" bindtouchmove=\\"eh\\" bindtouchend=\\"eh\\" bindtouchcancel=\\"eh\\" bindlongtap=\\"eh\\" bindanimationstart=\\"eh\\" bindanimationiteration=\\"eh\\" bindanimationend=\\"eh\\" bindtransitionend=\\"eh\\" style=\\"{{item.st}}\\" class=\\"{{item.cl}}\\" bindtap=\\"eh\\" id=\\"{{item.uid}}\\">
          <block s-for=\\"{{item.cn}}\\" s-key=\\"uid\\">
            <view s-if=\\"{{item.nn==='view'&&(item.st||item.cl)}}\\" hover-class=\\"{{xs.b(item.hoverClass,'none')}}\\" hover-stop-propagation=\\"{{xs.b(item.hoverStopPropagation,false)}}\\" hover-start-time=\\"{{xs.b(item.hoverStartTime,50)}}\\" hover-stay-time=\\"{{xs.b(item.hoverStayTime,400)}}\\" animation=\\"{{item.animation}}\\" bindtouchstart=\\"eh\\" bindtouchmove=\\"eh\\" bindtouchend=\\"eh\\" bindtouchcancel=\\"eh\\" bindlongtap=\\"eh\\" bindanimationstart=\\"eh\\" bindanimationiteration=\\"eh\\" bindanimationend=\\"eh\\" bindtransitionend=\\"eh\\" style=\\"{{item.st}}\\" class=\\"{{item.cl}}\\" bindtap=\\"eh\\" id=\\"{{item.uid}}\\">
              <block s-for=\\"{{item.cn}}\\" s-key=\\"uid\\">
                <view s-if=\\"{{item.nn==='view'&&(item.st||item.cl)}}\\" hover-class=\\"{{xs.b(item.hoverClass,'none')}}\\" hover-stop-propagation=\\"{{xs.b(item.hoverStopPropagation,false)}}\\" hover-start-time=\\"{{xs.b(item.hoverStartTime,50)}}\\" hover-stay-time=\\"{{xs.b(item.hoverStayTime,400)}}\\" animation=\\"{{item.animation}}\\" bindtouchstart=\\"eh\\" bindtouchmove=\\"eh\\" bindtouchend=\\"eh\\" bindtouchcancel=\\"eh\\" bindlongtap=\\"eh\\" bindanimationstart=\\"eh\\" bindanimationiteration=\\"eh\\" bindanimationend=\\"eh\\" bindtransitionend=\\"eh\\" style=\\"{{item.st}}\\" class=\\"{{item.cl}}\\" bindtap=\\"eh\\" id=\\"{{item.uid}}\\">
                  <block s-for=\\"{{item.cn}}\\" s-key=\\"uid\\">
                    <view s-if=\\"{{item.nn==='view'&&(item.st||item.cl)}}\\" hover-class=\\"{{xs.b(item.hoverClass,'none')}}\\" hover-stop-propagation=\\"{{xs.b(item.hoverStopPropagation,false)}}\\" hover-start-time=\\"{{xs.b(item.hoverStartTime,50)}}\\" hover-stay-time=\\"{{xs.b(item.hoverStayTime,400)}}\\" animation=\\"{{item.animation}}\\" bindtouchstart=\\"eh\\" bindtouchmove=\\"eh\\" bindtouchend=\\"eh\\" bindtouchcancel=\\"eh\\" bindlongtap=\\"eh\\" bindanimationstart=\\"eh\\" bindanimationiteration=\\"eh\\" bindanimationend=\\"eh\\" bindtransitionend=\\"eh\\" style=\\"{{item.st}}\\" class=\\"{{item.cl}}\\" bindtap=\\"eh\\" id=\\"{{item.uid}}\\">
                      <block s-for=\\"{{item.cn}}\\" s-key=\\"uid\\">
                        <view s-if=\\"{{item.nn==='view'&&(item.st||item.cl)}}\\" hover-class=\\"{{xs.b(item.hoverClass,'none')}}\\" hover-stop-propagation=\\"{{xs.b(item.hoverStopPropagation,false)}}\\" hover-start-time=\\"{{xs.b(item.hoverStartTime,50)}}\\" hover-stay-time=\\"{{xs.b(item.hoverStayTime,400)}}\\" animation=\\"{{item.animation}}\\" bindtouchstart=\\"eh\\" bindtouchmove=\\"eh\\" bindtouchend=\\"eh\\" bindtouchcancel=\\"eh\\" bindlongtap=\\"eh\\" bindanimationstart=\\"eh\\" bindanimationiteration=\\"eh\\" bindanimationend=\\"eh\\" bindtransitionend=\\"eh\\" style=\\"{{item.st}}\\" class=\\"{{item.cl}}\\" bindtap=\\"eh\\" id=\\"{{item.uid}}\\">
                          <block s-for=\\"{{item.cn}}\\" s-key=\\"uid\\">
                            <view s-if=\\"{{item.nn==='view'&&(item.st||item.cl)}}\\" hover-class=\\"{{xs.b(item.hoverClass,'none')}}\\" hover-stop-propagation=\\"{{xs.b(item.hoverStopPropagation,false)}}\\" hover-start-time=\\"{{xs.b(item.hoverStartTime,50)}}\\" hover-stay-time=\\"{{xs.b(item.hoverStayTime,400)}}\\" animation=\\"{{item.animation}}\\" bindtouchstart=\\"eh\\" bindtouchmove=\\"eh\\" bindtouchend=\\"eh\\" bindtouchcancel=\\"eh\\" bindlongtap=\\"eh\\" bindanimationstart=\\"eh\\" bindanimationiteration=\\"eh\\" bindanimationend=\\"eh\\" bindtransitionend=\\"eh\\" style=\\"{{item.st}}\\" class=\\"{{item.cl}}\\" bindtap=\\"eh\\" id=\\"{{item.uid}}\\">
                              <block s-for=\\"{{item.cn}}\\" s-key=\\"uid\\">
                                <view s-if=\\"{{item.nn==='view'&&(item.st||item.cl)}}\\" hover-class=\\"{{xs.b(item.hoverClass,'none')}}\\" hover-stop-propagation=\\"{{xs.b(item.hoverStopPropagation,false)}}\\" hover-start-time=\\"{{xs.b(item.hoverStartTime,50)}}\\" hover-stay-time=\\"{{xs.b(item.hoverStayTime,400)}}\\" animation=\\"{{item.animation}}\\" bindtouchstart=\\"eh\\" bindtouchmove=\\"eh\\" bindtouchend=\\"eh\\" bindtouchcancel=\\"eh\\" bindlongtap=\\"eh\\" bindanimationstart=\\"eh\\" bindanimationiteration=\\"eh\\" bindanimationend=\\"eh\\" bindtransitionend=\\"eh\\" style=\\"{{item.st}}\\" class=\\"{{item.cl}}\\" bindtap=\\"eh\\" id=\\"{{item.uid}}\\">
                                  <block s-for=\\"{{item.cn}}\\" s-key=\\"uid\\">
                                    <view s-if=\\"{{item.nn==='view'&&(item.st||item.cl)}}\\" hover-class=\\"{{xs.b(item.hoverClass,'none')}}\\" hover-stop-propagation=\\"{{xs.b(item.hoverStopPropagation,false)}}\\" hover-start-time=\\"{{xs.b(item.hoverStartTime,50)}}\\" hover-stay-time=\\"{{xs.b(item.hoverStayTime,400)}}\\" animation=\\"{{item.animation}}\\" bindtouchstart=\\"eh\\" bindtouchmove=\\"eh\\" bindtouchend=\\"eh\\" bindtouchcancel=\\"eh\\" bindlongtap=\\"eh\\" bindanimationstart=\\"eh\\" bindanimationiteration=\\"eh\\" bindanimationend=\\"eh\\" bindtransitionend=\\"eh\\" style=\\"{{item.st}}\\" class=\\"{{item.cl}}\\" bindtap=\\"eh\\" id=\\"{{item.uid}}\\">
                                      <block s-for=\\"{{item.cn}}\\" s-key=\\"uid\\">
                                        <template is=\\"{{xs.e(0)}}\\" data=\\"{{{i:item}}}\\" />
                                      </block>
                                    </view>
                                    <block s-else>
                                      <template is=\\"{{xs.e(0)}}\\" data=\\"{{{i:item}}}\\" />
                                    </block>
                                  </block>
                                </view>
                                <block s-else>
                                  <template is=\\"{{xs.e(0)}}\\" data=\\"{{{i:item}}}\\" />
                                </block>
                              </block>
                            </view>
                            <block s-else>
                              <template is=\\"{{xs.e(0)}}\\" data=\\"{{{i:item}}}\\" />
                            </block>
                          </block>
                        </view>
                        <block s-else>
                          <template is=\\"{{xs.e(0)}}\\" data=\\"{{{i:item}}}\\" />
                        </block>
                      </block>
                    </view>
                    <block s-else>
                      <template is=\\"{{xs.e(0)}}\\" data=\\"{{{i:item}}}\\" />
                    </block>
                  </block>
                </view>
                <block s-else>
                  <template is=\\"{{xs.e(0)}}\\" data=\\"{{{i:item}}}\\" />
                </block>
              </block>
            </view>
            <block s-else>
              <template is=\\"{{xs.e(0)}}\\" data=\\"{{{i:item}}}\\" />
            </block>
          </block>
        </view>
        <block s-else>
          <template is=\\"{{xs.e(0)}}\\" data=\\"{{{i:item}}}\\" />
        </block>
    </block>
  </view>
</template>

<template name=\\"tmpl_0_static-text\\">
  <text selectable=\\"{{ xs.b(i.selectable,false) }}\\" space=\\"{{ i.space }}\\" decode=\\"{{ xs.b(i.decode,false) }}\\" style=\\"{{ i.st }}\\" class=\\"{{ i.cl }}\\"  id=\\"{{i.uid}}\\">
    <block s-for=\\"{{i.cn}}\\" s-key=\\"uid\\">
      <block>{{ i.cn[index].v }}</block>
    </block>
  </text>
</template>

<template name=\\"tmpl_0_text\\">
  <text selectable=\\"{{ xs.b(i.selectable,false) }}\\" space=\\"{{ i.space }}\\" decode=\\"{{ xs.b(i.decode,false) }}\\" style=\\"{{ i.st }}\\" class=\\"{{ i.cl }}\\" bindtap=\\"eh\\"  id=\\"{{i.uid}}\\">
    <block s-for=\\"{{i.cn}}\\" s-key=\\"uid\\">
      <block>{{ i.cn[index].v }}</block>
    </block>
  </text>
</template>

<template name=\\"tmpl_0_input\\">
  <template is=\\"{{xs.c(i, 'tmpl_0_')}}\\" data=\\"{{{ i:i }}}\\" />
</template>

<template name=\\"tmpl_0_input_focus\\">
  <input value=\\"{= i.value =}\\" type=\\"{{ xs.b(i.type,'') }}\\" password=\\"{{ xs.b(i.password,false) }}\\" placeholder=\\"{{ i.placeholder }}\\" placeholder-style=\\"{{ i.placeholderStyle }}\\" placeholder-class=\\"{{ xs.b(i.placeholderClass,'input-placeholder') }}\\" disabled=\\"{{ i.disabled }}\\" maxlength=\\"{{ xs.b(i.maxlength,140) }}\\" cursor-spacing=\\"{{ xs.b(i.cursorSpacing,0) }}\\" focus=\\"{{ xs.b(i.focus,false) }}\\" confirm-type=\\"{{ xs.b(i.confirmType,'done') }}\\" confirm-hold=\\"{{ xs.b(i.confirmHold,false) }}\\" cursor=\\"{{ xs.b(i.cursor,i.value.length) }}\\" selection-start=\\"{{ xs.b(i.selectionStart,-1) }}\\" selection-end=\\"{{ xs.b(i.selectionEnd,-1) }}\\" bindinput=\\"eh\\" bindfocus=\\"eh\\" bindblur=\\"eh\\" bindconfirm=\\"eh\\" name=\\"{{ i.name }}\\" style=\\"{{ i.st }}\\" class=\\"{{ i.cl }}\\" bindtap=\\"eh\\"  id=\\"{{i.uid}}\\"></input>
</template>

<template name=\\"tmpl_0_input_blur\\">
  <input value=\\"{= i.value =}\\" type=\\"{{ xs.b(i.type,'') }}\\" password=\\"{{ xs.b(i.password,false) }}\\" placeholder=\\"{{ i.placeholder }}\\" placeholder-style=\\"{{ i.placeholderStyle }}\\" placeholder-class=\\"{{ xs.b(i.placeholderClass,'input-placeholder') }}\\" disabled=\\"{{ i.disabled }}\\" maxlength=\\"{{ xs.b(i.maxlength,140) }}\\" cursor-spacing=\\"{{ xs.b(i.cursorSpacing,0) }}\\" confirm-type=\\"{{ xs.b(i.confirmType,'done') }}\\" confirm-hold=\\"{{ xs.b(i.confirmHold,false) }}\\" cursor=\\"{{ xs.b(i.cursor,i.value.length) }}\\" selection-start=\\"{{ xs.b(i.selectionStart,-1) }}\\" selection-end=\\"{{ xs.b(i.selectionEnd,-1) }}\\" bindinput=\\"eh\\" bindfocus=\\"eh\\" bindblur=\\"eh\\" bindconfirm=\\"eh\\" name=\\"{{ i.name }}\\" style=\\"{{ i.st }}\\" class=\\"{{ i.cl }}\\" bindtap=\\"eh\\"  id=\\"{{i.uid}}\\"></input>
</template>

<template name=\\"tmpl_0_textarea\\">
  <template is=\\"{{xs.c(i, 'tmpl_0_')}}\\" data=\\"{{{ i:i }}}\\" />
</template>

<template name=\\"tmpl_0_textarea_focus\\">
  <textarea value=\\"{= i.value =}\\" placeholder=\\"{{ i.placeholder }}\\" placeholder-style=\\"{{ i.placeholderStyle }}\\" placeholder-class=\\"{{ xs.b(i.placeholderClass,'textarea-placeholder') }}\\" disabled=\\"{{ i.disabled }}\\" maxlength=\\"{{ xs.b(i.maxlength,140) }}\\" auto-focus=\\"{{ xs.b(i.autoFocus,false) }}\\" focus=\\"{{ xs.b(i.focus,false) }}\\" auto-height=\\"{{ xs.b(i.autoHeight,false) }}\\" fixed=\\"{{ xs.b(i.fixed,false) }}\\" cursor-spacing=\\"{{ xs.b(i.cursorSpacing,0) }}\\" cursor=\\"{{ xs.b(i.cursor,-1) }}\\" selection-start=\\"{{ xs.b(i.selectionStart,-1) }}\\" selection-end=\\"{{ xs.b(i.selectionEnd,-1) }}\\" bindfocus=\\"eh\\" bindblur=\\"eh\\" bindlinechange=\\"eh\\" bindinput=\\"eh\\" bindconfirm=\\"eh\\" name=\\"{{ i.name }}\\" style=\\"{{ i.st }}\\" class=\\"{{ i.cl }}\\" bindtap=\\"eh\\"  id=\\"{{i.uid}}\\"></textarea>
</template>

<template name=\\"tmpl_0_textarea_blur\\">
  <textarea value=\\"{= i.value =}\\" placeholder=\\"{{ i.placeholder }}\\" placeholder-style=\\"{{ i.placeholderStyle }}\\" placeholder-class=\\"{{ xs.b(i.placeholderClass,'textarea-placeholder') }}\\" disabled=\\"{{ i.disabled }}\\" maxlength=\\"{{ xs.b(i.maxlength,140) }}\\" auto-focus=\\"{{ xs.b(i.autoFocus,false) }}\\" auto-height=\\"{{ xs.b(i.autoHeight,false) }}\\" fixed=\\"{{ xs.b(i.fixed,false) }}\\" cursor-spacing=\\"{{ xs.b(i.cursorSpacing,0) }}\\" cursor=\\"{{ xs.b(i.cursor,-1) }}\\" selection-start=\\"{{ xs.b(i.selectionStart,-1) }}\\" selection-end=\\"{{ xs.b(i.selectionEnd,-1) }}\\" bindfocus=\\"eh\\" bindblur=\\"eh\\" bindlinechange=\\"eh\\" bindinput=\\"eh\\" bindconfirm=\\"eh\\" name=\\"{{ i.name }}\\" style=\\"{{ i.st }}\\" class=\\"{{ i.cl }}\\" bindtap=\\"eh\\"  id=\\"{{i.uid}}\\"></textarea>
</template>

<template name=\\"tmpl_0_scroll-view\\">
  <scroll-view scroll-x=\\"{{ xs.b(i.scrollX,false) }}\\" scroll-y=\\"{{ xs.b(i.scrollY,false) }}\\" upper-threshold=\\"{{ xs.b(i.upperThreshold,50) }}\\" lower-threshold=\\"{{ xs.b(i.lowerThreshold,50) }}\\" scroll-top=\\"{{ i.scrollTop }}\\" scroll-left=\\"{{ i.scrollLeft }}\\" scroll-into-view=\\"{{ i.scrollIntoView }}\\" scroll-with-animation=\\"{{ xs.b(i.scrollWithAnimation,false) }}\\" enable-back-to-top=\\"{{ xs.b(i.enableBackToTop,false) }}\\" bindscrolltoupper=\\"eh\\" bindscrolltolower=\\"eh\\" bindscroll=\\"eh\\" bindtouchstart=\\"eh\\" bindtouchmove=\\"eh\\" bindtouchend=\\"eh\\" bindtouchcancel=\\"eh\\" bindlongtap=\\"eh\\" bindanimationstart=\\"eh\\" bindanimationiteration=\\"eh\\" bindanimationend=\\"eh\\" bindtransitionend=\\"eh\\" style=\\"{{ i.st }}\\" class=\\"{{ i.cl }}\\" bindtap=\\"eh\\"  id=\\"{{i.uid}}\\">
    <block s-for=\\"{{i.cn}}\\" s-key=\\"uid\\">
      <template is=\\"{{xs.e(0)}}\\" data=\\"{{{ i:item }}}\\" />
    </block>
  </scroll-view>
</template>

<template name=\\"tmpl_0_static-image\\">
  <image src=\\"{{ i.src }}\\" mode=\\"{{ xs.b(i.mode,'scaleToFill') }}\\" lazy-load=\\"{{ xs.b(i.lazyLoad,false) }}\\" style=\\"{{ i.st }}\\" class=\\"{{ i.cl }}\\"  id=\\"{{i.uid}}\\">
    <block s-for=\\"{{i.cn}}\\" s-key=\\"uid\\">
      <template is=\\"{{xs.e(0)}}\\" data=\\"{{{ i:item }}}\\" />
    </block>
  </image>
</template>

<template name=\\"tmpl_0_image\\">
  <image src=\\"{{ i.src }}\\" mode=\\"{{ xs.b(i.mode,'scaleToFill') }}\\" lazy-load=\\"{{ xs.b(i.lazyLoad,false) }}\\" binderror=\\"eh\\" bindload=\\"eh\\" bindtouchstart=\\"eh\\" bindtouchmove=\\"eh\\" bindtouchend=\\"eh\\" bindtouchcancel=\\"eh\\" bindlongtap=\\"eh\\" style=\\"{{ i.st }}\\" class=\\"{{ i.cl }}\\" bindtap=\\"eh\\"  id=\\"{{i.uid}}\\">
    <block s-for=\\"{{i.cn}}\\" s-key=\\"uid\\">
      <template is=\\"{{xs.e(0)}}\\" data=\\"{{{ i:item }}}\\" />
    </block>
  </image>
</template>

<template name=\\"tmpl_0_#text\\" data=\\"{{{ i:i }}}\\">
  <block>{{i.v}}</block>
</template>

<template name=\\"tmpl_0_container\\">
  <template is=\\"{{xs.a(0, i.nn)}}\\" data=\\"{{{ i:i }}}\\" />
</template>


/** filePath: dist/common.js **/
(swan[\\"webpackJsonp\\"] = swan[\\"webpackJsonp\\"] || []).push([ [ 2 ], [ function(module, __webpack_exports__, __webpack_require__) {
    \\"use strict\\";
    __webpack_require__.r(__webpack_exports__);
    __webpack_exports__[\\"default\\"] = \\"react-mock\\";
} ] ]);

/** filePath: dist/custom-wrapper.js **/
(swan[\\"webpackJsonp\\"] = swan[\\"webpackJsonp\\"] || []).push([ [ 6 ], {
<<<<<<< HEAD
    20: function(module, __webpack_exports__, __webpack_require__) {
=======
    13: function(module, __webpack_exports__, __webpack_require__) {
>>>>>>> 1c607a29
        \\"use strict\\";
        __webpack_require__.r(__webpack_exports__);
        var _tarojs_runtime__WEBPACK_IMPORTED_MODULE_0__ = __webpack_require__(1);
        Component(Object(_tarojs_runtime__WEBPACK_IMPORTED_MODULE_0__[\\"createRecursiveComponentConfig\\"])(\\"custom-wrapper\\"));
    }
<<<<<<< HEAD
}, [ [ 20, 0, 1 ] ] ]);
=======
}, [ [ 13, 0, 1 ] ] ]);
>>>>>>> 1c607a29

/** filePath: dist/custom-wrapper.json **/
{\\"component\\":true,\\"usingComponents\\":{\\"custom-wrapper\\":\\"./custom-wrapper\\"}}

/** filePath: dist/custom-wrapper.swan **/
<import src=\\"./base.swan\\" />
  <block s-for=\\"{{i.cn}}\\" s-key=\\"uid\\">
    <template is=\\"tmpl_0_container\\" data=\\"{{{ i:item }}}\\" />
  </block>

/** filePath: dist/pages/index/index.css **/


/** filePath: dist/pages/index/index.js **/
<<<<<<< HEAD
(swan[\\"webpackJsonp\\"] = swan[\\"webpackJsonp\\"] || []).push([ [ 7 ], {
    21: function(module, exports, __webpack_require__) {
        var g = function() {
            return this;
        }() || Function(\\"return this\\")();
        var hadRuntime = g.regeneratorRuntime && Object.getOwnPropertyNames(g).indexOf(\\"regeneratorRuntime\\") >= 0;
        var oldRuntime = hadRuntime && g.regeneratorRuntime;
        g.regeneratorRuntime = undefined;
        module.exports = __webpack_require__(22);
        if (hadRuntime) {
            g.regeneratorRuntime = oldRuntime;
        } else {
            try {
                delete g.regeneratorRuntime;
            } catch (e) {
                g.regeneratorRuntime = undefined;
            }
        }
    },
    22: function(module, exports, __webpack_require__) {
        (function(module) {
            var _typeof = __webpack_require__(4).default;
            !function(global) {
                \\"use strict\\";
                var Op = Object.prototype;
                var hasOwn = Op.hasOwnProperty;
                var undefined;
                var $Symbol = typeof Symbol === \\"function\\" ? Symbol : {};
                var iteratorSymbol = $Symbol.iterator || \\"@@iterator\\";
                var asyncIteratorSymbol = $Symbol.asyncIterator || \\"@@asyncIterator\\";
                var toStringTagSymbol = $Symbol.toStringTag || \\"@@toStringTag\\";
                var inModule = (false ? undefined : _typeof(module)) === \\"object\\";
                var runtime = global.regeneratorRuntime;
                if (runtime) {
                    if (inModule) {
                        module.exports = runtime;
                    }
                    return;
=======
(swan[\\"webpackJsonp\\"] = swan[\\"webpackJsonp\\"] || []).push([ [ 7 ], [ , , , , , , , , function(module, exports, __webpack_require__) {
    module.exports = __webpack_require__(14);
}, , , , , , function(module, exports, __webpack_require__) {
    var g = function() {
        return this;
    }() || Function(\\"return this\\")();
    var hadRuntime = g.regeneratorRuntime && Object.getOwnPropertyNames(g).indexOf(\\"regeneratorRuntime\\") >= 0;
    var oldRuntime = hadRuntime && g.regeneratorRuntime;
    g.regeneratorRuntime = undefined;
    module.exports = __webpack_require__(15);
    if (hadRuntime) {
        g.regeneratorRuntime = oldRuntime;
    } else {
        try {
            delete g.regeneratorRuntime;
        } catch (e) {
            g.regeneratorRuntime = undefined;
        }
    }
}, function(module, exports, __webpack_require__) {
    (function(module) {
        var _typeof = __webpack_require__(7);
        !function(global) {
            \\"use strict\\";
            var Op = Object.prototype;
            var hasOwn = Op.hasOwnProperty;
            var undefined;
            var $Symbol = typeof Symbol === \\"function\\" ? Symbol : {};
            var iteratorSymbol = $Symbol.iterator || \\"@@iterator\\";
            var asyncIteratorSymbol = $Symbol.asyncIterator || \\"@@asyncIterator\\";
            var toStringTagSymbol = $Symbol.toStringTag || \\"@@toStringTag\\";
            var inModule = (false ? undefined : _typeof(module)) === \\"object\\";
            var runtime = global.regeneratorRuntime;
            if (runtime) {
                if (inModule) {
                    module.exports = runtime;
>>>>>>> 1c607a29
                }
                return;
            }
            runtime = global.regeneratorRuntime = inModule ? module.exports : {};
            function wrap(innerFn, outerFn, self, tryLocsList) {
                var protoGenerator = outerFn && outerFn.prototype instanceof Generator ? outerFn : Generator;
                var generator = Object.create(protoGenerator.prototype);
                var context = new Context(tryLocsList || []);
                generator._invoke = makeInvokeMethod(innerFn, self, context);
                return generator;
            }
            runtime.wrap = wrap;
            function tryCatch(fn, obj, arg) {
                try {
                    return {
                        type: \\"normal\\",
                        arg: fn.call(obj, arg)
                    };
                } catch (err) {
                    return {
                        type: \\"throw\\",
                        arg: err
                    };
                }
            }
            var GenStateSuspendedStart = \\"suspendedStart\\";
            var GenStateSuspendedYield = \\"suspendedYield\\";
            var GenStateExecuting = \\"executing\\";
            var GenStateCompleted = \\"completed\\";
            var ContinueSentinel = {};
            function Generator() {}
            function GeneratorFunction() {}
            function GeneratorFunctionPrototype() {}
            var IteratorPrototype = {};
            IteratorPrototype[iteratorSymbol] = function() {
                return this;
            };
            var getProto = Object.getPrototypeOf;
            var NativeIteratorPrototype = getProto && getProto(getProto(values([])));
            if (NativeIteratorPrototype && NativeIteratorPrototype !== Op && hasOwn.call(NativeIteratorPrototype, iteratorSymbol)) {
                IteratorPrototype = NativeIteratorPrototype;
            }
            var Gp = GeneratorFunctionPrototype.prototype = Generator.prototype = Object.create(IteratorPrototype);
            GeneratorFunction.prototype = Gp.constructor = GeneratorFunctionPrototype;
            GeneratorFunctionPrototype.constructor = GeneratorFunction;
            GeneratorFunctionPrototype[toStringTagSymbol] = GeneratorFunction.displayName = \\"GeneratorFunction\\";
            function defineIteratorMethods(prototype) {
                [ \\"next\\", \\"throw\\", \\"return\\" ].forEach((function(method) {
                    prototype[method] = function(arg) {
                        return this._invoke(method, arg);
                    };
                }));
            }
            runtime.isGeneratorFunction = function(genFun) {
                var ctor = typeof genFun === \\"function\\" && genFun.constructor;
                return ctor ? ctor === GeneratorFunction || (ctor.displayName || ctor.name) === \\"GeneratorFunction\\" : false;
            };
            runtime.mark = function(genFun) {
                if (Object.setPrototypeOf) {
                    Object.setPrototypeOf(genFun, GeneratorFunctionPrototype);
                } else {
                    genFun.__proto__ = GeneratorFunctionPrototype;
                    if (!(toStringTagSymbol in genFun)) {
                        genFun[toStringTagSymbol] = \\"GeneratorFunction\\";
                    }
                }
                genFun.prototype = Object.create(Gp);
                return genFun;
            };
            runtime.awrap = function(arg) {
                return {
                    __await: arg
                };
            };
            function AsyncIterator(generator) {
                function invoke(method, arg, resolve, reject) {
                    var record = tryCatch(generator[method], generator, arg);
                    if (record.type === \\"throw\\") {
                        reject(record.arg);
                    } else {
                        var result = record.arg;
                        var value = result.value;
                        if (value && _typeof(value) === \\"object\\" && hasOwn.call(value, \\"__await\\")) {
                            return Promise.resolve(value.__await).then((function(value) {
                                invoke(\\"next\\", value, resolve, reject);
                            }), (function(err) {
                                invoke(\\"throw\\", err, resolve, reject);
                            }));
                        }
                        return Promise.resolve(value).then((function(unwrapped) {
                            result.value = unwrapped;
                            resolve(result);
                        }), reject);
                    }
                }
                var previousPromise;
                function enqueue(method, arg) {
                    function callInvokeWithMethodAndArg() {
                        return new Promise((function(resolve, reject) {
                            invoke(method, arg, resolve, reject);
                        }));
                    }
                    return previousPromise = previousPromise ? previousPromise.then(callInvokeWithMethodAndArg, callInvokeWithMethodAndArg) : callInvokeWithMethodAndArg();
                }
                this._invoke = enqueue;
            }
            defineIteratorMethods(AsyncIterator.prototype);
            AsyncIterator.prototype[asyncIteratorSymbol] = function() {
                return this;
            };
            runtime.AsyncIterator = AsyncIterator;
            runtime.async = function(innerFn, outerFn, self, tryLocsList) {
                var iter = new AsyncIterator(wrap(innerFn, outerFn, self, tryLocsList));
                return runtime.isGeneratorFunction(outerFn) ? iter : iter.next().then((function(result) {
                    return result.done ? result.value : iter.next();
                }));
            };
            function makeInvokeMethod(innerFn, self, context) {
                var state = GenStateSuspendedStart;
                return function invoke(method, arg) {
                    if (state === GenStateExecuting) {
                        throw new Error(\\"Generator is already running\\");
                    }
                    if (state === GenStateCompleted) {
                        if (method === \\"throw\\") {
                            throw arg;
                        }
                        return doneResult();
                    }
                    context.method = method;
                    context.arg = arg;
                    while (true) {
                        var delegate = context.delegate;
                        if (delegate) {
                            var delegateResult = maybeInvokeDelegate(delegate, context);
                            if (delegateResult) {
                                if (delegateResult === ContinueSentinel) continue;
                                return delegateResult;
                            }
                        }
                        if (context.method === \\"next\\") {
                            context.sent = context._sent = context.arg;
                        } else if (context.method === \\"throw\\") {
                            if (state === GenStateSuspendedStart) {
                                state = GenStateCompleted;
                                throw context.arg;
                            }
                            context.dispatchException(context.arg);
                        } else if (context.method === \\"return\\") {
                            context.abrupt(\\"return\\", context.arg);
                        }
                        state = GenStateExecuting;
                        var record = tryCatch(innerFn, self, context);
                        if (record.type === \\"normal\\") {
                            state = context.done ? GenStateCompleted : GenStateSuspendedYield;
                            if (record.arg === ContinueSentinel) {
                                continue;
                            }
                            return {
                                value: record.arg,
                                done: context.done
                            };
                        } else if (record.type === \\"throw\\") {
                            state = GenStateCompleted;
                            context.method = \\"throw\\";
                            context.arg = record.arg;
                        }
                    }
                };
            }
            function maybeInvokeDelegate(delegate, context) {
                var method = delegate.iterator[context.method];
                if (method === undefined) {
                    context.delegate = null;
                    if (context.method === \\"throw\\") {
                        if (delegate.iterator.return) {
                            context.method = \\"return\\";
                            context.arg = undefined;
                            maybeInvokeDelegate(delegate, context);
                            if (context.method === \\"throw\\") {
                                return ContinueSentinel;
                            }
                        }
                        context.method = \\"throw\\";
                        context.arg = new TypeError(\\"The iterator does not provide a 'throw' method\\");
                    }
                    return ContinueSentinel;
                }
                var record = tryCatch(method, delegate.iterator, context.arg);
                if (record.type === \\"throw\\") {
                    context.method = \\"throw\\";
                    context.arg = record.arg;
                    context.delegate = null;
                    return ContinueSentinel;
                }
                var info = record.arg;
                if (!info) {
                    context.method = \\"throw\\";
                    context.arg = new TypeError(\\"iterator result is not an object\\");
                    context.delegate = null;
                    return ContinueSentinel;
                }
                if (info.done) {
                    context[delegate.resultName] = info.value;
                    context.next = delegate.nextLoc;
                    if (context.method !== \\"return\\") {
                        context.method = \\"next\\";
                        context.arg = undefined;
                    }
                } else {
                    return info;
                }
                context.delegate = null;
                return ContinueSentinel;
            }
            defineIteratorMethods(Gp);
            Gp[toStringTagSymbol] = \\"Generator\\";
            Gp[iteratorSymbol] = function() {
                return this;
            };
            Gp.toString = function() {
                return \\"[object Generator]\\";
            };
            function pushTryEntry(locs) {
                var entry = {
                    tryLoc: locs[0]
                };
                if (1 in locs) {
                    entry.catchLoc = locs[1];
                }
                if (2 in locs) {
                    entry.finallyLoc = locs[2];
                    entry.afterLoc = locs[3];
                }
                this.tryEntries.push(entry);
            }
            function resetTryEntry(entry) {
                var record = entry.completion || {};
                record.type = \\"normal\\";
                delete record.arg;
                entry.completion = record;
            }
            function Context(tryLocsList) {
                this.tryEntries = [ {
                    tryLoc: \\"root\\"
                } ];
                tryLocsList.forEach(pushTryEntry, this);
                this.reset(true);
            }
            runtime.keys = function(object) {
                var keys = [];
                for (var key in object) {
                    keys.push(key);
                }
                keys.reverse();
                return function next() {
                    while (keys.length) {
                        var key = keys.pop();
                        if (key in object) {
                            next.value = key;
                            next.done = false;
                            return next;
                        }
                    }
                    next.done = true;
                    return next;
                };
            };
            function values(iterable) {
                if (iterable) {
                    var iteratorMethod = iterable[iteratorSymbol];
                    if (iteratorMethod) {
                        return iteratorMethod.call(iterable);
                    }
                    if (typeof iterable.next === \\"function\\") {
                        return iterable;
                    }
                    if (!isNaN(iterable.length)) {
                        var i = -1, next = function next() {
                            while (++i < iterable.length) {
                                if (hasOwn.call(iterable, i)) {
                                    next.value = iterable[i];
                                    next.done = false;
                                    return next;
                                }
                            }
                            next.value = undefined;
                            next.done = true;
                            return next;
                        };
                        return next.next = next;
                    }
                }
                return {
                    next: doneResult
                };
            }
            runtime.values = values;
            function doneResult() {
                return {
                    value: undefined,
                    done: true
                };
            }
            Context.prototype = {
                constructor: Context,
                reset: function reset(skipTempReset) {
                    this.prev = 0;
                    this.next = 0;
                    this.sent = this._sent = undefined;
                    this.done = false;
                    this.delegate = null;
                    this.method = \\"next\\";
                    this.arg = undefined;
                    this.tryEntries.forEach(resetTryEntry);
                    if (!skipTempReset) {
                        for (var name in this) {
                            if (name.charAt(0) === \\"t\\" && hasOwn.call(this, name) && !isNaN(+name.slice(1))) {
                                this[name] = undefined;
                            }
                        }
                    }
                },
                stop: function stop() {
                    this.done = true;
                    var rootEntry = this.tryEntries[0];
                    var rootRecord = rootEntry.completion;
                    if (rootRecord.type === \\"throw\\") {
                        throw rootRecord.arg;
                    }
                    return this.rval;
                },
                dispatchException: function dispatchException(exception) {
                    if (this.done) {
                        throw exception;
                    }
                    var context = this;
                    function handle(loc, caught) {
                        record.type = \\"throw\\";
                        record.arg = exception;
                        context.next = loc;
                        if (caught) {
                            context.method = \\"next\\";
                            context.arg = undefined;
                        }
                        return !!caught;
                    }
                    for (var i = this.tryEntries.length - 1; i >= 0; --i) {
                        var entry = this.tryEntries[i];
                        var record = entry.completion;
                        if (entry.tryLoc === \\"root\\") {
                            return handle(\\"end\\");
                        }
                        if (entry.tryLoc <= this.prev) {
                            var hasCatch = hasOwn.call(entry, \\"catchLoc\\");
                            var hasFinally = hasOwn.call(entry, \\"finallyLoc\\");
                            if (hasCatch && hasFinally) {
                                if (this.prev < entry.catchLoc) {
                                    return handle(entry.catchLoc, true);
                                } else if (this.prev < entry.finallyLoc) {
                                    return handle(entry.finallyLoc);
                                }
                            } else if (hasCatch) {
                                if (this.prev < entry.catchLoc) {
                                    return handle(entry.catchLoc, true);
                                }
                            } else if (hasFinally) {
                                if (this.prev < entry.finallyLoc) {
                                    return handle(entry.finallyLoc);
                                }
                            } else {
                                throw new Error(\\"try statement without catch or finally\\");
                            }
                        }
                    }
                },
                abrupt: function abrupt(type, arg) {
                    for (var i = this.tryEntries.length - 1; i >= 0; --i) {
                        var entry = this.tryEntries[i];
                        if (entry.tryLoc <= this.prev && hasOwn.call(entry, \\"finallyLoc\\") && this.prev < entry.finallyLoc) {
                            var finallyEntry = entry;
                            break;
                        }
                    }
                    if (finallyEntry && (type === \\"break\\" || type === \\"continue\\") && finallyEntry.tryLoc <= arg && arg <= finallyEntry.finallyLoc) {
                        finallyEntry = null;
                    }
                    var record = finallyEntry ? finallyEntry.completion : {};
                    record.type = type;
                    record.arg = arg;
                    if (finallyEntry) {
                        this.method = \\"next\\";
                        this.next = finallyEntry.finallyLoc;
                        return ContinueSentinel;
                    }
<<<<<<< HEAD
                };
            }(function() {
                return this;
            }() || Function(\\"return this\\")());
        }).call(this, __webpack_require__(23)(module));
    },
    23: function(module, exports) {
        module.exports = function(module) {
            if (!module.webpackPolyfill) {
                module.deprecate = function() {};
                module.paths = [];
                if (!module.children) module.children = [];
                Object.defineProperty(module, \\"loaded\\", {
                    enumerable: true,
                    get: function() {
                        return module.l;
=======
                    return this.complete(record);
                },
                complete: function complete(record, afterLoc) {
                    if (record.type === \\"throw\\") {
                        throw record.arg;
>>>>>>> 1c607a29
                    }
                    if (record.type === \\"break\\" || record.type === \\"continue\\") {
                        this.next = record.arg;
                    } else if (record.type === \\"return\\") {
                        this.rval = this.arg = record.arg;
                        this.method = \\"return\\";
                        this.next = \\"end\\";
                    } else if (record.type === \\"normal\\" && afterLoc) {
                        this.next = afterLoc;
                    }
<<<<<<< HEAD
                });
                module.webpackPolyfill = 1;
            }
            return module;
        };
    },
    24: function(module, exports, __webpack_require__) {},
    26: function(module, __webpack_exports__, __webpack_require__) {
        \\"use strict\\";
        __webpack_require__.r(__webpack_exports__);
        var taro_runtime = __webpack_require__(2);
        function asyncGeneratorStep(gen, resolve, reject, _next, _throw, key, arg) {
            try {
                var info = gen[key](arg);
                var value = info.value;
            } catch (error) {
                reject(error);
                return;
            }
            if (info.done) {
                resolve(value);
            } else {
                Promise.resolve(value).then(_next, _throw);
            }
        }
        function _asyncToGenerator(fn) {
            return function() {
                var self = this, args = arguments;
                return new Promise((function(resolve, reject) {
                    var gen = fn.apply(self, args);
                    function _next(value) {
                        asyncGeneratorStep(gen, resolve, reject, _next, _throw, \\"next\\", value);
=======
                    return ContinueSentinel;
                },
                finish: function finish(finallyLoc) {
                    for (var i = this.tryEntries.length - 1; i >= 0; --i) {
                        var entry = this.tryEntries[i];
                        if (entry.finallyLoc === finallyLoc) {
                            this.complete(entry.completion, entry.afterLoc);
                            resetTryEntry(entry);
                            return ContinueSentinel;
                        }
                    }
                },
                catch: function _catch(tryLoc) {
                    for (var i = this.tryEntries.length - 1; i >= 0; --i) {
                        var entry = this.tryEntries[i];
                        if (entry.tryLoc === tryLoc) {
                            var record = entry.completion;
                            if (record.type === \\"throw\\") {
                                var thrown = record.arg;
                                resetTryEntry(entry);
                            }
                            return thrown;
                        }
>>>>>>> 1c607a29
                    }
                    throw new Error(\\"illegal catch attempt\\");
                },
                delegateYield: function delegateYield(iterable, resultName, nextLoc) {
                    this.delegate = {
                        iterator: values(iterable),
                        resultName: resultName,
                        nextLoc: nextLoc
                    };
                    if (this.method === \\"next\\") {
                        this.arg = undefined;
                    }
                    return ContinueSentinel;
                }
            };
        }(function() {
            return this;
        }() || Function(\\"return this\\")());
    }).call(this, __webpack_require__(16)(module));
}, function(module, exports) {
    module.exports = function(module) {
        if (!module.webpackPolyfill) {
            module.deprecate = function() {};
            module.paths = [];
            if (!module.children) module.children = [];
            Object.defineProperty(module, \\"loaded\\", {
                enumerable: true,
                get: function() {
                    return module.l;
                }
            });
            Object.defineProperty(module, \\"id\\", {
                enumerable: true,
                get: function() {
                    return module.i;
                }
            });
            module.webpackPolyfill = 1;
        }
<<<<<<< HEAD
        var classCallCheck = __webpack_require__(5);
        var createClass = __webpack_require__(6);
        var inherits = __webpack_require__(8);
        var createSuper = __webpack_require__(7);
        var regenerator = __webpack_require__(9);
        var regenerator_default = __webpack_require__.n(regenerator);
        var react = __webpack_require__(1);
        var taro_components = __webpack_require__(3);
        var index = __webpack_require__(24);
        var index_Index = function(_Component) {
            Object(inherits[\\"a\\"])(Index, _Component);
            var _super = Object(createSuper[\\"a\\"])(Index);
            function Index() {
                Object(classCallCheck[\\"a\\"])(this, Index);
                return _super.apply(this, arguments);
            }
            Object(createClass[\\"a\\"])(Index, [ {
                key: \\"componentWillMount\\",
                value: function() {
                    var _componentWillMount = _asyncToGenerator(regenerator_default.a.mark((function _callee() {
                        return regenerator_default.a.wrap((function _callee$(_context) {
                            while (1) {
                                switch (_context.prev = _context.next) {
                                  case 0:
                                    _context.next = 2;
                                    return Promise.resolve(1);
=======
        return module;
    };
}, function(module, exports, __webpack_require__) {}, , function(module, __webpack_exports__, __webpack_require__) {
    \\"use strict\\";
    __webpack_require__.r(__webpack_exports__);
    var taro_runtime = __webpack_require__(1);
    var regenerator = __webpack_require__(8);
    var regenerator_default = __webpack_require__.n(regenerator);
    function asyncGeneratorStep(gen, resolve, reject, _next, _throw, key, arg) {
        try {
            var info = gen[key](arg);
            var value = info.value;
        } catch (error) {
            reject(error);
            return;
        }
        if (info.done) {
            resolve(value);
        } else {
            Promise.resolve(value).then(_next, _throw);
        }
    }
    function _asyncToGenerator(fn) {
        return function() {
            var self = this, args = arguments;
            return new Promise((function(resolve, reject) {
                var gen = fn.apply(self, args);
                function _next(value) {
                    asyncGeneratorStep(gen, resolve, reject, _next, _throw, \\"next\\", value);
                }
                function _throw(err) {
                    asyncGeneratorStep(gen, resolve, reject, _next, _throw, \\"throw\\", err);
                }
                _next(undefined);
            }));
        };
    }
    var classCallCheck = __webpack_require__(3);
    var createClass = __webpack_require__(4);
    var inherits = __webpack_require__(6);
    var createSuper = __webpack_require__(5);
    var react = __webpack_require__(0);
    var taro_components = __webpack_require__(2);
    var index = __webpack_require__(17);
    var index_Index = function(_Component) {
        Object(inherits[\\"a\\"])(Index, _Component);
        var _super = Object(createSuper[\\"a\\"])(Index);
        function Index() {
            Object(classCallCheck[\\"a\\"])(this, Index);
            return _super.apply(this, arguments);
        }
        Object(createClass[\\"a\\"])(Index, [ {
            key: \\"componentWillMount\\",
            value: function() {
                var _componentWillMount = _asyncToGenerator(regenerator_default.a.mark((function _callee() {
                    return regenerator_default.a.wrap((function _callee$(_context) {
                        while (1) {
                            switch (_context.prev = _context.next) {
                              case 0:
                                _context.next = 2;
                                return Promise.resolve(1);
>>>>>>> 1c607a29

                              case 2:
                              case \\"end\\":
                                return _context.stop();
                            }
                        }
                    }), _callee);
                })));
                function componentWillMount() {
                    return _componentWillMount.apply(this, arguments);
                }
                return componentWillMount;
            }()
        }, {
            key: \\"componentDidMount\\",
            value: function componentDidMount() {}
        }, {
            key: \\"componentWillUnmount\\",
            value: function componentWillUnmount() {}
        }, {
            key: \\"componentDidShow\\",
            value: function componentDidShow() {}
        }, {
            key: \\"componentDidHide\\",
            value: function componentDidHide() {}
        }, {
            key: \\"render\\",
            value: function render() {
                return react[\\"default\\"].createElement(taro_components[\\"View\\"], {
                    className: \\"index\\"
                }, react[\\"default\\"].createElement(taro_components[\\"Text\\"], null, \\"Hello world!\\"), react[\\"default\\"].createElement(taro_components[\\"Input\\"], {
                    placeholder: \\"input\\",
                    value: \\"\\"
                }), react[\\"default\\"].createElement(taro_components[\\"Textarea\\"], {
                    value: \\"\\"
                }));
            }
<<<<<<< HEAD
        }, config || {}));
    },
    9: function(module, exports, __webpack_require__) {
        module.exports = __webpack_require__(21);
    }
}, [ [ 26, 0, 1, 3, 2 ] ] ]);
=======
        } ]);
        return Index;
    }(react[\\"Component\\"]);
    var config = {
        navigationBarTitleText: \\"\\\\u9996\\\\u9875\\"
    };
    var inst = Page(Object(taro_runtime[\\"createPageConfig\\"])(index_Index, \\"pages/index/index\\", {
        root: {
            cn: []
        }
    }, config || {}));
} ], [ [ 19, 0, 1, 3, 2 ] ] ]);
>>>>>>> 1c607a29

/** filePath: dist/pages/index/index.json **/
{\\"navigationBarTitleText\\":\\"首页\\",\\"usingComponents\\":{\\"custom-wrapper\\":\\"../../custom-wrapper\\"}}

/** filePath: dist/pages/index/index.swan **/
<import src=\\"../../base.swan\\"/>
<template is=\\"taro_tmpl\\" data=\\"{{{ root:root }}}\\" />

/** filePath: dist/runtime.js **/
(function(modules) {
    function webpackJsonpCallback(data) {
        var chunkIds = data[0];
        var moreModules = data[1];
        var executeModules = data[2];
        var moduleId, chunkId, i = 0, resolves = [];
        for (;i < chunkIds.length; i++) {
            chunkId = chunkIds[i];
            if (Object.prototype.hasOwnProperty.call(installedChunks, chunkId) && installedChunks[chunkId]) {
                resolves.push(installedChunks[chunkId][0]);
            }
            installedChunks[chunkId] = 0;
        }
        for (moduleId in moreModules) {
            if (Object.prototype.hasOwnProperty.call(moreModules, moduleId)) {
                modules[moduleId] = moreModules[moduleId];
            }
        }
        if (parentJsonpFunction) parentJsonpFunction(data);
        while (resolves.length) {
            resolves.shift()();
        }
        deferredModules.push.apply(deferredModules, executeModules || []);
        return checkDeferredModules();
    }
    function checkDeferredModules() {
        var result;
        for (var i = 0; i < deferredModules.length; i++) {
            var deferredModule = deferredModules[i];
            var fulfilled = true;
            for (var j = 1; j < deferredModule.length; j++) {
                var depId = deferredModule[j];
                if (installedChunks[depId] !== 0) fulfilled = false;
            }
            if (fulfilled) {
                deferredModules.splice(i--, 1);
                result = __webpack_require__(__webpack_require__.s = deferredModule[0]);
            }
        }
        return result;
    }
    var installedModules = {};
    var installedChunks = {
        0: 0
    };
    var deferredModules = [];
    function __webpack_require__(moduleId) {
        if (installedModules[moduleId]) {
            return installedModules[moduleId].exports;
        }
        var module = installedModules[moduleId] = {
            i: moduleId,
            l: false,
            exports: {}
        };
        modules[moduleId].call(module.exports, module, module.exports, __webpack_require__);
        module.l = true;
        return module.exports;
    }
    __webpack_require__.m = modules;
    __webpack_require__.c = installedModules;
    __webpack_require__.d = function(exports, name, getter) {
        if (!__webpack_require__.o(exports, name)) {
            Object.defineProperty(exports, name, {
                enumerable: true,
                get: getter
            });
        }
    };
    __webpack_require__.r = function(exports) {
        if (typeof Symbol !== \\"undefined\\" && Symbol.toStringTag) {
            Object.defineProperty(exports, Symbol.toStringTag, {
                value: \\"Module\\"
            });
        }
        Object.defineProperty(exports, \\"__esModule\\", {
            value: true
        });
    };
    __webpack_require__.t = function(value, mode) {
        if (mode & 1) value = __webpack_require__(value);
        if (mode & 8) return value;
        if (mode & 4 && typeof value === \\"object\\" && value && value.__esModule) return value;
        var ns = Object.create(null);
        __webpack_require__.r(ns);
        Object.defineProperty(ns, \\"default\\", {
            enumerable: true,
            value: value
        });
        if (mode & 2 && typeof value != \\"string\\") for (var key in value) __webpack_require__.d(ns, key, function(key) {
            return value[key];
        }.bind(null, key));
        return ns;
    };
    __webpack_require__.n = function(module) {
        var getter = module && module.__esModule ? function getDefault() {
            return module[\\"default\\"];
        } : function getModuleExports() {
            return module;
        };
        __webpack_require__.d(getter, \\"a\\", getter);
        return getter;
    };
    __webpack_require__.o = function(object, property) {
        return Object.prototype.hasOwnProperty.call(object, property);
    };
    __webpack_require__.p = \\"/\\";
    var jsonpArray = swan[\\"webpackJsonp\\"] = swan[\\"webpackJsonp\\"] || [];
    var oldJsonpFunction = jsonpArray.push.bind(jsonpArray);
    jsonpArray.push = webpackJsonpCallback;
    jsonpArray = jsonpArray.slice();
    for (var i = 0; i < jsonpArray.length; i++) webpackJsonpCallback(jsonpArray[i]);
    var parentJsonpFunction = oldJsonpFunction;
    checkDeferredModules();
})([]);

/** filePath: dist/taro.js **/
(swan[\\"webpackJsonp\\"] = swan[\\"webpackJsonp\\"] || []).push([ [ 1 ], {
    1: function(module, __webpack_exports__, __webpack_require__) {
        \\"use strict\\";
        var _unused_webpack_default_export = \\"taro-runtime-mock\\";
    },
    2: function(module, __webpack_exports__, __webpack_require__) {
        \\"use strict\\";
        var _unused_webpack_default_export = \\"taro-components-mock\\";
    },
    9: function(module, __webpack_exports__, __webpack_require__) {
        \\"use strict\\";
        __webpack_exports__[\\"a\\"] = \\"taro-react-mock\\";
    }
} ]);

/** filePath: dist/utils.sjs **/
module.exports = {
  a: function (l, n) {
    return 'tmpl_' + l + '_' + n
  },
  b: function (a, b) {
    return a === undefined ? b : a
  },
  c: function(i, prefix) {
    var s = i.focus !== undefined ? 'focus' : 'blur'
    return prefix + i.nn + '_' + s
  },
  d: function (i, v) {
    return i === undefined ? v : i
  },
  e: function (n) {
    return 'tmpl_' + n + '_container'
  },
  f: function (l) {
    return l.filter(function (i) {return i.nn === 'swiper-item'})
  }
}

/** filePath: dist/vendors.js **/
<<<<<<< HEAD
(swan[\\"webpackJsonp\\"] = swan[\\"webpackJsonp\\"] || []).push([ [ 3 ], [ , , , , function(module, exports) {
    function _typeof(obj) {
        \\"@babel/helpers - typeof\\";
        if (typeof Symbol === \\"function\\" && typeof Symbol.iterator === \\"symbol\\") {
            module.exports = _typeof = function _typeof(obj) {
                return typeof obj;
            };
            module.exports[\\"default\\"] = module.exports, module.exports.__esModule = true;
        } else {
            module.exports = _typeof = function _typeof(obj) {
                return obj && typeof Symbol === \\"function\\" && obj.constructor === Symbol && obj !== Symbol.prototype ? \\"symbol\\" : typeof obj;
            };
            module.exports[\\"default\\"] = module.exports, module.exports.__esModule = true;
        }
        return _typeof(obj);
    }
    module.exports = _typeof;
    module.exports[\\"default\\"] = module.exports, module.exports.__esModule = true;
}, function(module, __webpack_exports__, __webpack_require__) {
=======
(swan[\\"webpackJsonp\\"] = swan[\\"webpackJsonp\\"] || []).push([ [ 3 ], [ , , , function(module, __webpack_exports__, __webpack_require__) {
>>>>>>> 1c607a29
    \\"use strict\\";
    __webpack_require__.d(__webpack_exports__, \\"a\\", (function() {
        return _classCallCheck;
    }));
    function _classCallCheck(instance, Constructor) {
        if (!(instance instanceof Constructor)) {
            throw new TypeError(\\"Cannot call a class as a function\\");
        }
    }
}, function(module, __webpack_exports__, __webpack_require__) {
    \\"use strict\\";
    __webpack_require__.d(__webpack_exports__, \\"a\\", (function() {
        return _createClass;
    }));
    function _defineProperties(target, props) {
        for (var i = 0; i < props.length; i++) {
            var descriptor = props[i];
            descriptor.enumerable = descriptor.enumerable || false;
            descriptor.configurable = true;
            if (\\"value\\" in descriptor) descriptor.writable = true;
            Object.defineProperty(target, descriptor.key, descriptor);
        }
    }
    function _createClass(Constructor, protoProps, staticProps) {
        if (protoProps) _defineProperties(Constructor.prototype, protoProps);
        if (staticProps) _defineProperties(Constructor, staticProps);
        return Constructor;
    }
}, function(module, __webpack_exports__, __webpack_require__) {
    \\"use strict\\";
    __webpack_require__.d(__webpack_exports__, \\"a\\", (function() {
        return _createSuper;
    }));
    function _getPrototypeOf(o) {
        _getPrototypeOf = Object.setPrototypeOf ? Object.getPrototypeOf : function _getPrototypeOf(o) {
            return o.__proto__ || Object.getPrototypeOf(o);
        };
        return _getPrototypeOf(o);
    }
    function _isNativeReflectConstruct() {
        if (typeof Reflect === \\"undefined\\" || !Reflect.construct) return false;
        if (Reflect.construct.sham) return false;
        if (typeof Proxy === \\"function\\") return true;
        try {
            Boolean.prototype.valueOf.call(Reflect.construct(Boolean, [], (function() {})));
            return true;
        } catch (e) {
            return false;
        }
    }
<<<<<<< HEAD
    var helpers_typeof = __webpack_require__(4);
=======
    var helpers_typeof = __webpack_require__(7);
>>>>>>> 1c607a29
    var typeof_default = __webpack_require__.n(helpers_typeof);
    function _assertThisInitialized(self) {
        if (self === void 0) {
            throw new ReferenceError(\\"this hasn't been initialised - super() hasn't been called\\");
        }
        return self;
    }
    function _possibleConstructorReturn(self, call) {
        if (call && (typeof_default()(call) === \\"object\\" || typeof call === \\"function\\")) {
            return call;
        } else if (call !== void 0) {
            throw new TypeError(\\"Derived constructors may only return object or undefined\\");
        }
        return _assertThisInitialized(self);
    }
    function _createSuper(Derived) {
        var hasNativeReflectConstruct = _isNativeReflectConstruct();
        return function _createSuperInternal() {
            var Super = _getPrototypeOf(Derived), result;
            if (hasNativeReflectConstruct) {
                var NewTarget = _getPrototypeOf(this).constructor;
                result = Reflect.construct(Super, arguments, NewTarget);
            } else {
                result = Super.apply(this, arguments);
            }
            return _possibleConstructorReturn(this, result);
        };
    }
}, function(module, __webpack_exports__, __webpack_require__) {
    \\"use strict\\";
    __webpack_require__.d(__webpack_exports__, \\"a\\", (function() {
        return _inherits;
    }));
    function _setPrototypeOf(o, p) {
        _setPrototypeOf = Object.setPrototypeOf || function _setPrototypeOf(o, p) {
            o.__proto__ = p;
            return o;
        };
        return _setPrototypeOf(o, p);
    }
    function _inherits(subClass, superClass) {
        if (typeof superClass !== \\"function\\" && superClass !== null) {
            throw new TypeError(\\"Super expression must either be null or a function\\");
        }
        subClass.prototype = Object.create(superClass && superClass.prototype, {
            constructor: {
                value: subClass,
                writable: true,
                configurable: true
            }
        });
        if (superClass) _setPrototypeOf(subClass, superClass);
    }
} ] ]);
"
`;<|MERGE_RESOLUTION|>--- conflicted
+++ resolved
@@ -16,502 +16,6 @@
 
 require(\\"./taro\\");
 
-<<<<<<< HEAD
-(swan[\\"webpackJsonp\\"] = swan[\\"webpackJsonp\\"] || []).push([ [ 4 ], [ function(module, exports, __webpack_require__) {
-    \\"use strict\\";
-    var _toConsumableArray = __webpack_require__(14).default;
-    var _typeof = __webpack_require__(4).default;
-    Object.defineProperty(exports, \\"__esModule\\", {
-        value: true
-    });
-    function isString(o) {
-        return typeof o === \\"string\\";
-    }
-    function isUndefined(o) {
-        return typeof o === \\"undefined\\";
-    }
-    function isNull(o) {
-        return o === null;
-    }
-    function isObject(o) {
-        return o !== null && _typeof(o) === \\"object\\";
-    }
-    function isBoolean(o) {
-        return o === true || o === false;
-    }
-    function isFunction(o) {
-        return typeof o === \\"function\\";
-    }
-    function isNumber(o) {
-        return typeof o === \\"number\\";
-    }
-    function isBooleanStringLiteral(o) {
-        return o === \\"true\\" || o === \\"false\\";
-    }
-    var isArray = Array.isArray;
-    exports.Shortcuts = void 0;
-    (function(Shortcuts) {
-        Shortcuts[\\"Container\\"] = \\"container\\";
-        Shortcuts[\\"Childnodes\\"] = \\"cn\\";
-        Shortcuts[\\"Text\\"] = \\"v\\";
-        Shortcuts[\\"NodeType\\"] = \\"nt\\";
-        Shortcuts[\\"NodeName\\"] = \\"nn\\";
-        Shortcuts[\\"Style\\"] = \\"st\\";
-        Shortcuts[\\"Class\\"] = \\"cl\\";
-        Shortcuts[\\"Src\\"] = \\"src\\";
-    })(exports.Shortcuts || (exports.Shortcuts = {}));
-    var styles = {
-        style: \\"i.\\".concat(\\"st\\"),
-        class: \\"i.\\".concat(\\"cl\\")
-    };
-    var events = {
-        bindtap: \\"eh\\"
-    };
-    var touchEvents = {
-        bindTouchStart: \\"\\",
-        bindTouchMove: \\"\\",
-        bindTouchEnd: \\"\\",
-        bindTouchCancel: \\"\\",
-        bindLongTap: \\"\\"
-    };
-    var animationEvents = {
-        bindAnimationStart: \\"\\",
-        bindAnimationIteration: \\"\\",
-        bindAnimationEnd: \\"\\",
-        bindTransitionEnd: \\"\\"
-    };
-    function singleQuote(s) {
-        return \\"'\\".concat(s, \\"'\\");
-    }
-    var View = Object.assign(Object.assign({
-        \\"hover-class\\": singleQuote(\\"none\\"),
-        \\"hover-stop-propagation\\": \\"false\\",
-        \\"hover-start-time\\": \\"50\\",
-        \\"hover-stay-time\\": \\"400\\",
-        animation: \\"\\"
-    }, touchEvents), animationEvents);
-    var Icon = {
-        type: \\"\\",
-        size: \\"23\\",
-        color: \\"\\"
-    };
-    var MapComp = Object.assign({
-        longitude: \\"\\",
-        latitude: \\"\\",
-        scale: \\"16\\",
-        markers: \\"[]\\",
-        covers: \\"\\",
-        polyline: \\"[]\\",
-        circles: \\"[]\\",
-        controls: \\"[]\\",
-        \\"include-points\\": \\"[]\\",
-        \\"show-location\\": \\"\\",
-        \\"layer-style\\": \\"1\\",
-        bindMarkerTap: \\"\\",
-        bindControlTap: \\"\\",
-        bindCalloutTap: \\"\\",
-        bindUpdated: \\"\\"
-    }, touchEvents);
-    var Progress = {
-        percent: \\"\\",
-        \\"stroke-width\\": \\"6\\",
-        color: singleQuote(\\"#09BB07\\"),
-        activeColor: singleQuote(\\"#09BB07\\"),
-        backgroundColor: singleQuote(\\"#EBEBEB\\"),
-        active: \\"false\\",
-        \\"active-mode\\": singleQuote(\\"backwards\\"),
-        \\"show-info\\": \\"false\\"
-    };
-    var RichText = {
-        nodes: \\"[]\\"
-    };
-    var Text = {
-        selectable: \\"false\\",
-        space: \\"\\",
-        decode: \\"false\\"
-    };
-    var Button = {
-        size: singleQuote(\\"default\\"),
-        type: \\"\\",
-        plain: \\"false\\",
-        disabled: \\"\\",
-        loading: \\"false\\",
-        \\"form-type\\": \\"\\",
-        \\"open-type\\": \\"\\",
-        \\"hover-class\\": singleQuote(\\"button-hover\\"),
-        \\"hover-stop-propagation\\": \\"false\\",
-        \\"hover-start-time\\": \\"20\\",
-        \\"hover-stay-time\\": \\"70\\",
-        name: \\"\\"
-    };
-    var Checkbox = {
-        value: \\"\\",
-        disabled: \\"\\",
-        checked: \\"false\\",
-        color: singleQuote(\\"#09BB07\\"),
-        name: \\"\\"
-    };
-    var CheckboxGroup = {
-        bindChange: \\"\\",
-        name: \\"\\"
-    };
-    var Form = {
-        \\"report-submit\\": \\"false\\",
-        bindSubmit: \\"\\",
-        bindReset: \\"\\",
-        name: \\"\\"
-    };
-    var Input = {
-        value: \\"\\",
-        type: singleQuote(\\"\\"),
-        password: \\"false\\",
-        placeholder: \\"\\",
-        \\"placeholder-style\\": \\"\\",
-        \\"placeholder-class\\": singleQuote(\\"input-placeholder\\"),
-        disabled: \\"\\",
-        maxlength: \\"140\\",
-        \\"cursor-spacing\\": \\"0\\",
-        focus: \\"false\\",
-        \\"confirm-type\\": singleQuote(\\"done\\"),
-        \\"confirm-hold\\": \\"false\\",
-        cursor: \\"i.value.length\\",
-        \\"selection-start\\": \\"-1\\",
-        \\"selection-end\\": \\"-1\\",
-        bindInput: \\"\\",
-        bindFocus: \\"\\",
-        bindBlur: \\"\\",
-        bindConfirm: \\"\\",
-        name: \\"\\"
-    };
-    var Label = {
-        for: \\"\\",
-        name: \\"\\"
-    };
-    var Picker = {
-        mode: singleQuote(\\"selector\\"),
-        disabled: \\"\\",
-        range: \\"\\",
-        \\"range-key\\": \\"\\",
-        value: \\"\\",
-        start: \\"\\",
-        end: \\"\\",
-        fields: singleQuote(\\"day\\"),
-        \\"custom-item\\": \\"\\",
-        name: \\"\\",
-        bindCancel: \\"\\",
-        bindChange: \\"\\",
-        bindColumnChange: \\"\\"
-    };
-    var PickerView = {
-        value: \\"\\",
-        \\"indicator-style\\": \\"\\",
-        \\"indicator-class\\": \\"\\",
-        \\"mask-style\\": \\"\\",
-        \\"mask-class\\": \\"\\",
-        bindChange: \\"\\",
-        name: \\"\\"
-    };
-    var PickerViewColumn = {
-        name: \\"\\"
-    };
-    var Radio = {
-        value: \\"\\",
-        checked: \\"false\\",
-        disabled: \\"\\",
-        color: singleQuote(\\"#09BB07\\"),
-        name: \\"\\"
-    };
-    var RadioGroup = {
-        bindChange: \\"\\",
-        name: \\"\\"
-    };
-    var Slider = {
-        min: \\"0\\",
-        max: \\"100\\",
-        step: \\"1\\",
-        disabled: \\"\\",
-        value: \\"0\\",
-        activeColor: singleQuote(\\"#1aad19\\"),
-        backgroundColor: singleQuote(\\"#e9e9e9\\"),
-        \\"block-size\\": \\"28\\",
-        \\"block-color\\": singleQuote(\\"#ffffff\\"),
-        \\"show-value\\": \\"false\\",
-        bindChange: \\"\\",
-        bindChanging: \\"\\",
-        name: \\"\\"
-    };
-    var Switch = {
-        checked: \\"false\\",
-        disabled: \\"\\",
-        type: singleQuote(\\"switch\\"),
-        color: singleQuote(\\"#04BE02\\"),
-        bindChange: \\"\\",
-        name: \\"\\"
-    };
-    var Textarea = {
-        value: \\"\\",
-        placeholder: \\"\\",
-        \\"placeholder-style\\": \\"\\",
-        \\"placeholder-class\\": singleQuote(\\"textarea-placeholder\\"),
-        disabled: \\"\\",
-        maxlength: \\"140\\",
-        \\"auto-focus\\": \\"false\\",
-        focus: \\"false\\",
-        \\"auto-height\\": \\"false\\",
-        fixed: \\"false\\",
-        \\"cursor-spacing\\": \\"0\\",
-        cursor: \\"-1\\",
-        \\"selection-start\\": \\"-1\\",
-        \\"selection-end\\": \\"-1\\",
-        bindFocus: \\"\\",
-        bindBlur: \\"\\",
-        bindLineChange: \\"\\",
-        bindInput: \\"\\",
-        bindConfirm: \\"\\",
-        name: \\"\\"
-    };
-    var CoverImage = {
-        src: \\"\\",
-        bindLoad: \\"eh\\",
-        bindError: \\"eh\\"
-    };
-    var CoverView = Object.assign({
-        \\"scroll-top\\": \\"false\\"
-    }, touchEvents);
-    var MovableArea = {
-        \\"scale-area\\": \\"false\\"
-    };
-    var MovableView = Object.assign(Object.assign({
-        direction: \\"none\\",
-        inertia: \\"false\\",
-        \\"out-of-bounds\\": \\"false\\",
-        x: \\"\\",
-        y: \\"\\",
-        damping: \\"20\\",
-        friction: \\"2\\",
-        disabled: \\"\\",
-        scale: \\"false\\",
-        \\"scale-min\\": \\"0.5\\",
-        \\"scale-max\\": \\"10\\",
-        \\"scale-value\\": \\"1\\",
-        animation: \\"true\\",
-        bindChange: \\"\\",
-        bindScale: \\"\\",
-        bindHTouchMove: \\"\\",
-        bindVTouchMove: \\"\\",
-        width: singleQuote(\\"10px\\"),
-        height: singleQuote(\\"10px\\")
-    }, touchEvents), animationEvents);
-    var ScrollView = Object.assign(Object.assign({
-        \\"scroll-x\\": \\"false\\",
-        \\"scroll-y\\": \\"false\\",
-        \\"upper-threshold\\": \\"50\\",
-        \\"lower-threshold\\": \\"50\\",
-        \\"scroll-top\\": \\"\\",
-        \\"scroll-left\\": \\"\\",
-        \\"scroll-into-view\\": \\"\\",
-        \\"scroll-with-animation\\": \\"false\\",
-        \\"enable-back-to-top\\": \\"false\\",
-        bindScrollToUpper: \\"\\",
-        bindScrollToLower: \\"\\",
-        bindScroll: \\"\\"
-    }, touchEvents), animationEvents);
-    var Swiper = Object.assign({
-        \\"indicator-dots\\": \\"false\\",
-        \\"indicator-color\\": singleQuote(\\"rgba(0, 0, 0, .3)\\"),
-        \\"indicator-active-color\\": singleQuote(\\"#000000\\"),
-        autoplay: \\"false\\",
-        current: \\"0\\",
-        interval: \\"5000\\",
-        duration: \\"500\\",
-        circular: \\"false\\",
-        vertical: \\"false\\",
-        \\"previous-margin\\": \\"'0px'\\",
-        \\"next-margin\\": \\"'0px'\\",
-        \\"display-multiple-items\\": \\"1\\",
-        bindChange: \\"\\",
-        bindTransition: \\"\\",
-        bindAnimationFinish: \\"\\"
-    }, touchEvents);
-    var SwiperItem = {
-        \\"item-id\\": \\"\\"
-    };
-    var Navigator = {
-        url: \\"\\",
-        \\"open-type\\": singleQuote(\\"navigate\\"),
-        delta: \\"1\\",
-        \\"hover-class\\": singleQuote(\\"navigator-hover\\"),
-        \\"hover-stop-propagation\\": \\"false\\",
-        \\"hover-start-time\\": \\"50\\",
-        \\"hover-stay-time\\": \\"600\\",
-        bindSuccess: \\"\\",
-        bindFail: \\"\\",
-        bindComplete: \\"\\"
-    };
-    var Audio = {
-        id: \\"\\",
-        src: \\"\\",
-        loop: \\"false\\",
-        controls: \\"false\\",
-        poster: \\"\\",
-        name: \\"\\",
-        author: \\"\\",
-        bindError: \\"\\",
-        bindPlay: \\"\\",
-        bindPause: \\"\\",
-        bindTimeUpdate: \\"\\",
-        bindEnded: \\"\\"
-    };
-    var Camera = {
-        \\"device-position\\": singleQuote(\\"back\\"),
-        flash: singleQuote(\\"auto\\"),
-        bindStop: \\"\\",
-        bindError: \\"\\"
-    };
-    var Image = Object.assign({
-        src: \\"\\",
-        mode: singleQuote(\\"scaleToFill\\"),
-        \\"lazy-load\\": \\"false\\",
-        bindError: \\"\\",
-        bindLoad: \\"\\"
-    }, touchEvents);
-    var LivePlayer = {
-        src: \\"\\",
-        autoplay: \\"false\\",
-        muted: \\"false\\",
-        orientation: singleQuote(\\"vertical\\"),
-        \\"object-fit\\": singleQuote(\\"contain\\"),
-        \\"background-mute\\": \\"false\\",
-        \\"min-cache\\": \\"1\\",
-        \\"max-cache\\": \\"3\\",
-        animation: \\"\\",
-        bindStateChange: \\"\\",
-        bindFullScreenChange: \\"\\",
-        bindNetStatus: \\"\\"
-    };
-    var Video = {
-        src: \\"\\",
-        duration: \\"\\",
-        controls: \\"true\\",
-        \\"danmu-list\\": \\"\\",
-        \\"danmu-btn\\": \\"\\",
-        \\"enable-danmu\\": \\"\\",
-        autoplay: \\"false\\",
-        loop: \\"false\\",
-        muted: \\"false\\",
-        \\"initial-time\\": \\"0\\",
-        \\"page-gesture\\": \\"false\\",
-        direction: \\"\\",
-        \\"show-progress\\": \\"true\\",
-        \\"show-fullscreen-btn\\": \\"true\\",
-        \\"show-play-btn\\": \\"true\\",
-        \\"show-center-play-btn\\": \\"true\\",
-        \\"enable-progress-gesture\\": \\"true\\",
-        \\"object-fit\\": singleQuote(\\"contain\\"),
-        poster: \\"\\",
-        \\"show-mute-btn\\": \\"false\\",
-        animation: \\"\\",
-        bindPlay: \\"\\",
-        bindPause: \\"\\",
-        bindEnded: \\"\\",
-        bindTimeUpdate: \\"\\",
-        bindFullScreenChange: \\"\\",
-        bindWaiting: \\"\\",
-        bindError: \\"\\"
-    };
-    var Canvas = Object.assign({
-        \\"canvas-id\\": \\"\\",
-        \\"disable-scroll\\": \\"false\\",
-        bindError: \\"\\"
-    }, touchEvents);
-    var Ad = {
-        \\"unit-id\\": \\"\\",
-        \\"ad-intervals\\": \\"\\",
-        bindLoad: \\"\\",
-        bindError: \\"\\",
-        bindClose: \\"\\"
-    };
-    var WebView = {
-        src: \\"\\",
-        bindMessage: \\"\\",
-        bindLoad: \\"\\",
-        bindError: \\"\\"
-    };
-    var Block = {};
-    var SlotView = {
-        name: \\"\\"
-    };
-    var Slot = {
-        name: \\"\\"
-    };
-    var internalComponents = {
-        View: View,
-        Icon: Icon,
-        Progress: Progress,
-        RichText: RichText,
-        Text: Text,
-        Button: Button,
-        Checkbox: Checkbox,
-        CheckboxGroup: CheckboxGroup,
-        Form: Form,
-        Input: Input,
-        Label: Label,
-        Picker: Picker,
-        PickerView: PickerView,
-        PickerViewColumn: PickerViewColumn,
-        Radio: Radio,
-        RadioGroup: RadioGroup,
-        Slider: Slider,
-        Switch: Switch,
-        CoverImage: CoverImage,
-        Textarea: Textarea,
-        CoverView: CoverView,
-        MovableArea: MovableArea,
-        MovableView: MovableView,
-        ScrollView: ScrollView,
-        Swiper: Swiper,
-        SwiperItem: SwiperItem,
-        Navigator: Navigator,
-        Audio: Audio,
-        Camera: Camera,
-        Image: Image,
-        LivePlayer: LivePlayer,
-        Video: Video,
-        Canvas: Canvas,
-        Ad: Ad,
-        WebView: WebView,
-        Block: Block,
-        Map: MapComp,
-        Slot: Slot,
-        SlotView: SlotView
-    };
-    var controlledComponent = new Set([ \\"input\\", \\"checkbox\\", \\"picker\\", \\"picker-view\\", \\"radio\\", \\"slider\\", \\"switch\\", \\"textarea\\" ]);
-    var focusComponents = new Set([ \\"input\\", \\"textarea\\" ]);
-    var voidElements = new Set([ \\"progress\\", \\"icon\\", \\"rich-text\\", \\"input\\", \\"textarea\\", \\"slider\\", \\"switch\\", \\"audio\\", \\"ad\\", \\"official-account\\", \\"open-data\\", \\"navigation-bar\\" ]);
-    var nestElements = new Map([ [ \\"view\\", -1 ], [ \\"catch-view\\", -1 ], [ \\"cover-view\\", -1 ], [ \\"static-view\\", -1 ], [ \\"pure-view\\", -1 ], [ \\"block\\", -1 ], [ \\"text\\", -1 ], [ \\"static-text\\", 6 ], [ \\"slot\\", 8 ], [ \\"slot-view\\", 8 ], [ \\"label\\", 6 ], [ \\"form\\", 4 ], [ \\"scroll-view\\", 4 ], [ \\"swiper\\", 4 ], [ \\"swiper-item\\", 4 ] ]);
-    var EMPTY_OBJ = {};
-    var EMPTY_ARR = [];
-    var noop = function noop() {};
-    var defaultReconciler = Object.create(null);
-    var box = function box(v) {
-        return {
-            v: v
-        };
-    };
-    var unbox = function unbox(b) {
-        return b.v;
-    };
-    function toDashed(s) {
-        return s.replace(/([a-z0-9])([A-Z])/g, \\"$1-$2\\").toLowerCase();
-    }
-    function toCamelCase(s) {
-        var camel = \\"\\";
-        var nextCap = false;
-        for (var i = 0; i < s.length; i++) {
-            if (s[i] !== \\"-\\") {
-                camel += nextCap ? s[i].toUpperCase() : s[i];
-                nextCap = false;
-=======
 (swan[\\"webpackJsonp\\"] = swan[\\"webpackJsonp\\"] || []).push([ [ 4 ], {
     12: function(module, exports, __webpack_require__) {},
     18: function(module, __webpack_exports__, __webpack_require__) {
@@ -550,7 +54,6 @@
                 _typeof = function _typeof(obj) {
                     return typeof obj;
                 };
->>>>>>> 1c607a29
             } else {
                 _typeof = function _typeof(obj) {
                     return obj && typeof Symbol === \\"function\\" && obj.constructor === Symbol && obj !== Symbol.prototype ? \\"symbol\\" : typeof obj;
@@ -583,389 +86,383 @@
             return o === \\"true\\" || o === \\"false\\";
         }
         var isArray = Array.isArray;
-        var styles = {
-            style: \\"i.\\".concat(\\"st\\"),
-            class: \\"i.\\".concat(\\"cl\\")
-        };
-        var events = {
-            bindtap: \\"eh\\"
-        };
+        var DEFAULT_EMPTY_ARRAY = \\"[]\\";
+        var NO_DEFAULT_VALUE = \\"\\";
+        var DEFAULT_TRUE = \\"true\\";
+        var DEFAULT_FALSE = \\"false\\";
         var touchEvents = {
-            bindTouchStart: \\"\\",
-            bindTouchMove: \\"\\",
-            bindTouchEnd: \\"\\",
-            bindTouchCancel: \\"\\",
-            bindLongTap: \\"\\"
-        };
-        var animationEvents = {
-            bindAnimationStart: \\"\\",
-            bindAnimationIteration: \\"\\",
-            bindAnimationEnd: \\"\\",
-            bindTransitionEnd: \\"\\"
+            bindTouchStart: NO_DEFAULT_VALUE,
+            bindTouchMove: NO_DEFAULT_VALUE,
+            bindTouchEnd: NO_DEFAULT_VALUE,
+            bindTouchCancel: NO_DEFAULT_VALUE,
+            bindLongTap: NO_DEFAULT_VALUE
+        };
+        var animation = {
+            animation: NO_DEFAULT_VALUE,
+            bindAnimationStart: NO_DEFAULT_VALUE,
+            bindAnimationIteration: NO_DEFAULT_VALUE,
+            bindAnimationEnd: NO_DEFAULT_VALUE,
+            bindTransitionEnd: NO_DEFAULT_VALUE
         };
         function singleQuote(s) {
             return \\"'\\".concat(s, \\"'\\");
         }
         var View = Object.assign(Object.assign({
             \\"hover-class\\": singleQuote(\\"none\\"),
-            \\"hover-stop-propagation\\": \\"false\\",
+            \\"hover-stop-propagation\\": DEFAULT_FALSE,
             \\"hover-start-time\\": \\"50\\",
-            \\"hover-stay-time\\": \\"400\\",
-            animation: \\"\\"
-        }, touchEvents), animationEvents);
+            \\"hover-stay-time\\": \\"400\\"
+        }, touchEvents), animation);
         var Icon = {
-            type: \\"\\",
+            type: NO_DEFAULT_VALUE,
             size: \\"23\\",
-            color: \\"\\"
+            color: NO_DEFAULT_VALUE
         };
         var MapComp = Object.assign({
-            longitude: \\"\\",
-            latitude: \\"\\",
+            longitude: NO_DEFAULT_VALUE,
+            latitude: NO_DEFAULT_VALUE,
             scale: \\"16\\",
-            markers: \\"[]\\",
-            covers: \\"\\",
-            polyline: \\"[]\\",
-            circles: \\"[]\\",
-            controls: \\"[]\\",
-            \\"include-points\\": \\"[]\\",
-            \\"show-location\\": \\"\\",
+            markers: DEFAULT_EMPTY_ARRAY,
+            covers: NO_DEFAULT_VALUE,
+            polyline: DEFAULT_EMPTY_ARRAY,
+            circles: DEFAULT_EMPTY_ARRAY,
+            controls: DEFAULT_EMPTY_ARRAY,
+            \\"include-points\\": DEFAULT_EMPTY_ARRAY,
+            \\"show-location\\": NO_DEFAULT_VALUE,
             \\"layer-style\\": \\"1\\",
-            bindMarkerTap: \\"\\",
-            bindControlTap: \\"\\",
-            bindCalloutTap: \\"\\",
-            bindUpdated: \\"\\"
+            bindMarkerTap: NO_DEFAULT_VALUE,
+            bindControlTap: NO_DEFAULT_VALUE,
+            bindCalloutTap: NO_DEFAULT_VALUE,
+            bindUpdated: NO_DEFAULT_VALUE
         }, touchEvents);
         var Progress = {
-            percent: \\"\\",
+            percent: NO_DEFAULT_VALUE,
             \\"stroke-width\\": \\"6\\",
             color: singleQuote(\\"#09BB07\\"),
             activeColor: singleQuote(\\"#09BB07\\"),
             backgroundColor: singleQuote(\\"#EBEBEB\\"),
-            active: \\"false\\",
+            active: DEFAULT_FALSE,
             \\"active-mode\\": singleQuote(\\"backwards\\"),
-            \\"show-info\\": \\"false\\"
+            \\"show-info\\": DEFAULT_FALSE
         };
         var RichText = {
-            nodes: \\"[]\\"
+            nodes: DEFAULT_EMPTY_ARRAY
         };
         var Text = {
-            selectable: \\"false\\",
-            space: \\"\\",
-            decode: \\"false\\"
+            selectable: DEFAULT_FALSE,
+            space: NO_DEFAULT_VALUE,
+            decode: DEFAULT_FALSE
         };
         var Button = {
             size: singleQuote(\\"default\\"),
-            type: \\"\\",
-            plain: \\"false\\",
-            disabled: \\"\\",
-            loading: \\"false\\",
-            \\"form-type\\": \\"\\",
-            \\"open-type\\": \\"\\",
+            type: NO_DEFAULT_VALUE,
+            plain: DEFAULT_FALSE,
+            disabled: NO_DEFAULT_VALUE,
+            loading: DEFAULT_FALSE,
+            \\"form-type\\": NO_DEFAULT_VALUE,
+            \\"open-type\\": NO_DEFAULT_VALUE,
             \\"hover-class\\": singleQuote(\\"button-hover\\"),
-            \\"hover-stop-propagation\\": \\"false\\",
+            \\"hover-stop-propagation\\": DEFAULT_FALSE,
             \\"hover-start-time\\": \\"20\\",
             \\"hover-stay-time\\": \\"70\\",
-            name: \\"\\"
+            name: NO_DEFAULT_VALUE
         };
         var Checkbox = {
-            value: \\"\\",
-            disabled: \\"\\",
-            checked: \\"false\\",
+            value: NO_DEFAULT_VALUE,
+            disabled: NO_DEFAULT_VALUE,
+            checked: DEFAULT_FALSE,
             color: singleQuote(\\"#09BB07\\"),
-            name: \\"\\"
+            name: NO_DEFAULT_VALUE
         };
         var CheckboxGroup = {
-            bindChange: \\"\\",
-            name: \\"\\"
+            bindChange: NO_DEFAULT_VALUE,
+            name: NO_DEFAULT_VALUE
         };
         var Form = {
-            \\"report-submit\\": \\"false\\",
-            bindSubmit: \\"\\",
-            bindReset: \\"\\",
-            name: \\"\\"
+            \\"report-submit\\": DEFAULT_FALSE,
+            bindSubmit: NO_DEFAULT_VALUE,
+            bindReset: NO_DEFAULT_VALUE,
+            name: NO_DEFAULT_VALUE
         };
         var Input = {
-            value: \\"\\",
-            type: singleQuote(\\"\\"),
-            password: \\"false\\",
-            placeholder: \\"\\",
-            \\"placeholder-style\\": \\"\\",
+            value: NO_DEFAULT_VALUE,
+            type: singleQuote(NO_DEFAULT_VALUE),
+            password: DEFAULT_FALSE,
+            placeholder: NO_DEFAULT_VALUE,
+            \\"placeholder-style\\": NO_DEFAULT_VALUE,
             \\"placeholder-class\\": singleQuote(\\"input-placeholder\\"),
-            disabled: \\"\\",
+            disabled: NO_DEFAULT_VALUE,
             maxlength: \\"140\\",
             \\"cursor-spacing\\": \\"0\\",
-            focus: \\"false\\",
+            focus: DEFAULT_FALSE,
             \\"confirm-type\\": singleQuote(\\"done\\"),
-            \\"confirm-hold\\": \\"false\\",
+            \\"confirm-hold\\": DEFAULT_FALSE,
             cursor: \\"i.value.length\\",
             \\"selection-start\\": \\"-1\\",
             \\"selection-end\\": \\"-1\\",
-            bindInput: \\"\\",
-            bindFocus: \\"\\",
-            bindBlur: \\"\\",
-            bindConfirm: \\"\\",
-            name: \\"\\"
+            bindInput: NO_DEFAULT_VALUE,
+            bindFocus: NO_DEFAULT_VALUE,
+            bindBlur: NO_DEFAULT_VALUE,
+            bindConfirm: NO_DEFAULT_VALUE,
+            name: NO_DEFAULT_VALUE
         };
         var Label = {
-            for: \\"\\",
-            name: \\"\\"
+            for: NO_DEFAULT_VALUE,
+            name: NO_DEFAULT_VALUE
         };
         var Picker = {
             mode: singleQuote(\\"selector\\"),
-            disabled: \\"\\",
-            range: \\"\\",
-            \\"range-key\\": \\"\\",
-            value: \\"\\",
-            start: \\"\\",
-            end: \\"\\",
+            disabled: NO_DEFAULT_VALUE,
+            range: NO_DEFAULT_VALUE,
+            \\"range-key\\": NO_DEFAULT_VALUE,
+            value: NO_DEFAULT_VALUE,
+            start: NO_DEFAULT_VALUE,
+            end: NO_DEFAULT_VALUE,
             fields: singleQuote(\\"day\\"),
-            \\"custom-item\\": \\"\\",
-            name: \\"\\",
-            bindCancel: \\"\\",
-            bindChange: \\"\\",
-            bindColumnChange: \\"\\"
+            \\"custom-item\\": NO_DEFAULT_VALUE,
+            name: NO_DEFAULT_VALUE,
+            bindCancel: NO_DEFAULT_VALUE,
+            bindChange: NO_DEFAULT_VALUE,
+            bindColumnChange: NO_DEFAULT_VALUE
         };
         var PickerView = {
-            value: \\"\\",
-            \\"indicator-style\\": \\"\\",
-            \\"indicator-class\\": \\"\\",
-            \\"mask-style\\": \\"\\",
-            \\"mask-class\\": \\"\\",
-            bindChange: \\"\\",
-            name: \\"\\"
+            value: NO_DEFAULT_VALUE,
+            \\"indicator-style\\": NO_DEFAULT_VALUE,
+            \\"indicator-class\\": NO_DEFAULT_VALUE,
+            \\"mask-style\\": NO_DEFAULT_VALUE,
+            \\"mask-class\\": NO_DEFAULT_VALUE,
+            bindChange: NO_DEFAULT_VALUE,
+            name: NO_DEFAULT_VALUE
         };
         var PickerViewColumn = {
-            name: \\"\\"
+            name: NO_DEFAULT_VALUE
         };
         var Radio = {
-            value: \\"\\",
-            checked: \\"false\\",
-            disabled: \\"\\",
+            value: NO_DEFAULT_VALUE,
+            checked: DEFAULT_FALSE,
+            disabled: NO_DEFAULT_VALUE,
             color: singleQuote(\\"#09BB07\\"),
-            name: \\"\\"
+            name: NO_DEFAULT_VALUE
         };
         var RadioGroup = {
-            bindChange: \\"\\",
-            name: \\"\\"
+            bindChange: NO_DEFAULT_VALUE,
+            name: NO_DEFAULT_VALUE
         };
         var Slider = {
             min: \\"0\\",
             max: \\"100\\",
             step: \\"1\\",
-            disabled: \\"\\",
+            disabled: NO_DEFAULT_VALUE,
             value: \\"0\\",
             activeColor: singleQuote(\\"#1aad19\\"),
             backgroundColor: singleQuote(\\"#e9e9e9\\"),
             \\"block-size\\": \\"28\\",
             \\"block-color\\": singleQuote(\\"#ffffff\\"),
-            \\"show-value\\": \\"false\\",
-            bindChange: \\"\\",
-            bindChanging: \\"\\",
-            name: \\"\\"
+            \\"show-value\\": DEFAULT_FALSE,
+            bindChange: NO_DEFAULT_VALUE,
+            bindChanging: NO_DEFAULT_VALUE,
+            name: NO_DEFAULT_VALUE
         };
         var Switch = {
-            checked: \\"false\\",
-            disabled: \\"\\",
+            checked: DEFAULT_FALSE,
+            disabled: NO_DEFAULT_VALUE,
             type: singleQuote(\\"switch\\"),
             color: singleQuote(\\"#04BE02\\"),
-            bindChange: \\"\\",
-            name: \\"\\"
+            bindChange: NO_DEFAULT_VALUE,
+            name: NO_DEFAULT_VALUE
         };
         var Textarea = {
-            value: \\"\\",
-            placeholder: \\"\\",
-            \\"placeholder-style\\": \\"\\",
+            value: NO_DEFAULT_VALUE,
+            placeholder: NO_DEFAULT_VALUE,
+            \\"placeholder-style\\": NO_DEFAULT_VALUE,
             \\"placeholder-class\\": singleQuote(\\"textarea-placeholder\\"),
-            disabled: \\"\\",
+            disabled: NO_DEFAULT_VALUE,
             maxlength: \\"140\\",
-            \\"auto-focus\\": \\"false\\",
-            focus: \\"false\\",
-            \\"auto-height\\": \\"false\\",
-            fixed: \\"false\\",
+            \\"auto-focus\\": DEFAULT_FALSE,
+            focus: DEFAULT_FALSE,
+            \\"auto-height\\": DEFAULT_FALSE,
+            fixed: DEFAULT_FALSE,
             \\"cursor-spacing\\": \\"0\\",
             cursor: \\"-1\\",
             \\"selection-start\\": \\"-1\\",
             \\"selection-end\\": \\"-1\\",
-            bindFocus: \\"\\",
-            bindBlur: \\"\\",
-            bindLineChange: \\"\\",
-            bindInput: \\"\\",
-            bindConfirm: \\"\\",
-            name: \\"\\"
+            bindFocus: NO_DEFAULT_VALUE,
+            bindBlur: NO_DEFAULT_VALUE,
+            bindLineChange: NO_DEFAULT_VALUE,
+            bindInput: NO_DEFAULT_VALUE,
+            bindConfirm: NO_DEFAULT_VALUE,
+            name: NO_DEFAULT_VALUE
         };
         var CoverImage = {
-            src: \\"\\",
+            src: NO_DEFAULT_VALUE,
             bindLoad: \\"eh\\",
             bindError: \\"eh\\"
         };
         var CoverView = Object.assign({
-            \\"scroll-top\\": \\"false\\"
+            \\"scroll-top\\": DEFAULT_FALSE
         }, touchEvents);
         var MovableArea = {
-            \\"scale-area\\": \\"false\\"
+            \\"scale-area\\": DEFAULT_FALSE
         };
         var MovableView = Object.assign(Object.assign({
             direction: \\"none\\",
-            inertia: \\"false\\",
-            \\"out-of-bounds\\": \\"false\\",
-            x: \\"\\",
-            y: \\"\\",
+            inertia: DEFAULT_FALSE,
+            \\"out-of-bounds\\": DEFAULT_FALSE,
+            x: NO_DEFAULT_VALUE,
+            y: NO_DEFAULT_VALUE,
             damping: \\"20\\",
             friction: \\"2\\",
-            disabled: \\"\\",
-            scale: \\"false\\",
+            disabled: NO_DEFAULT_VALUE,
+            scale: DEFAULT_FALSE,
             \\"scale-min\\": \\"0.5\\",
             \\"scale-max\\": \\"10\\",
             \\"scale-value\\": \\"1\\",
-            animation: \\"true\\",
-            bindChange: \\"\\",
-            bindScale: \\"\\",
-            bindHTouchMove: \\"\\",
-            bindVTouchMove: \\"\\",
+            bindChange: NO_DEFAULT_VALUE,
+            bindScale: NO_DEFAULT_VALUE,
+            bindHTouchMove: NO_DEFAULT_VALUE,
+            bindVTouchMove: NO_DEFAULT_VALUE,
             width: singleQuote(\\"10px\\"),
             height: singleQuote(\\"10px\\")
-        }, touchEvents), animationEvents);
+        }, touchEvents), animation);
         var ScrollView = Object.assign(Object.assign({
-            \\"scroll-x\\": \\"false\\",
-            \\"scroll-y\\": \\"false\\",
+            \\"scroll-x\\": DEFAULT_FALSE,
+            \\"scroll-y\\": DEFAULT_FALSE,
             \\"upper-threshold\\": \\"50\\",
             \\"lower-threshold\\": \\"50\\",
-            \\"scroll-top\\": \\"\\",
-            \\"scroll-left\\": \\"\\",
-            \\"scroll-into-view\\": \\"\\",
-            \\"scroll-with-animation\\": \\"false\\",
-            \\"enable-back-to-top\\": \\"false\\",
-            bindScrollToUpper: \\"\\",
-            bindScrollToLower: \\"\\",
-            bindScroll: \\"\\"
-        }, touchEvents), animationEvents);
+            \\"scroll-top\\": NO_DEFAULT_VALUE,
+            \\"scroll-left\\": NO_DEFAULT_VALUE,
+            \\"scroll-into-view\\": NO_DEFAULT_VALUE,
+            \\"scroll-with-animation\\": DEFAULT_FALSE,
+            \\"enable-back-to-top\\": DEFAULT_FALSE,
+            bindScrollToUpper: NO_DEFAULT_VALUE,
+            bindScrollToLower: NO_DEFAULT_VALUE,
+            bindScroll: NO_DEFAULT_VALUE
+        }, touchEvents), animation);
         var Swiper = Object.assign({
-            \\"indicator-dots\\": \\"false\\",
+            \\"indicator-dots\\": DEFAULT_FALSE,
             \\"indicator-color\\": singleQuote(\\"rgba(0, 0, 0, .3)\\"),
             \\"indicator-active-color\\": singleQuote(\\"#000000\\"),
-            autoplay: \\"false\\",
+            autoplay: DEFAULT_FALSE,
             current: \\"0\\",
             interval: \\"5000\\",
             duration: \\"500\\",
-            circular: \\"false\\",
-            vertical: \\"false\\",
-            \\"previous-margin\\": \\"'0px'\\",
-            \\"next-margin\\": \\"'0px'\\",
+            circular: DEFAULT_FALSE,
+            vertical: DEFAULT_FALSE,
+            \\"previous-margin\\": singleQuote(\\"0px\\"),
+            \\"next-margin\\": singleQuote(\\"0px\\"),
             \\"display-multiple-items\\": \\"1\\",
-            bindChange: \\"\\",
-            bindTransition: \\"\\",
-            bindAnimationFinish: \\"\\"
+            bindChange: NO_DEFAULT_VALUE,
+            bindTransition: NO_DEFAULT_VALUE,
+            bindAnimationFinish: NO_DEFAULT_VALUE
         }, touchEvents);
         var SwiperItem = {
-            \\"item-id\\": \\"\\"
+            \\"item-id\\": NO_DEFAULT_VALUE
         };
         var Navigator = {
-            url: \\"\\",
+            url: NO_DEFAULT_VALUE,
             \\"open-type\\": singleQuote(\\"navigate\\"),
             delta: \\"1\\",
             \\"hover-class\\": singleQuote(\\"navigator-hover\\"),
-            \\"hover-stop-propagation\\": \\"false\\",
+            \\"hover-stop-propagation\\": DEFAULT_FALSE,
             \\"hover-start-time\\": \\"50\\",
             \\"hover-stay-time\\": \\"600\\",
-            bindSuccess: \\"\\",
-            bindFail: \\"\\",
-            bindComplete: \\"\\"
+            bindSuccess: NO_DEFAULT_VALUE,
+            bindFail: NO_DEFAULT_VALUE,
+            bindComplete: NO_DEFAULT_VALUE
         };
         var Audio = {
-            id: \\"\\",
-            src: \\"\\",
-            loop: \\"false\\",
-            controls: \\"false\\",
-            poster: \\"\\",
-            name: \\"\\",
-            author: \\"\\",
-            bindError: \\"\\",
-            bindPlay: \\"\\",
-            bindPause: \\"\\",
-            bindTimeUpdate: \\"\\",
-            bindEnded: \\"\\"
+            id: NO_DEFAULT_VALUE,
+            src: NO_DEFAULT_VALUE,
+            loop: DEFAULT_FALSE,
+            controls: DEFAULT_FALSE,
+            poster: NO_DEFAULT_VALUE,
+            name: NO_DEFAULT_VALUE,
+            author: NO_DEFAULT_VALUE,
+            bindError: NO_DEFAULT_VALUE,
+            bindPlay: NO_DEFAULT_VALUE,
+            bindPause: NO_DEFAULT_VALUE,
+            bindTimeUpdate: NO_DEFAULT_VALUE,
+            bindEnded: NO_DEFAULT_VALUE
         };
         var Camera = {
             \\"device-position\\": singleQuote(\\"back\\"),
             flash: singleQuote(\\"auto\\"),
-            bindStop: \\"\\",
-            bindError: \\"\\"
+            bindStop: NO_DEFAULT_VALUE,
+            bindError: NO_DEFAULT_VALUE
         };
         var Image = Object.assign({
-            src: \\"\\",
+            src: NO_DEFAULT_VALUE,
             mode: singleQuote(\\"scaleToFill\\"),
-            \\"lazy-load\\": \\"false\\",
-            bindError: \\"\\",
-            bindLoad: \\"\\"
+            \\"lazy-load\\": DEFAULT_FALSE,
+            bindError: NO_DEFAULT_VALUE,
+            bindLoad: NO_DEFAULT_VALUE
         }, touchEvents);
-        var LivePlayer = {
-            src: \\"\\",
-            autoplay: \\"false\\",
-            muted: \\"false\\",
+        var LivePlayer = Object.assign({
+            src: NO_DEFAULT_VALUE,
+            autoplay: DEFAULT_FALSE,
+            muted: DEFAULT_FALSE,
             orientation: singleQuote(\\"vertical\\"),
             \\"object-fit\\": singleQuote(\\"contain\\"),
-            \\"background-mute\\": \\"false\\",
+            \\"background-mute\\": DEFAULT_FALSE,
             \\"min-cache\\": \\"1\\",
             \\"max-cache\\": \\"3\\",
-            animation: \\"\\",
-            bindStateChange: \\"\\",
-            bindFullScreenChange: \\"\\",
-            bindNetStatus: \\"\\"
-        };
-        var Video = {
-            src: \\"\\",
-            duration: \\"\\",
-            controls: \\"true\\",
-            \\"danmu-list\\": \\"\\",
-            \\"danmu-btn\\": \\"\\",
-            \\"enable-danmu\\": \\"\\",
-            autoplay: \\"false\\",
-            loop: \\"false\\",
-            muted: \\"false\\",
+            bindStateChange: NO_DEFAULT_VALUE,
+            bindFullScreenChange: NO_DEFAULT_VALUE,
+            bindNetStatus: NO_DEFAULT_VALUE
+        }, animation);
+        var Video = Object.assign({
+            src: NO_DEFAULT_VALUE,
+            duration: NO_DEFAULT_VALUE,
+            controls: DEFAULT_TRUE,
+            \\"danmu-list\\": NO_DEFAULT_VALUE,
+            \\"danmu-btn\\": NO_DEFAULT_VALUE,
+            \\"enable-danmu\\": NO_DEFAULT_VALUE,
+            autoplay: DEFAULT_FALSE,
+            loop: DEFAULT_FALSE,
+            muted: DEFAULT_FALSE,
             \\"initial-time\\": \\"0\\",
-            \\"page-gesture\\": \\"false\\",
-            direction: \\"\\",
-            \\"show-progress\\": \\"true\\",
-            \\"show-fullscreen-btn\\": \\"true\\",
-            \\"show-play-btn\\": \\"true\\",
-            \\"show-center-play-btn\\": \\"true\\",
-            \\"enable-progress-gesture\\": \\"true\\",
+            \\"page-gesture\\": DEFAULT_FALSE,
+            direction: NO_DEFAULT_VALUE,
+            \\"show-progress\\": DEFAULT_TRUE,
+            \\"show-fullscreen-btn\\": DEFAULT_TRUE,
+            \\"show-play-btn\\": DEFAULT_TRUE,
+            \\"show-center-play-btn\\": DEFAULT_TRUE,
+            \\"enable-progress-gesture\\": DEFAULT_TRUE,
             \\"object-fit\\": singleQuote(\\"contain\\"),
-            poster: \\"\\",
-            \\"show-mute-btn\\": \\"false\\",
-            animation: \\"\\",
-            bindPlay: \\"\\",
-            bindPause: \\"\\",
-            bindEnded: \\"\\",
-            bindTimeUpdate: \\"\\",
-            bindFullScreenChange: \\"\\",
-            bindWaiting: \\"\\",
-            bindError: \\"\\"
-        };
+            poster: NO_DEFAULT_VALUE,
+            \\"show-mute-btn\\": DEFAULT_FALSE,
+            bindPlay: NO_DEFAULT_VALUE,
+            bindPause: NO_DEFAULT_VALUE,
+            bindEnded: NO_DEFAULT_VALUE,
+            bindTimeUpdate: NO_DEFAULT_VALUE,
+            bindFullScreenChange: NO_DEFAULT_VALUE,
+            bindWaiting: NO_DEFAULT_VALUE,
+            bindError: NO_DEFAULT_VALUE
+        }, animation);
         var Canvas = Object.assign({
-            \\"canvas-id\\": \\"\\",
-            \\"disable-scroll\\": \\"false\\",
-            bindError: \\"\\"
+            \\"canvas-id\\": NO_DEFAULT_VALUE,
+            \\"disable-scroll\\": DEFAULT_FALSE,
+            bindError: NO_DEFAULT_VALUE
         }, touchEvents);
         var Ad = {
-            \\"unit-id\\": \\"\\",
-            \\"ad-intervals\\": \\"\\",
-            bindLoad: \\"\\",
-            bindError: \\"\\",
-            bindClose: \\"\\"
+            \\"unit-id\\": NO_DEFAULT_VALUE,
+            \\"ad-intervals\\": NO_DEFAULT_VALUE,
+            bindLoad: NO_DEFAULT_VALUE,
+            bindError: NO_DEFAULT_VALUE,
+            bindClose: NO_DEFAULT_VALUE
         };
         var WebView = {
-            src: \\"\\",
-            bindMessage: \\"\\",
-            bindLoad: \\"\\",
-            bindError: \\"\\"
+            src: NO_DEFAULT_VALUE,
+            bindMessage: NO_DEFAULT_VALUE,
+            bindLoad: NO_DEFAULT_VALUE,
+            bindError: NO_DEFAULT_VALUE
         };
         var Block = {};
         var SlotView = {
-            name: \\"\\"
+            name: NO_DEFAULT_VALUE
         };
         var Slot = {
-            name: \\"\\"
+            name: NO_DEFAULT_VALUE
         };
         var internalComponents = {
             View: View,
@@ -1050,10 +547,13 @@
         var hasOwn = function hasOwn(val, key) {
             return shared_esm_hasOwnProperty.call(val, key);
         };
-        var reportIssue = \\"\\\\u5982\\\\u6709\\\\u7591\\\\u95ee\\\\uff0c\\\\u8bf7\\\\u63d0\\\\u4ea4 issue \\\\u81f3\\\\uff1ahttps://github.com/nervjs/taro/issues\\";
         function ensure(condition, msg) {
             if (!condition) {
-                throw new Error(msg + \\"\\\\n\\" + reportIssue);
+                if (false) {
+                    var reportIssue;
+                } else {
+                    throw new Error(msg);
+                }
             }
         }
         function warn(condition, msg) {
@@ -1118,15 +618,7 @@
             Object.keys(hostConfig).forEach((function(key) {
                 var value = hostConfig[key];
                 var raw = defaultReconciler[key];
-                if (!raw) {
-                    defaultReconciler[key] = value;
-                } else {
-                    if (isArray(raw)) {
-                        defaultReconciler[key] = raw.push(value);
-                    } else {
-                        defaultReconciler[key] = [ raw, value ];
-                    }
-                }
+                defaultReconciler[key] = !raw ? value : isArray(raw) ? raw.concat(value) : [ raw, value ];
             }));
         }
         function unsupport(api) {
@@ -1153,11 +645,13 @@
         var needPromiseApis = new Set([ \\"addPhoneContact\\", \\"authorize\\", \\"canvasGetImageData\\", \\"canvasPutImageData\\", \\"canvasToTempFilePath\\", \\"checkSession\\", \\"chooseAddress\\", \\"chooseImage\\", \\"chooseInvoiceTitle\\", \\"chooseLocation\\", \\"chooseVideo\\", \\"clearStorage\\", \\"closeBLEConnection\\", \\"closeBluetoothAdapter\\", \\"closeSocket\\", \\"compressImage\\", \\"connectSocket\\", \\"createBLEConnection\\", \\"downloadFile\\", \\"exitMiniProgram\\", \\"getAvailableAudioSources\\", \\"getBLEDeviceCharacteristics\\", \\"getBLEDeviceServices\\", \\"getBatteryInfo\\", \\"getBeacons\\", \\"getBluetoothAdapterState\\", \\"getBluetoothDevices\\", \\"getClipboardData\\", \\"getConnectedBluetoothDevices\\", \\"getConnectedWifi\\", \\"getExtConfig\\", \\"getFileInfo\\", \\"getImageInfo\\", \\"getLocation\\", \\"getNetworkType\\", \\"getSavedFileInfo\\", \\"getSavedFileList\\", \\"getScreenBrightness\\", \\"getSetting\\", \\"getStorage\\", \\"getStorageInfo\\", \\"getSystemInfo\\", \\"getUserInfo\\", \\"getWifiList\\", \\"hideHomeButton\\", \\"hideShareMenu\\", \\"hideTabBar\\", \\"hideTabBarRedDot\\", \\"loadFontFace\\", \\"login\\", \\"makePhoneCall\\", \\"navigateBack\\", \\"navigateBackMiniProgram\\", \\"navigateTo\\", \\"navigateToBookshelf\\", \\"navigateToMiniProgram\\", \\"notifyBLECharacteristicValueChange\\", \\"hideKeyboard\\", \\"hideLoading\\", \\"hideNavigationBarLoading\\", \\"hideToast\\", \\"openBluetoothAdapter\\", \\"openDocument\\", \\"openLocation\\", \\"openSetting\\", \\"pageScrollTo\\", \\"previewImage\\", \\"queryBookshelf\\", \\"reLaunch\\", \\"readBLECharacteristicValue\\", \\"redirectTo\\", \\"removeSavedFile\\", \\"removeStorage\\", \\"removeTabBarBadge\\", \\"requestSubscribeMessage\\", \\"saveFile\\", \\"saveImageToPhotosAlbum\\", \\"saveVideoToPhotosAlbum\\", \\"scanCode\\", \\"sendSocketMessage\\", \\"setBackgroundColor\\", \\"setBackgroundTextStyle\\", \\"setClipboardData\\", \\"setEnableDebug\\", \\"setInnerAudioOption\\", \\"setKeepScreenOn\\", \\"setNavigationBarColor\\", \\"setNavigationBarTitle\\", \\"setScreenBrightness\\", \\"setStorage\\", \\"setTabBarBadge\\", \\"setTabBarItem\\", \\"setTabBarStyle\\", \\"showActionSheet\\", \\"showFavoriteGuide\\", \\"showLoading\\", \\"showModal\\", \\"showShareMenu\\", \\"showTabBar\\", \\"showTabBarRedDot\\", \\"showToast\\", \\"startBeaconDiscovery\\", \\"startBluetoothDevicesDiscovery\\", \\"startDeviceMotionListening\\", \\"startPullDownRefresh\\", \\"stopBeaconDiscovery\\", \\"stopBluetoothDevicesDiscovery\\", \\"stopCompass\\", \\"startCompass\\", \\"startAccelerometer\\", \\"stopAccelerometer\\", \\"showNavigationBarLoading\\", \\"stopDeviceMotionListening\\", \\"stopPullDownRefresh\\", \\"switchTab\\", \\"uploadFile\\", \\"vibrateLong\\", \\"vibrateShort\\", \\"writeBLECharacteristicValue\\" ]);
         function getCanIUseWebp(taro) {
             return function() {
-                if (typeof taro.getSystemInfoSync !== \\"function\\") {
-                    console.error(\\"\\\\u4e0d\\\\u652f\\\\u6301 API canIUseWebp\\");
+                var _a;
+                var res = (_a = taro.getSystemInfoSync) === null || _a === void 0 ? void 0 : _a.call(taro);
+                if (!res) {
+                    if (false) {}
                     return false;
                 }
-                var _taro$getSystemInfoSy = taro.getSystemInfoSync(), platform = _taro$getSystemInfoSy.platform;
+                var platform = res.platform;
                 var platformLower = platform.toLowerCase();
                 if (platformLower === \\"android\\" || platformLower === \\"devtools\\") {
                     return true;
@@ -1167,12 +661,9 @@
         }
         function getNormalRequest(global) {
             return function request(options) {
-                options = options || {};
-                if (typeof options === \\"string\\") {
-                    options = {
-                        url: options
-                    };
-                }
+                options = options ? isString(options) ? {
+                    url: options
+                } : options : {};
                 var originSuccess = options.success;
                 var originFail = options.fail;
                 var originComplete = options.complete;
@@ -1288,7 +779,7 @@
                         taro[key] = unsupport(key);
                         return;
                     }
-                    if (typeof global[key] === \\"function\\") {
+                    if (isFunction(global[key])) {
                         taro[key] = function() {
                             for (var _len2 = arguments.length, args = new Array(_len2), _key2 = 0; _key2 < _len2; _key2++) {
                                 args[_key2] = arguments[_key2];
@@ -1317,7 +808,7 @@
             } catch (error) {
                 taro.requirePlugin = unsupport(\\"requirePlugin\\");
             }
-            var request = apis.request ? apis.request : getNormalRequest(global);
+            var request = apis.request || getNormalRequest(global);
             function taroInterceptor(chain) {
                 return request(chain.requestParams);
             }
@@ -1356,135 +847,6 @@
                         }
                     }
                 }
-<<<<<<< HEAD
-            }
-        }));
-        !config.isOnlyPromisify && equipCommonApis(taro, global, config);
-    }
-    function equipCommonApis(taro, global) {
-        var apis = arguments.length > 2 && arguments[2] !== undefined ? arguments[2] : {};
-        taro.canIUseWebp = getCanIUseWebp(taro);
-        taro.getCurrentPages = getCurrentPages || unsupport(\\"getCurrentPages\\");
-        taro.getApp = getApp || unsupport(\\"getApp\\");
-        taro.env = global.env || {};
-        try {
-            taro.requirePlugin = requirePlugin || unsupport(\\"requirePlugin\\");
-        } catch (error) {
-            taro.requirePlugin = unsupport(\\"requirePlugin\\");
-        }
-        var request = apis.request ? apis.request : getNormalRequest(global);
-        function taroInterceptor(chain) {
-            return request(chain.requestParams);
-        }
-        var link = new taro.Link(taroInterceptor);
-        taro.request = link.request.bind(link);
-        taro.addInterceptor = link.addInterceptor.bind(link);
-        taro.cleanInterceptors = link.cleanInterceptors.bind(link);
-        taro.miniGlobal = taro.options.miniGlobal = global;
-    }
-    exports.EMPTY_ARR = EMPTY_ARR;
-    exports.EMPTY_OBJ = EMPTY_OBJ;
-    exports.animationEvents = animationEvents;
-    exports.box = box;
-    exports.cacheDataGet = cacheDataGet;
-    exports.cacheDataHas = cacheDataHas;
-    exports.cacheDataSet = cacheDataSet;
-    exports.capitalize = capitalize;
-    exports.controlledComponent = controlledComponent;
-    exports.defaultReconciler = defaultReconciler;
-    exports.ensure = ensure;
-    exports.events = events;
-    exports.focusComponents = focusComponents;
-    exports.getUniqueKey = getUniqueKey;
-    exports.hasOwn = hasOwn;
-    exports.indent = indent;
-    exports.internalComponents = internalComponents;
-    exports.isArray = isArray;
-    exports.isBoolean = isBoolean;
-    exports.isBooleanStringLiteral = isBooleanStringLiteral;
-    exports.isFunction = isFunction;
-    exports.isNull = isNull;
-    exports.isNumber = isNumber;
-    exports.isObject = isObject;
-    exports.isString = isString;
-    exports.isUndefined = isUndefined;
-    exports.mergeInternalComponents = mergeInternalComponents;
-    exports.mergeReconciler = mergeReconciler;
-    exports.nestElements = nestElements;
-    exports.noop = noop;
-    exports.processApis = processApis;
-    exports.queryToJson = queryToJson;
-    exports.setUniqueKeyToRoute = setUniqueKeyToRoute;
-    exports.singleQuote = singleQuote;
-    exports.styles = styles;
-    exports.toCamelCase = toCamelCase;
-    exports.toDashed = toDashed;
-    exports.toKebabCase = toKebabCase;
-    exports.touchEvents = touchEvents;
-    exports.unbox = unbox;
-    exports.unsupport = unsupport;
-    exports.voidElements = voidElements;
-    exports.warn = warn;
-}, , , , , , , , , , function(module, exports) {
-    function _arrayLikeToArray(arr, len) {
-        if (len == null || len > arr.length) len = arr.length;
-        for (var i = 0, arr2 = new Array(len); i < len; i++) {
-            arr2[i] = arr[i];
-        }
-        return arr2;
-    }
-    module.exports = _arrayLikeToArray;
-    module.exports[\\"default\\"] = module.exports, module.exports.__esModule = true;
-}, , , , function(module, exports, __webpack_require__) {
-    var arrayWithoutHoles = __webpack_require__(15);
-    var iterableToArray = __webpack_require__(16);
-    var unsupportedIterableToArray = __webpack_require__(17);
-    var nonIterableSpread = __webpack_require__(18);
-    function _toConsumableArray(arr) {
-        return arrayWithoutHoles(arr) || iterableToArray(arr) || unsupportedIterableToArray(arr) || nonIterableSpread();
-    }
-    module.exports = _toConsumableArray;
-    module.exports[\\"default\\"] = module.exports, module.exports.__esModule = true;
-}, function(module, exports, __webpack_require__) {
-    var arrayLikeToArray = __webpack_require__(10);
-    function _arrayWithoutHoles(arr) {
-        if (Array.isArray(arr)) return arrayLikeToArray(arr);
-    }
-    module.exports = _arrayWithoutHoles;
-    module.exports[\\"default\\"] = module.exports, module.exports.__esModule = true;
-}, function(module, exports) {
-    function _iterableToArray(iter) {
-        if (typeof Symbol !== \\"undefined\\" && iter[Symbol.iterator] != null || iter[\\"@@iterator\\"] != null) return Array.from(iter);
-    }
-    module.exports = _iterableToArray;
-    module.exports[\\"default\\"] = module.exports, module.exports.__esModule = true;
-}, function(module, exports, __webpack_require__) {
-    var arrayLikeToArray = __webpack_require__(10);
-    function _unsupportedIterableToArray(o, minLen) {
-        if (!o) return;
-        if (typeof o === \\"string\\") return arrayLikeToArray(o, minLen);
-        var n = Object.prototype.toString.call(o).slice(8, -1);
-        if (n === \\"Object\\" && o.constructor) n = o.constructor.name;
-        if (n === \\"Map\\" || n === \\"Set\\") return Array.from(o);
-        if (n === \\"Arguments\\" || /^(?:Ui|I)nt(?:8|16|32)(?:Clamped)?Array$/.test(n)) return arrayLikeToArray(o, minLen);
-    }
-    module.exports = _unsupportedIterableToArray;
-    module.exports[\\"default\\"] = module.exports, module.exports.__esModule = true;
-}, function(module, exports) {
-    function _nonIterableSpread() {
-        throw new TypeError(\\"Invalid attempt to spread non-iterable instance.\\\\nIn order to be iterable, non-array objects must have a [Symbol.iterator]() method.\\");
-    }
-    module.exports = _nonIterableSpread;
-    module.exports[\\"default\\"] = module.exports, module.exports.__esModule = true;
-}, function(module, exports, __webpack_require__) {}, , , , , , function(module, __webpack_exports__, __webpack_require__) {
-    \\"use strict\\";
-    __webpack_require__.r(__webpack_exports__);
-    var dist = __webpack_require__(0);
-    var needPromiseApis = new Set([ \\"addEventOnCalendar\\", \\"chooseAlbum\\", \\"closeCommunityEditor\\", \\"getSwanId\\", \\"requestPolymerPayment\\", \\"navigateBackSmartProgram\\", \\"navigateToSmartProgram\\", \\"setPageInfo\\", \\"closeReplyEditor\\", \\"deleteBookShelf\\", \\"deleteEventOnCalendar\\", \\"getSystemRiskInfo\\", \\"insertBookshelf\\", \\"loadSubPackage\\", \\"openCommunityEditor\\", \\"openReplyEditor\\", \\"openShare\\", \\"setDocumentTitle\\", \\"setMetaDescription\\", \\"setMetaKeywords\\", \\"shareFile\\", \\"subscribeService\\", \\"updateBookshelfReadTime\\" ]);
-    var apiDiff = {
-        login: {
-            alias: \\"getLoginCode\\"
-=======
             }));
             return {
                 key: apiAlias,
@@ -1496,7 +858,6 @@
                 needPromiseApis: runtime_needPromiseApis,
                 transformMeta: transformMeta
             });
->>>>>>> 1c607a29
         }
         var components = {
             Progress: {
@@ -1715,227 +1076,7 @@
             }
         });
     }
-<<<<<<< HEAD
-    var components = {
-        Progress: {
-            \\"border-radius\\": \\"0\\",
-            \\"font-size\\": \\"16\\",
-            duration: \\"30\\"
-        },
-        RichText: {
-            selectable: \\"false\\",
-            name: \\"\\",
-            attrs: \\"\\",
-            children: \\"[]\\",
-            text: \\"\\",
-            \\"image-menu-prevent\\": \\"false\\",
-            preview: \\"\\"
-        },
-        Map: {
-            polygons: \\"[]\\",
-            \\"enable-3D\\": \\"false\\",
-            \\"show-compass\\": \\"false\\",
-            \\"enable-overlooking\\": \\"false\\",
-            \\"enable-zoom\\": \\"true\\",
-            \\"enable-scroll\\": \\"true\\",
-            \\"enable-rotate\\": \\"false\\",
-            bindRegionChange: \\"\\",
-            bindPoiTap: \\"\\"
-        },
-        Button: {
-            bindGetPhoneNumber: \\"\\",
-            bindGetUserInfo: \\"\\",
-            bindOpenSetting: \\"\\",
-            bindContact: \\"\\",
-            bindChooseAddress: \\"\\",
-            bindChooseInvoiceTitle: \\"\\"
-        },
-        Form: {
-            \\"report-type\\": \\"default\\",
-            \\"template-id\\": \\"\\",
-            \\"subscribe-id\\": \\"\\"
-        },
-        Input: {
-            \\"adjust-position\\": \\"true\\"
-        },
-        Textarea: {
-            \\"confirm-type\\": Object(dist[\\"singleQuote\\"])(\\"default\\"),
-            \\"confirm-hold\\": \\"false\\",
-            \\"show-confirm-bar\\": \\"true\\",
-            \\"adjust-position\\": \\"true\\"
-        },
-        Navigator: {
-            target: Object(dist[\\"singleQuote\\"])(\\"self\\"),
-            \\"app-id\\": \\"\\",
-            path: \\"\\",
-            \\"extra-data\\": \\"\\",
-            version: Object(dist[\\"singleQuote\\"])(\\"version\\")
-        },
-        Image: {
-            webp: \\"false\\",
-            \\"image-menu-prevent\\": \\"false\\",
-            preview: \\"\\",
-            \\"original-src\\": \\"\\"
-        },
-        Video: {
-            title: \\"\\",
-            \\"show-no-wifi-tip\\": \\"true\\",
-            \\"vslide-gesture\\": \\"false\\",
-            \\"vslide-gesture-in-fullscreen\\": \\"true\\",
-            \\"enable-play-gesture\\": \\"false\\",
-            \\"show-rate-btn\\": \\"false\\",
-            \\"show-vslide-btn-in-fullscreen\\": \\"true\\",
-            \\"silent-play\\": \\"false\\",
-            bindLoadedMetadata: \\"\\"
-        },
-        Ad: {
-            appid: \\"\\",
-            apid: \\"\\",
-            type: Object(dist[\\"singleQuote\\"])(\\"feed\\"),
-            updatetime: \\"\\",
-            bindStatus: \\"\\"
-        },
-        Tabs: {
-            \\"tabs-background-color\\": Object(dist[\\"singleQuote\\"])(\\"#fff\\"),
-            \\"tabs-active-text-color\\": Object(dist[\\"singleQuote\\"])(\\"#000\\"),
-            \\"tabs-inactive-text-color\\": Object(dist[\\"singleQuote\\"])(\\"#666\\"),
-            \\"tabs-underline-color\\": Object(dist[\\"singleQuote\\"])(\\"#333\\"),
-            \\"active-name\\": \\"\\",
-            \\"url-query-name\\": \\"\\",
-            \\"max-tab-item-amount\\": \\"5\\",
-            bindTabChange: \\"\\"
-        },
-        TabItem: {
-            label: \\"\\",
-            name: \\"\\",
-            \\"badge-type\\": \\"\\",
-            \\"badge-text\\": \\"\\"
-        },
-        AnimationVideo: {
-            \\"resource-width\\": \\"800\\",
-            \\"resource-height\\": \\"400\\",
-            \\"canvas-style\\": Object(dist[\\"singleQuote\\"])(\\"width:400px;height:400px\\"),
-            path: \\"\\",
-            loop: \\"fasle\\",
-            autoplay: \\"fasle\\",
-            bindStarted: \\"\\",
-            bindEnded: \\"\\"
-        },
-        AnimationView: {
-            path: \\"\\",
-            loop: \\"false\\",
-            autoplay: \\"true\\",
-            action: Object(dist[\\"singleQuote\\"])(\\"play\\"),
-            hidden: \\"true\\",
-            bindEnded: \\"\\"
-        },
-        ArCamera: {
-            key: \\"\\",
-            type: \\"\\",
-            flash: Object(dist[\\"singleQuote\\"])(\\"off\\"),
-            bindError: \\"\\",
-            bindLoad: \\"\\",
-            bindMessage: \\"\\",
-            bindScanCode: \\"\\"
-        },
-        RtcRoom: {
-            id: \\"\\",
-            \\"enable-camera\\": \\"true\\",
-            \\"enable-auto-focus\\": \\"true\\",
-            \\"enable-zoom\\": \\"false\\",
-            \\"device-position\\": Object(dist[\\"singleQuote\\"])(\\"front\\"),
-            \\"enable-mic\\": \\"true\\",
-            \\"enable-agc\\": \\"false\\",
-            \\"enable-ans\\": \\"false\\",
-            bitrate: \\"900\\",
-            \\"video-width\\": \\"360\\",
-            \\"video-height\\": \\"640\\",
-            \\"enable-remote-mirror\\": \\"false\\",
-            \\"local-mirror\\": Object(dist[\\"singleQuote\\"])(\\"auto\\"),
-            \\"sound-mode\\": Object(dist[\\"singleQuote\\"])(\\"speaker\\"),
-            bindStateChange: \\"\\",
-            bindError: \\"\\"
-        },
-        RtcRoomItem: {
-            id: \\"\\",
-            type: \\"\\",
-            \\"user-id\\": \\"\\"
-        },
-        OpenData: {
-            type: \\"\\"
-        }
-    };
-    var hostConfig = {
-        initNativeApi: initNativeApi,
-        getPathIndex: function getPathIndex(indexOfNode) {
-            return \\"\\".concat(indexOfNode);
-        },
-        getSpecialNodes: function getSpecialNodes() {
-            return [ \\"text\\", \\"image\\" ];
-        }
-    };
-    Object(dist[\\"mergeReconciler\\"])(hostConfig);
-    Object(dist[\\"mergeInternalComponents\\"])(components);
-    var taro_runtime = __webpack_require__(2);
-    var mocks_taro = \\"taro\\";
-    var classCallCheck = __webpack_require__(5);
-    var createClass = __webpack_require__(6);
-    var inherits = __webpack_require__(8);
-    var createSuper = __webpack_require__(7);
-    var react = __webpack_require__(1);
-    var app = __webpack_require__(19);
-    var app_App = function(_Component) {
-        Object(inherits[\\"a\\"])(App, _Component);
-        var _super = Object(createSuper[\\"a\\"])(App);
-        function App() {
-            Object(classCallCheck[\\"a\\"])(this, App);
-            return _super.apply(this, arguments);
-        }
-        Object(createClass[\\"a\\"])(App, [ {
-            key: \\"componentDidMount\\",
-            value: function componentDidMount() {}
-        }, {
-            key: \\"componentDidShow\\",
-            value: function componentDidShow() {}
-        }, {
-            key: \\"componentDidHide\\",
-            value: function componentDidHide() {}
-        }, {
-            key: \\"componentDidCatchError\\",
-            value: function componentDidCatchError() {}
-        }, {
-            key: \\"render\\",
-            value: function render() {
-                return this.props.children;
-            }
-        } ]);
-        return App;
-    }(react[\\"Component\\"]);
-    var lib_src_app = app_App;
-    var taro_react = __webpack_require__(11);
-    var config = {
-        pages: [ \\"pages/index/index\\" ],
-        window: {
-            backgroundTextStyle: \\"light\\",
-            navigationBarBackgroundColor: \\"#fff\\",
-            navigationBarTitleText: \\"WeChat\\",
-            navigationBarTextStyle: \\"black\\"
-        }
-    };
-    taro_runtime[\\"window\\"].__taroAppConfig = config;
-    var inst = App(Object(taro_runtime[\\"createReactApp\\"])(lib_src_app, react, taro_react[\\"a\\"], config));
-    undefined({
-        designWidth: 750,
-        deviceRatio: {
-            640: 1.17,
-            750: 1,
-            828: .905
-        }
-    });
-} ], [ [ 25, 0, 1, 3, 2 ] ] ]);
-=======
 }, [ [ 18, 0, 1, 3, 2 ] ] ]);
->>>>>>> 1c607a29
 
 
 
@@ -1951,7 +1092,7 @@
 </template>
 
 <template name=\\"tmpl_0_catch-view\\">
-  <view hover-class=\\"{{ xs.b(i.hoverClass,'none') }}\\" hover-stop-propagation=\\"{{ xs.b(i.hoverStopPropagation,false) }}\\" hover-start-time=\\"{{ xs.b(i.hoverStartTime,50) }}\\" hover-stay-time=\\"{{ xs.b(i.hoverStayTime,400) }}\\" animation=\\"{{ i.animation }}\\" bindtouchstart=\\"eh\\" bindtouchend=\\"eh\\" bindtouchcancel=\\"eh\\" bindlongtap=\\"eh\\" bindanimationstart=\\"eh\\" bindanimationiteration=\\"eh\\" bindanimationend=\\"eh\\" bindtransitionend=\\"eh\\" style=\\"{{ i.st }}\\" class=\\"{{ i.cl }}\\" bindtap=\\"eh\\" catchtouchmove=\\"eh\\"  id=\\"{{i.uid}}\\">
+  <view hover-class=\\"{{ xs.b(i.hoverClass,'none') }}\\" hover-stop-propagation=\\"{{ xs.b(i.hoverStopPropagation,false) }}\\" hover-start-time=\\"{{ xs.b(i.hoverStartTime,50) }}\\" hover-stay-time=\\"{{ xs.b(i.hoverStayTime,400) }}\\" bindtouchstart=\\"eh\\" bindtouchend=\\"eh\\" bindtouchcancel=\\"eh\\" bindlongtap=\\"eh\\" animation=\\"{{ i.animation }}\\" bindanimationstart=\\"eh\\" bindanimationiteration=\\"eh\\" bindanimationend=\\"eh\\" bindtransitionend=\\"eh\\" style=\\"{{ i.st }}\\" class=\\"{{ i.cl }}\\" bindtap=\\"eh\\" catchtouchmove=\\"eh\\"  id=\\"{{i.uid}}\\">
     <block s-for=\\"{{i.cn}}\\" s-key=\\"uid\\">
       <template is=\\"{{xs.e(0)}}\\" data=\\"{{{ i:item }}}\\" />
     </block>
@@ -1959,7 +1100,7 @@
 </template>
 
 <template name=\\"tmpl_0_view\\">
-  <view hover-class=\\"{{ xs.b(i.hoverClass,'none') }}\\" hover-stop-propagation=\\"{{ xs.b(i.hoverStopPropagation,false) }}\\" hover-start-time=\\"{{ xs.b(i.hoverStartTime,50) }}\\" hover-stay-time=\\"{{ xs.b(i.hoverStayTime,400) }}\\" animation=\\"{{ i.animation }}\\" bindtouchstart=\\"eh\\" bindtouchmove=\\"eh\\" bindtouchend=\\"eh\\" bindtouchcancel=\\"eh\\" bindlongtap=\\"eh\\" bindanimationstart=\\"eh\\" bindanimationiteration=\\"eh\\" bindanimationend=\\"eh\\" bindtransitionend=\\"eh\\" style=\\"{{ i.st }}\\" class=\\"{{ i.cl }}\\" bindtap=\\"eh\\"  id=\\"{{i.uid}}\\">
+  <view hover-class=\\"{{ xs.b(i.hoverClass,'none') }}\\" hover-stop-propagation=\\"{{ xs.b(i.hoverStopPropagation,false) }}\\" hover-start-time=\\"{{ xs.b(i.hoverStartTime,50) }}\\" hover-stay-time=\\"{{ xs.b(i.hoverStayTime,400) }}\\" bindtouchstart=\\"eh\\" bindtouchmove=\\"eh\\" bindtouchend=\\"eh\\" bindtouchcancel=\\"eh\\" bindlongtap=\\"eh\\" animation=\\"{{ i.animation }}\\" bindanimationstart=\\"eh\\" bindanimationiteration=\\"eh\\" bindanimationend=\\"eh\\" bindtransitionend=\\"eh\\" style=\\"{{ i.st }}\\" class=\\"{{ i.cl }}\\" bindtap=\\"eh\\"  id=\\"{{i.uid}}\\">
     <block s-for=\\"{{i.cn}}\\" s-key=\\"uid\\">
       <view s-if=\\"{{item.nn==='view'&&(item.st||item.cl)}}\\" hover-class=\\"{{xs.b(item.hoverClass,'none')}}\\" hover-stop-propagation=\\"{{xs.b(item.hoverStopPropagation,false)}}\\" hover-start-time=\\"{{xs.b(item.hoverStartTime,50)}}\\" hover-stay-time=\\"{{xs.b(item.hoverStayTime,400)}}\\" animation=\\"{{item.animation}}\\" bindtouchstart=\\"eh\\" bindtouchmove=\\"eh\\" bindtouchend=\\"eh\\" bindtouchcancel=\\"eh\\" bindlongtap=\\"eh\\" bindanimationstart=\\"eh\\" bindanimationiteration=\\"eh\\" bindanimationend=\\"eh\\" bindtransitionend=\\"eh\\" style=\\"{{item.st}}\\" class=\\"{{item.cl}}\\" bindtap=\\"eh\\" id=\\"{{item.uid}}\\">
           <block s-for=\\"{{item.cn}}\\" s-key=\\"uid\\">
@@ -2063,7 +1204,7 @@
 </template>
 
 <template name=\\"tmpl_0_scroll-view\\">
-  <scroll-view scroll-x=\\"{{ xs.b(i.scrollX,false) }}\\" scroll-y=\\"{{ xs.b(i.scrollY,false) }}\\" upper-threshold=\\"{{ xs.b(i.upperThreshold,50) }}\\" lower-threshold=\\"{{ xs.b(i.lowerThreshold,50) }}\\" scroll-top=\\"{{ i.scrollTop }}\\" scroll-left=\\"{{ i.scrollLeft }}\\" scroll-into-view=\\"{{ i.scrollIntoView }}\\" scroll-with-animation=\\"{{ xs.b(i.scrollWithAnimation,false) }}\\" enable-back-to-top=\\"{{ xs.b(i.enableBackToTop,false) }}\\" bindscrolltoupper=\\"eh\\" bindscrolltolower=\\"eh\\" bindscroll=\\"eh\\" bindtouchstart=\\"eh\\" bindtouchmove=\\"eh\\" bindtouchend=\\"eh\\" bindtouchcancel=\\"eh\\" bindlongtap=\\"eh\\" bindanimationstart=\\"eh\\" bindanimationiteration=\\"eh\\" bindanimationend=\\"eh\\" bindtransitionend=\\"eh\\" style=\\"{{ i.st }}\\" class=\\"{{ i.cl }}\\" bindtap=\\"eh\\"  id=\\"{{i.uid}}\\">
+  <scroll-view scroll-x=\\"{{ xs.b(i.scrollX,false) }}\\" scroll-y=\\"{{ xs.b(i.scrollY,false) }}\\" upper-threshold=\\"{{ xs.b(i.upperThreshold,50) }}\\" lower-threshold=\\"{{ xs.b(i.lowerThreshold,50) }}\\" scroll-top=\\"{{ i.scrollTop }}\\" scroll-left=\\"{{ i.scrollLeft }}\\" scroll-into-view=\\"{{ i.scrollIntoView }}\\" scroll-with-animation=\\"{{ xs.b(i.scrollWithAnimation,false) }}\\" enable-back-to-top=\\"{{ xs.b(i.enableBackToTop,false) }}\\" bindscrolltoupper=\\"eh\\" bindscrolltolower=\\"eh\\" bindscroll=\\"eh\\" bindtouchstart=\\"eh\\" bindtouchmove=\\"eh\\" bindtouchend=\\"eh\\" bindtouchcancel=\\"eh\\" bindlongtap=\\"eh\\" animation=\\"{{ i.animation }}\\" bindanimationstart=\\"eh\\" bindanimationiteration=\\"eh\\" bindanimationend=\\"eh\\" bindtransitionend=\\"eh\\" style=\\"{{ i.st }}\\" class=\\"{{ i.cl }}\\" bindtap=\\"eh\\"  id=\\"{{i.uid}}\\">
     <block s-for=\\"{{i.cn}}\\" s-key=\\"uid\\">
       <template is=\\"{{xs.e(0)}}\\" data=\\"{{{ i:item }}}\\" />
     </block>
@@ -2104,21 +1245,13 @@
 
 /** filePath: dist/custom-wrapper.js **/
 (swan[\\"webpackJsonp\\"] = swan[\\"webpackJsonp\\"] || []).push([ [ 6 ], {
-<<<<<<< HEAD
-    20: function(module, __webpack_exports__, __webpack_require__) {
-=======
     13: function(module, __webpack_exports__, __webpack_require__) {
->>>>>>> 1c607a29
         \\"use strict\\";
         __webpack_require__.r(__webpack_exports__);
         var _tarojs_runtime__WEBPACK_IMPORTED_MODULE_0__ = __webpack_require__(1);
         Component(Object(_tarojs_runtime__WEBPACK_IMPORTED_MODULE_0__[\\"createRecursiveComponentConfig\\"])(\\"custom-wrapper\\"));
     }
-<<<<<<< HEAD
-}, [ [ 20, 0, 1 ] ] ]);
-=======
 }, [ [ 13, 0, 1 ] ] ]);
->>>>>>> 1c607a29
 
 /** filePath: dist/custom-wrapper.json **/
 {\\"component\\":true,\\"usingComponents\\":{\\"custom-wrapper\\":\\"./custom-wrapper\\"}}
@@ -2133,46 +1266,6 @@
 
 
 /** filePath: dist/pages/index/index.js **/
-<<<<<<< HEAD
-(swan[\\"webpackJsonp\\"] = swan[\\"webpackJsonp\\"] || []).push([ [ 7 ], {
-    21: function(module, exports, __webpack_require__) {
-        var g = function() {
-            return this;
-        }() || Function(\\"return this\\")();
-        var hadRuntime = g.regeneratorRuntime && Object.getOwnPropertyNames(g).indexOf(\\"regeneratorRuntime\\") >= 0;
-        var oldRuntime = hadRuntime && g.regeneratorRuntime;
-        g.regeneratorRuntime = undefined;
-        module.exports = __webpack_require__(22);
-        if (hadRuntime) {
-            g.regeneratorRuntime = oldRuntime;
-        } else {
-            try {
-                delete g.regeneratorRuntime;
-            } catch (e) {
-                g.regeneratorRuntime = undefined;
-            }
-        }
-    },
-    22: function(module, exports, __webpack_require__) {
-        (function(module) {
-            var _typeof = __webpack_require__(4).default;
-            !function(global) {
-                \\"use strict\\";
-                var Op = Object.prototype;
-                var hasOwn = Op.hasOwnProperty;
-                var undefined;
-                var $Symbol = typeof Symbol === \\"function\\" ? Symbol : {};
-                var iteratorSymbol = $Symbol.iterator || \\"@@iterator\\";
-                var asyncIteratorSymbol = $Symbol.asyncIterator || \\"@@asyncIterator\\";
-                var toStringTagSymbol = $Symbol.toStringTag || \\"@@toStringTag\\";
-                var inModule = (false ? undefined : _typeof(module)) === \\"object\\";
-                var runtime = global.regeneratorRuntime;
-                if (runtime) {
-                    if (inModule) {
-                        module.exports = runtime;
-                    }
-                    return;
-=======
 (swan[\\"webpackJsonp\\"] = swan[\\"webpackJsonp\\"] || []).push([ [ 7 ], [ , , , , , , , , function(module, exports, __webpack_require__) {
     module.exports = __webpack_require__(14);
 }, , , , , , function(module, exports, __webpack_require__) {
@@ -2194,7 +1287,7 @@
     }
 }, function(module, exports, __webpack_require__) {
     (function(module) {
-        var _typeof = __webpack_require__(7);
+        var _typeof = __webpack_require__(7).default;
         !function(global) {
             \\"use strict\\";
             var Op = Object.prototype;
@@ -2209,7 +1302,6 @@
             if (runtime) {
                 if (inModule) {
                     module.exports = runtime;
->>>>>>> 1c607a29
                 }
                 return;
             }
@@ -2605,30 +1697,11 @@
                         this.next = finallyEntry.finallyLoc;
                         return ContinueSentinel;
                     }
-<<<<<<< HEAD
-                };
-            }(function() {
-                return this;
-            }() || Function(\\"return this\\")());
-        }).call(this, __webpack_require__(23)(module));
-    },
-    23: function(module, exports) {
-        module.exports = function(module) {
-            if (!module.webpackPolyfill) {
-                module.deprecate = function() {};
-                module.paths = [];
-                if (!module.children) module.children = [];
-                Object.defineProperty(module, \\"loaded\\", {
-                    enumerable: true,
-                    get: function() {
-                        return module.l;
-=======
                     return this.complete(record);
                 },
                 complete: function complete(record, afterLoc) {
                     if (record.type === \\"throw\\") {
                         throw record.arg;
->>>>>>> 1c607a29
                     }
                     if (record.type === \\"break\\" || record.type === \\"continue\\") {
                         this.next = record.arg;
@@ -2639,40 +1712,6 @@
                     } else if (record.type === \\"normal\\" && afterLoc) {
                         this.next = afterLoc;
                     }
-<<<<<<< HEAD
-                });
-                module.webpackPolyfill = 1;
-            }
-            return module;
-        };
-    },
-    24: function(module, exports, __webpack_require__) {},
-    26: function(module, __webpack_exports__, __webpack_require__) {
-        \\"use strict\\";
-        __webpack_require__.r(__webpack_exports__);
-        var taro_runtime = __webpack_require__(2);
-        function asyncGeneratorStep(gen, resolve, reject, _next, _throw, key, arg) {
-            try {
-                var info = gen[key](arg);
-                var value = info.value;
-            } catch (error) {
-                reject(error);
-                return;
-            }
-            if (info.done) {
-                resolve(value);
-            } else {
-                Promise.resolve(value).then(_next, _throw);
-            }
-        }
-        function _asyncToGenerator(fn) {
-            return function() {
-                var self = this, args = arguments;
-                return new Promise((function(resolve, reject) {
-                    var gen = fn.apply(self, args);
-                    function _next(value) {
-                        asyncGeneratorStep(gen, resolve, reject, _next, _throw, \\"next\\", value);
-=======
                     return ContinueSentinel;
                 },
                 finish: function finish(finallyLoc) {
@@ -2696,7 +1735,6 @@
                             }
                             return thrown;
                         }
->>>>>>> 1c607a29
                     }
                     throw new Error(\\"illegal catch attempt\\");
                 },
@@ -2736,42 +1774,12 @@
             });
             module.webpackPolyfill = 1;
         }
-<<<<<<< HEAD
-        var classCallCheck = __webpack_require__(5);
-        var createClass = __webpack_require__(6);
-        var inherits = __webpack_require__(8);
-        var createSuper = __webpack_require__(7);
-        var regenerator = __webpack_require__(9);
-        var regenerator_default = __webpack_require__.n(regenerator);
-        var react = __webpack_require__(1);
-        var taro_components = __webpack_require__(3);
-        var index = __webpack_require__(24);
-        var index_Index = function(_Component) {
-            Object(inherits[\\"a\\"])(Index, _Component);
-            var _super = Object(createSuper[\\"a\\"])(Index);
-            function Index() {
-                Object(classCallCheck[\\"a\\"])(this, Index);
-                return _super.apply(this, arguments);
-            }
-            Object(createClass[\\"a\\"])(Index, [ {
-                key: \\"componentWillMount\\",
-                value: function() {
-                    var _componentWillMount = _asyncToGenerator(regenerator_default.a.mark((function _callee() {
-                        return regenerator_default.a.wrap((function _callee$(_context) {
-                            while (1) {
-                                switch (_context.prev = _context.next) {
-                                  case 0:
-                                    _context.next = 2;
-                                    return Promise.resolve(1);
-=======
         return module;
     };
 }, function(module, exports, __webpack_require__) {}, , function(module, __webpack_exports__, __webpack_require__) {
     \\"use strict\\";
     __webpack_require__.r(__webpack_exports__);
     var taro_runtime = __webpack_require__(1);
-    var regenerator = __webpack_require__(8);
-    var regenerator_default = __webpack_require__.n(regenerator);
     function asyncGeneratorStep(gen, resolve, reject, _next, _throw, key, arg) {
         try {
             var info = gen[key](arg);
@@ -2805,6 +1813,8 @@
     var createClass = __webpack_require__(4);
     var inherits = __webpack_require__(6);
     var createSuper = __webpack_require__(5);
+    var regenerator = __webpack_require__(8);
+    var regenerator_default = __webpack_require__.n(regenerator);
     var react = __webpack_require__(0);
     var taro_components = __webpack_require__(2);
     var index = __webpack_require__(17);
@@ -2825,7 +1835,6 @@
                               case 0:
                                 _context.next = 2;
                                 return Promise.resolve(1);
->>>>>>> 1c607a29
 
                               case 2:
                               case \\"end\\":
@@ -2863,14 +1872,6 @@
                     value: \\"\\"
                 }));
             }
-<<<<<<< HEAD
-        }, config || {}));
-    },
-    9: function(module, exports, __webpack_require__) {
-        module.exports = __webpack_require__(21);
-    }
-}, [ [ 26, 0, 1, 3, 2 ] ] ]);
-=======
         } ]);
         return Index;
     }(react[\\"Component\\"]);
@@ -2883,7 +1884,6 @@
         }
     }, config || {}));
 } ], [ [ 19, 0, 1, 3, 2 ] ] ]);
->>>>>>> 1c607a29
 
 /** filePath: dist/pages/index/index.json **/
 {\\"navigationBarTitleText\\":\\"首页\\",\\"usingComponents\\":{\\"custom-wrapper\\":\\"../../custom-wrapper\\"}}
@@ -3049,29 +2049,7 @@
 }
 
 /** filePath: dist/vendors.js **/
-<<<<<<< HEAD
-(swan[\\"webpackJsonp\\"] = swan[\\"webpackJsonp\\"] || []).push([ [ 3 ], [ , , , , function(module, exports) {
-    function _typeof(obj) {
-        \\"@babel/helpers - typeof\\";
-        if (typeof Symbol === \\"function\\" && typeof Symbol.iterator === \\"symbol\\") {
-            module.exports = _typeof = function _typeof(obj) {
-                return typeof obj;
-            };
-            module.exports[\\"default\\"] = module.exports, module.exports.__esModule = true;
-        } else {
-            module.exports = _typeof = function _typeof(obj) {
-                return obj && typeof Symbol === \\"function\\" && obj.constructor === Symbol && obj !== Symbol.prototype ? \\"symbol\\" : typeof obj;
-            };
-            module.exports[\\"default\\"] = module.exports, module.exports.__esModule = true;
-        }
-        return _typeof(obj);
-    }
-    module.exports = _typeof;
-    module.exports[\\"default\\"] = module.exports, module.exports.__esModule = true;
-}, function(module, __webpack_exports__, __webpack_require__) {
-=======
 (swan[\\"webpackJsonp\\"] = swan[\\"webpackJsonp\\"] || []).push([ [ 3 ], [ , , , function(module, __webpack_exports__, __webpack_require__) {
->>>>>>> 1c607a29
     \\"use strict\\";
     __webpack_require__.d(__webpack_exports__, \\"a\\", (function() {
         return _classCallCheck;
@@ -3122,11 +2100,7 @@
             return false;
         }
     }
-<<<<<<< HEAD
-    var helpers_typeof = __webpack_require__(4);
-=======
     var helpers_typeof = __webpack_require__(7);
->>>>>>> 1c607a29
     var typeof_default = __webpack_require__.n(helpers_typeof);
     function _assertThisInitialized(self) {
         if (self === void 0) {
@@ -3180,6 +2154,24 @@
         });
         if (superClass) _setPrototypeOf(subClass, superClass);
     }
+}, function(module, exports) {
+    function _typeof(obj) {
+        \\"@babel/helpers - typeof\\";
+        if (typeof Symbol === \\"function\\" && typeof Symbol.iterator === \\"symbol\\") {
+            module.exports = _typeof = function _typeof(obj) {
+                return typeof obj;
+            };
+            module.exports[\\"default\\"] = module.exports, module.exports.__esModule = true;
+        } else {
+            module.exports = _typeof = function _typeof(obj) {
+                return obj && typeof Symbol === \\"function\\" && obj.constructor === Symbol && obj !== Symbol.prototype ? \\"symbol\\" : typeof obj;
+            };
+            module.exports[\\"default\\"] = module.exports, module.exports.__esModule = true;
+        }
+        return _typeof(obj);
+    }
+    module.exports = _typeof;
+    module.exports[\\"default\\"] = module.exports, module.exports.__esModule = true;
 } ] ]);
 "
 `;