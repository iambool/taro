// Jest Snapshot v1, https://goo.gl/fbAQLP

exports[`qq should base template loop 10 times 1`] = `19`;

exports[`qq should base template loop 10 times 2`] = `
"
/** filePath: dist/app.js **/
require(\\"./runtime\\");

require(\\"./common\\");

require(\\"./vendors\\");

require(\\"./taro\\");

(qq[\\"webpackJsonp\\"] = qq[\\"webpackJsonp\\"] || []).push([ [ 4 ], {
    11: function(module, exports, __webpack_require__) {},
    19: function(module, __webpack_exports__, __webpack_require__) {
        \\"use strict\\";
        __webpack_require__.r(__webpack_exports__);
        function _arrayLikeToArray(arr, len) {
            if (len == null || len > arr.length) len = arr.length;
            for (var i = 0, arr2 = new Array(len); i < len; i++) {
                arr2[i] = arr[i];
            }
            return arr2;
        }
        function _arrayWithoutHoles(arr) {
            if (Array.isArray(arr)) return _arrayLikeToArray(arr);
        }
        function _iterableToArray(iter) {
            if (typeof Symbol !== \\"undefined\\" && Symbol.iterator in Object(iter)) return Array.from(iter);
        }
        function _unsupportedIterableToArray(o, minLen) {
            if (!o) return;
            if (typeof o === \\"string\\") return _arrayLikeToArray(o, minLen);
            var n = Object.prototype.toString.call(o).slice(8, -1);
            if (n === \\"Object\\" && o.constructor) n = o.constructor.name;
            if (n === \\"Map\\" || n === \\"Set\\") return Array.from(o);
            if (n === \\"Arguments\\" || /^(?:Ui|I)nt(?:8|16|32)(?:Clamped)?Array$/.test(n)) return _arrayLikeToArray(o, minLen);
        }
        function _nonIterableSpread() {
            throw new TypeError(\\"Invalid attempt to spread non-iterable instance.\\\\nIn order to be iterable, non-array objects must have a [Symbol.iterator]() method.\\");
        }
        function _toConsumableArray(arr) {
            return _arrayWithoutHoles(arr) || _iterableToArray(arr) || _unsupportedIterableToArray(arr) || _nonIterableSpread();
        }
        function _setPrototypeOf(o, p) {
            _setPrototypeOf = Object.setPrototypeOf || function _setPrototypeOf(o, p) {
                o.__proto__ = p;
                return o;
            };
            return _setPrototypeOf(o, p);
        }
        function _inherits(subClass, superClass) {
            if (typeof superClass !== \\"function\\" && superClass !== null) {
                throw new TypeError(\\"Super expression must either be null or a function\\");
            }
            subClass.prototype = Object.create(superClass && superClass.prototype, {
                constructor: {
                    value: subClass,
                    writable: true,
                    configurable: true
                }
            });
            if (superClass) _setPrototypeOf(subClass, superClass);
        }
        function _getPrototypeOf(o) {
            _getPrototypeOf = Object.setPrototypeOf ? Object.getPrototypeOf : function _getPrototypeOf(o) {
                return o.__proto__ || Object.getPrototypeOf(o);
            };
            return _getPrototypeOf(o);
        }
        function _isNativeReflectConstruct() {
            if (typeof Reflect === \\"undefined\\" || !Reflect.construct) return false;
            if (Reflect.construct.sham) return false;
            if (typeof Proxy === \\"function\\") return true;
            try {
                Date.prototype.toString.call(Reflect.construct(Date, [], (function() {})));
                return true;
            } catch (e) {
                return false;
            }
        }
        function _typeof(obj) {
            \\"@babel/helpers - typeof\\";
            if (typeof Symbol === \\"function\\" && typeof Symbol.iterator === \\"symbol\\") {
                _typeof = function _typeof(obj) {
                    return typeof obj;
                };
            } else {
                _typeof = function _typeof(obj) {
                    return obj && typeof Symbol === \\"function\\" && obj.constructor === Symbol && obj !== Symbol.prototype ? \\"symbol\\" : typeof obj;
                };
            }
            return _typeof(obj);
        }
        function _assertThisInitialized(self) {
            if (self === void 0) {
                throw new ReferenceError(\\"this hasn't been initialised - super() hasn't been called\\");
            }
            return self;
        }
        function _possibleConstructorReturn(self, call) {
            if (call && (_typeof(call) === \\"object\\" || typeof call === \\"function\\")) {
                return call;
            }
            return _assertThisInitialized(self);
        }
        function _createSuper(Derived) {
            var hasNativeReflectConstruct = _isNativeReflectConstruct();
            return function _createSuperInternal() {
                var Super = _getPrototypeOf(Derived), result;
                if (hasNativeReflectConstruct) {
                    var NewTarget = _getPrototypeOf(this).constructor;
                    result = Reflect.construct(Super, arguments, NewTarget);
                } else {
                    result = Super.apply(this, arguments);
                }
                return _possibleConstructorReturn(this, result);
            };
        }
        function _classCallCheck(instance, Constructor) {
            if (!(instance instanceof Constructor)) {
                throw new TypeError(\\"Cannot call a class as a function\\");
            }
        }
        function _defineProperties(target, props) {
            for (var i = 0; i < props.length; i++) {
                var descriptor = props[i];
                descriptor.enumerable = descriptor.enumerable || false;
                descriptor.configurable = true;
                if (\\"value\\" in descriptor) descriptor.writable = true;
                Object.defineProperty(target, descriptor.key, descriptor);
            }
        }
        function _createClass(Constructor, protoProps, staticProps) {
            if (protoProps) _defineProperties(Constructor.prototype, protoProps);
            if (staticProps) _defineProperties(Constructor, staticProps);
            return Constructor;
        }
        function isString(o) {
            return typeof o === \\"string\\";
        }
        function isUndefined(o) {
            return typeof o === \\"undefined\\";
        }
        function isNull(o) {
            return o === null;
        }
        function isObject(o) {
            return o !== null && _typeof(o) === \\"object\\";
        }
        function isBoolean(o) {
            return o === true || o === false;
        }
        function isFunction(o) {
            return typeof o === \\"function\\";
        }
        function isNumber(o) {
            return typeof o === \\"number\\";
        }
        function isBooleanStringLiteral(o) {
            return o === \\"true\\" || o === \\"false\\";
        }
        var isArray = Array.isArray;
        var styles = {
            style: \\"i.\\".concat(\\"st\\"),
            class: \\"i.\\".concat(\\"cl\\")
        };
        var events = {
            bindtap: \\"eh\\"
        };
        var touchEvents = {
            bindTouchStart: \\"\\",
            bindTouchMove: \\"\\",
            bindTouchEnd: \\"\\",
            bindTouchCancel: \\"\\",
            bindLongTap: \\"\\"
        };
        var animationEvents = {
            bindAnimationStart: \\"\\",
            bindAnimationIteration: \\"\\",
            bindAnimationEnd: \\"\\",
            bindTransitionEnd: \\"\\"
        };
        var specialEvents = new Set([ \\"htouchmove\\", \\"vtouchmove\\" ]);
        function singleQuote(s) {
            return \\"'\\".concat(s, \\"'\\");
        }
        var View = Object.assign(Object.assign({
            \\"hover-class\\": singleQuote(\\"none\\"),
            \\"hover-stop-propagation\\": \\"false\\",
            \\"hover-start-time\\": \\"50\\",
            \\"hover-stay-time\\": \\"400\\",
            animation: \\"\\"
        }, touchEvents), animationEvents);
        var Icon = {
            type: \\"\\",
            size: \\"23\\",
            color: \\"\\"
        };
        var MapComp = Object.assign({
            longitude: \\"\\",
            latitude: \\"\\",
            scale: \\"16\\",
            markers: \\"[]\\",
            covers: \\"\\",
            polyline: \\"[]\\",
            circles: \\"[]\\",
            controls: \\"[]\\",
            \\"include-points\\": \\"[]\\",
            \\"show-location\\": \\"\\",
            \\"layer-style\\": \\"1\\",
            bindMarkerTap: \\"\\",
            bindControlTap: \\"\\",
            bindCalloutTap: \\"\\",
            bindUpdated: \\"\\"
        }, touchEvents);
        var Progress = {
            percent: \\"\\",
            \\"stroke-width\\": \\"6\\",
            color: singleQuote(\\"#09BB07\\"),
            activeColor: singleQuote(\\"#09BB07\\"),
            backgroundColor: singleQuote(\\"#EBEBEB\\"),
            active: \\"false\\",
            \\"active-mode\\": singleQuote(\\"backwards\\"),
            \\"show-info\\": \\"false\\"
        };
        var RichText = {
            nodes: \\"[]\\"
        };
        var Text = {
            selectable: \\"false\\",
            space: \\"\\",
            decode: \\"false\\"
        };
        var Button = {
            size: singleQuote(\\"default\\"),
            type: \\"\\",
            plain: \\"false\\",
            disabled: \\"\\",
            loading: \\"false\\",
            \\"form-type\\": \\"\\",
            \\"open-type\\": \\"\\",
            \\"hover-class\\": singleQuote(\\"button-hover\\"),
            \\"hover-stop-propagation\\": \\"false\\",
            \\"hover-start-time\\": \\"20\\",
            \\"hover-stay-time\\": \\"70\\",
            name: \\"\\"
        };
        var Checkbox = {
            value: \\"\\",
            disabled: \\"\\",
            checked: \\"false\\",
            color: singleQuote(\\"#09BB07\\"),
            name: \\"\\"
        };
        var CheckboxGroup = {
            bindChange: \\"\\",
            name: \\"\\"
        };
        var Form = {
            \\"report-submit\\": \\"false\\",
            bindSubmit: \\"\\",
            bindReset: \\"\\",
            name: \\"\\"
        };
        var Input = {
            value: \\"\\",
            type: singleQuote(\\"\\"),
            password: \\"false\\",
            placeholder: \\"\\",
            \\"placeholder-style\\": \\"\\",
            \\"placeholder-class\\": singleQuote(\\"input-placeholder\\"),
            disabled: \\"\\",
            maxlength: \\"140\\",
            \\"cursor-spacing\\": \\"0\\",
            focus: \\"false\\",
            \\"confirm-type\\": singleQuote(\\"done\\"),
            \\"confirm-hold\\": \\"false\\",
            cursor: \\"i.value.length\\",
            \\"selection-start\\": \\"-1\\",
            \\"selection-end\\": \\"-1\\",
            bindInput: \\"\\",
            bindFocus: \\"\\",
            bindBlur: \\"\\",
            bindConfirm: \\"\\",
            name: \\"\\"
        };
        var Label = {
            for: \\"\\",
            name: \\"\\"
        };
        var Picker = {
            mode: singleQuote(\\"selector\\"),
            disabled: \\"\\",
            range: \\"\\",
            \\"range-key\\": \\"\\",
            value: \\"\\",
            start: \\"\\",
            end: \\"\\",
            fields: singleQuote(\\"day\\"),
            \\"custom-item\\": \\"\\",
            name: \\"\\",
            bindCancel: \\"\\",
            bindChange: \\"\\",
            bindColumnChange: \\"\\"
        };
        var PickerView = {
            value: \\"\\",
            \\"indicator-style\\": \\"\\",
            \\"indicator-class\\": \\"\\",
            \\"mask-style\\": \\"\\",
            \\"mask-class\\": \\"\\",
            bindChange: \\"\\",
            name: \\"\\"
        };
        var PickerViewColumn = {
            name: \\"\\"
        };
        var Radio = {
            value: \\"\\",
            checked: \\"false\\",
            disabled: \\"\\",
            color: singleQuote(\\"#09BB07\\"),
            name: \\"\\"
        };
        var RadioGroup = {
            bindChange: \\"\\",
            name: \\"\\"
        };
        var Slider = {
            min: \\"0\\",
            max: \\"100\\",
            step: \\"1\\",
            disabled: \\"\\",
            value: \\"0\\",
            activeColor: singleQuote(\\"#1aad19\\"),
            backgroundColor: singleQuote(\\"#e9e9e9\\"),
            \\"block-size\\": \\"28\\",
            \\"block-color\\": singleQuote(\\"#ffffff\\"),
            \\"show-value\\": \\"false\\",
            bindChange: \\"\\",
            bindChanging: \\"\\",
            name: \\"\\"
        };
        var Switch = {
            checked: \\"false\\",
            disabled: \\"\\",
            type: singleQuote(\\"switch\\"),
            color: singleQuote(\\"#04BE02\\"),
            bindChange: \\"\\",
            name: \\"\\"
        };
        var Textarea = {
            value: \\"\\",
            placeholder: \\"\\",
            \\"placeholder-style\\": \\"\\",
            \\"placeholder-class\\": singleQuote(\\"textarea-placeholder\\"),
            disabled: \\"\\",
            maxlength: \\"140\\",
            \\"auto-focus\\": \\"false\\",
            focus: \\"false\\",
            \\"auto-height\\": \\"false\\",
            fixed: \\"false\\",
            \\"cursor-spacing\\": \\"0\\",
            cursor: \\"-1\\",
            \\"selection-start\\": \\"-1\\",
            \\"selection-end\\": \\"-1\\",
            bindFocus: \\"\\",
            bindBlur: \\"\\",
            bindLineChange: \\"\\",
            bindInput: \\"\\",
            bindConfirm: \\"\\",
            name: \\"\\"
        };
        var CoverImage = {
            src: \\"\\",
            bindLoad: \\"eh\\",
            bindError: \\"eh\\"
        };
        var CoverView = Object.assign({
            \\"scroll-top\\": \\"false\\"
        }, touchEvents);
        var MovableArea = {
            \\"scale-area\\": \\"false\\"
        };
        var MovableView = Object.assign(Object.assign({
            direction: \\"none\\",
            inertia: \\"false\\",
            \\"out-of-bounds\\": \\"false\\",
            x: \\"\\",
            y: \\"\\",
            damping: \\"20\\",
            friction: \\"2\\",
            disabled: \\"\\",
            scale: \\"false\\",
            \\"scale-min\\": \\"0.5\\",
            \\"scale-max\\": \\"10\\",
            \\"scale-value\\": \\"1\\",
            animation: \\"true\\",
            bindChange: \\"\\",
            bindScale: \\"\\",
            htouchmove: \\"\\",
            vtouchmove: \\"\\",
            width: singleQuote(\\"10px\\"),
            height: singleQuote(\\"10px\\")
        }, touchEvents), animationEvents);
        var ScrollView = Object.assign(Object.assign({
            \\"scroll-x\\": \\"false\\",
            \\"scroll-y\\": \\"false\\",
            \\"upper-threshold\\": \\"50\\",
            \\"lower-threshold\\": \\"50\\",
            \\"scroll-top\\": \\"\\",
            \\"scroll-left\\": \\"\\",
            \\"scroll-into-view\\": \\"\\",
            \\"scroll-with-animation\\": \\"false\\",
            \\"enable-back-to-top\\": \\"false\\",
            bindScrollToUpper: \\"\\",
            bindScrollToLower: \\"\\",
            bindScroll: \\"\\"
        }, touchEvents), animationEvents);
        var Swiper = Object.assign({
            \\"indicator-dots\\": \\"false\\",
            \\"indicator-color\\": singleQuote(\\"rgba(0, 0, 0, .3)\\"),
            \\"indicator-active-color\\": singleQuote(\\"#000000\\"),
            autoplay: \\"false\\",
            current: \\"0\\",
            interval: \\"5000\\",
            duration: \\"500\\",
            circular: \\"false\\",
            vertical: \\"false\\",
            \\"previous-margin\\": \\"'0px'\\",
            \\"next-margin\\": \\"'0px'\\",
            \\"display-multiple-items\\": \\"1\\",
            bindChange: \\"\\",
            bindTransition: \\"\\",
            bindAnimationFinish: \\"\\"
        }, touchEvents);
        var SwiperItem = {
            \\"item-id\\": \\"\\"
        };
        var Navigator = {
            url: \\"\\",
            \\"open-type\\": singleQuote(\\"navigate\\"),
            delta: \\"1\\",
            \\"hover-class\\": singleQuote(\\"navigator-hover\\"),
            \\"hover-stop-propagation\\": \\"false\\",
            \\"hover-start-time\\": \\"50\\",
            \\"hover-stay-time\\": \\"600\\",
            bindSuccess: \\"\\",
            bindFail: \\"\\",
            bindComplete: \\"\\"
        };
        var Audio = {
            id: \\"\\",
            src: \\"\\",
            loop: \\"false\\",
            controls: \\"false\\",
            poster: \\"\\",
            name: \\"\\",
            author: \\"\\",
            bindError: \\"\\",
            bindPlay: \\"\\",
            bindPause: \\"\\",
            bindTimeUpdate: \\"\\",
            bindEnded: \\"\\"
        };
        var Camera = {
            \\"device-position\\": singleQuote(\\"back\\"),
            flash: singleQuote(\\"auto\\"),
            bindStop: \\"\\",
            bindError: \\"\\"
        };
        var Image = Object.assign({
            src: \\"\\",
            mode: singleQuote(\\"scaleToFill\\"),
            \\"lazy-load\\": \\"false\\",
            bindError: \\"\\",
            bindLoad: \\"\\"
        }, touchEvents);
        var LivePlayer = {
            src: \\"\\",
            autoplay: \\"false\\",
            muted: \\"false\\",
            orientation: singleQuote(\\"vertical\\"),
            \\"object-fit\\": singleQuote(\\"contain\\"),
            \\"background-mute\\": \\"false\\",
            \\"min-cache\\": \\"1\\",
            \\"max-cache\\": \\"3\\",
            animation: \\"\\",
            bindStateChange: \\"\\",
            bindFullScreenChange: \\"\\",
            bindNetStatus: \\"\\"
        };
        var Video = {
            src: \\"\\",
            duration: \\"\\",
            controls: \\"true\\",
            \\"danmu-list\\": \\"\\",
            \\"danmu-btn\\": \\"\\",
            \\"enable-danmu\\": \\"\\",
            autoplay: \\"false\\",
            loop: \\"false\\",
            muted: \\"false\\",
            \\"initial-time\\": \\"0\\",
            \\"page-gesture\\": \\"false\\",
            direction: \\"\\",
            \\"show-progress\\": \\"true\\",
            \\"show-fullscreen-btn\\": \\"true\\",
            \\"show-play-btn\\": \\"true\\",
            \\"show-center-play-btn\\": \\"true\\",
            \\"enable-progress-gesture\\": \\"true\\",
            \\"object-fit\\": singleQuote(\\"contain\\"),
            poster: \\"\\",
            \\"show-mute-btn\\": \\"false\\",
            animation: \\"\\",
            bindPlay: \\"\\",
            bindPause: \\"\\",
            bindEnded: \\"\\",
            bindTimeUpdate: \\"\\",
            bindFullScreenChange: \\"\\",
            bindWaiting: \\"\\",
            bindError: \\"\\"
        };
        var Canvas = Object.assign({
            \\"canvas-id\\": \\"\\",
            \\"disable-scroll\\": \\"false\\",
            bindError: \\"\\"
        }, touchEvents);
        var Ad = {
            \\"unit-id\\": \\"\\",
            \\"ad-intervals\\": \\"\\",
            bindLoad: \\"\\",
            bindError: \\"\\",
            bindClose: \\"\\"
        };
        var WebView = {
            src: \\"\\",
            bindMessage: \\"\\",
            bindLoad: \\"\\",
            bindError: \\"\\"
        };
        var Block = {};
        var SlotView = {
            name: \\"\\"
        };
        var Slot = {
            name: \\"\\"
        };
        var internalComponents = {
            View: View,
            Icon: Icon,
            Progress: Progress,
            RichText: RichText,
            Text: Text,
            Button: Button,
            Checkbox: Checkbox,
            CheckboxGroup: CheckboxGroup,
            Form: Form,
            Input: Input,
            Label: Label,
            Picker: Picker,
            PickerView: PickerView,
            PickerViewColumn: PickerViewColumn,
            Radio: Radio,
            RadioGroup: RadioGroup,
            Slider: Slider,
            Switch: Switch,
            CoverImage: CoverImage,
            Textarea: Textarea,
            CoverView: CoverView,
            MovableArea: MovableArea,
            MovableView: MovableView,
            ScrollView: ScrollView,
            Swiper: Swiper,
            SwiperItem: SwiperItem,
            Navigator: Navigator,
            Audio: Audio,
            Camera: Camera,
            Image: Image,
            LivePlayer: LivePlayer,
            Video: Video,
            Canvas: Canvas,
            Ad: Ad,
            WebView: WebView,
            Block: Block,
            Map: MapComp,
            Slot: Slot,
            SlotView: SlotView
        };
        var controlledComponent = new Set([ \\"input\\", \\"checkbox\\", \\"picker\\", \\"picker-view\\", \\"radio\\", \\"slider\\", \\"switch\\", \\"textarea\\" ]);
        var focusComponents = new Set([ \\"input\\", \\"textarea\\" ]);
        var voidElements = new Set([ \\"progress\\", \\"icon\\", \\"rich-text\\", \\"input\\", \\"textarea\\", \\"slider\\", \\"switch\\", \\"audio\\", \\"ad\\", \\"official-account\\", \\"open-data\\", \\"navigation-bar\\" ]);
        var nestElements = new Map([ [ \\"view\\", -1 ], [ \\"catch-view\\", -1 ], [ \\"cover-view\\", -1 ], [ \\"static-view\\", -1 ], [ \\"pure-view\\", -1 ], [ \\"block\\", -1 ], [ \\"text\\", -1 ], [ \\"static-text\\", 6 ], [ \\"slot\\", 8 ], [ \\"slot-view\\", 8 ], [ \\"label\\", 6 ], [ \\"form\\", 4 ], [ \\"scroll-view\\", 4 ], [ \\"swiper\\", 4 ], [ \\"swiper-item\\", 4 ] ]);
        var EMPTY_OBJ = {};
        var EMPTY_ARR = [];
        var noop = function noop() {};
        var defaultReconciler = {};
        var box = function box(v) {
            return {
                v: v
            };
        };
        var unbox = function unbox(b) {
            return b.v;
        };
        function toDashed(s) {
            return s.replace(/([a-z0-9])([A-Z])/g, \\"$1-$2\\").toLowerCase();
        }
        function toCamelCase(s) {
            var camel = \\"\\";
            var nextCap = false;
            for (var i = 0; i < s.length; i++) {
                if (s[i] !== \\"-\\") {
                    camel += nextCap ? s[i].toUpperCase() : s[i];
                    nextCap = false;
                } else {
                    nextCap = true;
                }
            }
            return camel;
        }
        var toKebabCase = function toKebabCase(string) {
            return string.replace(/([a-z])([A-Z])/g, \\"$1-$2\\").toLowerCase();
        };
        function capitalize(s) {
            return s.charAt(0).toUpperCase() + s.slice(1);
        }
        var shared_esm_hasOwnProperty = Object.prototype.hasOwnProperty;
        var hasOwn = function hasOwn(val, key) {
            return shared_esm_hasOwnProperty.call(val, key);
        };
        var reportIssue = \\"\\\\u5982\\\\u6709\\\\u7591\\\\u95ee\\\\uff0c\\\\u8bf7\\\\u63d0\\\\u4ea4 issue \\\\u81f3\\\\uff1ahttps://github.com/nervjs/taro/issues\\";
        function ensure(condition, msg) {
            if (!condition) {
                throw new Error(msg + \\"\\\\n\\" + reportIssue);
            }
        }
        function warn(condition, msg) {
            if (false) {}
        }
        function queryToJson(str) {
            var dec = decodeURIComponent;
            var qp = str.split(\\"&\\");
            var ret = {};
            var name;
            var val;
            for (var i = 0, l = qp.length, item; i < l; ++i) {
                item = qp[i];
                if (item.length) {
                    var s = item.indexOf(\\"=\\");
                    if (s < 0) {
                        name = dec(item);
                        val = \\"\\";
                    } else {
                        name = dec(item.slice(0, s));
                        val = dec(item.slice(s + 1));
                    }
                    if (typeof ret[name] === \\"string\\") {
                        ret[name] = [ ret[name] ];
                    }
                    if (Array.isArray(ret[name])) {
                        ret[name].push(val);
                    } else {
                        ret[name] = val;
                    }
                }
            }
            return ret;
        }
        var _uniqueId = 1;
        var _loadTime = (new Date).getTime().toString();
        function getUniqueKey() {
            return _loadTime + _uniqueId++;
        }
        var cacheData = {};
        function cacheDataSet(key, val) {
            cacheData[key] = val;
        }
        function cacheDataGet(key, delelteAfterGet) {
            var temp = cacheData[key];
            delelteAfterGet && delete cacheData[key];
            return temp;
        }
        function cacheDataHas(key) {
            return key in cacheData;
        }
        function mergeInternalComponents(components) {
            Object.keys(components).forEach((function(name) {
                if (name in internalComponents) {
                    Object.assign(internalComponents[name], components[name]);
                } else {
                    internalComponents[name] = components[name];
                }
            }));
        }
        function mergeReconciler(hostConfig) {
            Object.assign(defaultReconciler, hostConfig);
        }
        function unsupport(api) {
            return function() {
                console.warn(\\"\\\\u5c0f\\\\u7a0b\\\\u5e8f\\\\u6682\\\\u4e0d\\\\u652f\\\\u6301 \\".concat(api));
            };
        }
        function setUniqueKeyToRoute(key, obj) {
            var routerParamsPrivateKey = \\"__key_\\";
            var useDataCacheApis = [ \\"navigateTo\\", \\"redirectTo\\", \\"reLaunch\\", \\"switchTab\\" ];
            if (useDataCacheApis.indexOf(key) > -1) {
                var url = obj.url = obj.url || \\"\\";
                var hasMark = url.indexOf(\\"?\\") > -1;
                var cacheKey = getUniqueKey();
                obj.url += (hasMark ? \\"&\\" : \\"?\\") + \\"\\".concat(routerParamsPrivateKey, \\"=\\").concat(cacheKey);
            }
        }
        var weixinAdapter = {
            if: \\"wx:if\\",
            else: \\"wx:else\\",
            elseif: \\"wx:elif\\",
            for: \\"wx:for\\",
            forItem: \\"wx:for-item\\",
            forIndex: \\"wx:for-index\\",
            key: \\"wx:key\\",
            xs: \\"wxs\\",
            type: \\"weapp\\"
        };
        var shared_esm_BaseTemplate = function() {
            function BaseTemplate() {
                var _this = this;
                _classCallCheck(this, BaseTemplate);
                this.exportExpr = \\"module.exports =\\";
                this.supportXS = false;
                this.Adapter = weixinAdapter;
                this.internalComponents = internalComponents;
                this.focusComponents = focusComponents;
                this.voidElements = voidElements;
                this.nestElements = nestElements;
                this.buildPageTemplate = function(baseTempPath) {
                    var template = '<import src=\\"'.concat(baseTempPath, '\\"/>\\\\n<template is=\\"taro_tmpl\\" data=\\"{{').concat(_this.dataKeymap(\\"root:root\\"), '}}\\" />');
                    return template;
                };
                this.buildBaseComponentTemplate = function(ext) {
                    var data = !_this.isSupportRecursive && _this.supportXS ? _this.dataKeymap(\\"i:i,l:l\\") : _this.dataKeymap(\\"i:i\\");
                    return '<import src=\\"./base'.concat(ext, '\\" />\\\\n<template is=\\"tmpl_0_', \\"container\\", '\\" data=\\"{{').concat(data, '}}\\" />');
                };
                this.buildCustomComponentTemplate = function(ext) {
                    var Adapter = _this.Adapter;
                    var data = !_this.isSupportRecursive && _this.supportXS ? \\"\\".concat(_this.dataKeymap(\\"i:item,l:''\\")) : _this.dataKeymap(\\"i:item\\");
                    return '<import src=\\"./base'.concat(ext, '\\" />\\\\n  <block ').concat(Adapter.for, '=\\"{{i.', \\"cn\\", '}}\\" ').concat(Adapter.key, '=\\"uid\\">\\\\n    <template is=\\"tmpl_0_container\\" data=\\"{{').concat(data, '}}\\" />\\\\n  </block>');
                };
                this.buildXScript = function() {
                    return \\"\\".concat(_this.exportExpr, \\" {\\\\n  a: \\").concat(_this.buildXSTmplName(), \\",\\\\n  b: function (a, b) {\\\\n    return a === undefined ? b : a\\\\n  },\\\\n  c: function(i, prefix) {\\\\n    var s = i.focus !== undefined ? 'focus' : 'blur'\\\\n    return prefix + i.\\", \\"nn\\", \\" + '_' + s\\\\n  },\\\\n  d: function (i, v) {\\\\n    return i === undefined ? v : i\\\\n  },\\\\n  e: function (n) {\\\\n    return 'tmpl_' + n + '_\\", \\"container\\", \\"'\\\\n  },\\\\n  \\").concat(_this.buildXSTmpExtra(), \\"\\\\n}\\");
                };
            }
            _createClass(BaseTemplate, [ {
                key: \\"buildAttribute\\",
                value: function buildAttribute(attrs, nodeName) {
                    var _this2 = this;
                    return Object.keys(attrs).map((function(k) {
                        return \\"\\".concat(k, '=\\"').concat(k.startsWith(\\"bind\\") || k.startsWith(\\"on\\") || k.startsWith(\\"catch\\") ? attrs[k] : \\"{\\".concat(_this2.getAttrValue(attrs[k], k, nodeName), \\"}\\"), '\\" ');
                    })).join(\\"\\");
                }
            }, {
                key: \\"replacePropName\\",
                value: function replacePropName(name, value, _componentName) {
                    if (value === \\"eh\\") return name.toLowerCase();
                    return name;
                }
            }, {
                key: \\"createMiniComponents\\",
                value: function createMiniComponents(components) {
                    var _this3 = this;
                    var result = Object.create(null);
                    for (var key in components) {
                        if (hasOwn(components, key)) {
                            (function() {
                                var component = components[key];
                                var compName = toDashed(key);
                                var newComp = Object.create(null);
                                if (isFunction(_this3.modifyCompProps)) {
                                    component = _this3.modifyCompProps(compName, component);
                                }
                                for (var prop in component) {
                                    if (hasOwn(component, prop)) {
                                        var propValue = component[prop];
                                        if (prop.startsWith(\\"bind\\") || specialEvents.has(prop)) {
                                            propValue = \\"eh\\";
                                        } else if (propValue === \\"\\") {
                                            propValue = \\"i.\\".concat(toCamelCase(prop));
                                        } else if (isBooleanStringLiteral(propValue) || isNumber(+propValue)) {
                                            propValue = _this3.supportXS ? \\"xs.b(i.\\".concat(toCamelCase(prop), \\",\\").concat(propValue, \\")\\") : \\"i.\\".concat(toCamelCase(prop), \\"===undefined?\\").concat(propValue, \\":i.\\").concat(toCamelCase(prop));
                                        } else {
                                            propValue = \\"i.\\".concat(toCamelCase(prop), \\"||\\").concat(propValue || singleQuote(\\"\\"));
                                        }
                                        prop = _this3.replacePropName(prop, propValue, compName);
                                        newComp[prop] = propValue;
                                    }
                                }
                                if (compName !== \\"block\\") {
                                    Object.assign(newComp, styles, _this3.getEvents());
                                }
                                if (compName === \\"swiper-item\\") {
                                    delete newComp.style;
                                }
                                if (compName === \\"view\\") {
                                    var reg = /^(bind|on)(touchmove|TouchMove)$/;
                                    var comp = Object.assign({}, newComp);
                                    Object.keys(comp).forEach((function(originKey) {
                                        if (!reg.test(originKey)) return;
                                        var key = originKey.replace(reg, \\"catch$2\\");
                                        comp[key] = comp[originKey];
                                        delete comp[originKey];
                                    }));
                                    result[\\"catch-view\\"] = comp;
                                }
                                if (compName === \\"view\\" || compName === \\"text\\" || compName === \\"image\\") {
                                    var _comp = {};
                                    Object.keys(newComp).forEach((function(key) {
                                        var value = newComp[key];
                                        if (value !== \\"eh\\") _comp[key] = value;
                                    }));
                                    result[\\"static-\\".concat(compName)] = _comp;
                                    if (compName === \\"view\\") {
                                        result[\\"pure-view\\"] = {
                                            style: _comp.style,
                                            class: _comp.class
                                        };
                                    }
                                }
                                if (compName === \\"slot\\" || compName === \\"slot-view\\") {
                                    result[compName] = {
                                        slot: \\"i.name\\"
                                    };
                                } else {
                                    result[compName] = newComp;
                                }
                            })();
                        }
                    }
                    return result;
                }
            }, {
                key: \\"buildBaseTemplate\\",
                value: function buildBaseTemplate() {
                    var Adapter = this.Adapter;
                    var data = !this.isSupportRecursive && this.supportXS ? \\"\\".concat(this.dataKeymap(\\"i:item,l:''\\")) : this.dataKeymap(\\"i:item\\");
                    return \\"\\".concat(this.buildXsTemplate(), '\\\\n<template name=\\"taro_tmpl\\">\\\\n  <block ').concat(Adapter.for, '=\\"{{root.cn}}\\" ').concat(Adapter.key, '=\\"uid\\">\\\\n    <template is=\\"tmpl_0_', \\"container\\", '\\" data=\\"{{').concat(data, '}}\\" />\\\\n  </block>\\\\n</template>\\\\n');
                }
            }, {
                key: \\"buildThirdPartyAttr\\",
                value: function buildThirdPartyAttr(attrs) {
                    return Array.from(attrs).reduce((function(str, attr) {
                        if (attr.startsWith(\\"@\\")) {
                            var value = attr.slice(1);
                            if (value.indexOf(\\"-\\") > -1) {
                                value = \\":\\".concat(value);
                            }
                            return str + \\"bind\\".concat(value, '=\\"eh\\" ');
                        } else if (attr.startsWith(\\"bind\\")) {
                            return str + \\"\\".concat(attr, '=\\"eh\\" ');
                        } else if (attr.startsWith(\\"on\\")) {
                            var _value = toKebabCase(attr.slice(2));
                            if (_value.indexOf(\\"-\\") > -1) {
                                _value = \\":\\".concat(_value);
                            }
                            return str + \\"bind\\".concat(_value, '=\\"eh\\" ');
                        }
                        return str + \\"\\".concat(attr, '=\\"{{i.').concat(toCamelCase(attr), '}}\\" ');
                    }), \\"\\");
                }
            }, {
                key: \\"buildComponentTemplate\\",
                value: function buildComponentTemplate(comp, level) {
                    return this.focusComponents.has(comp.nodeName) ? this.buildFocusComponentTemplte(comp, level) : this.buildStandardComponentTemplate(comp, level);
                }
            }, {
                key: \\"buildFocusComponentTemplte\\",
                value: function buildFocusComponentTemplte(comp, level) {
                    var attrs = Object.assign({}, comp.attributes);
                    var templateName = this.supportXS ? \\"xs.c(i, 'tmpl_\\".concat(level, \\"_')\\") : \\"i.focus ? 'tmpl_\\".concat(level, \\"_\\").concat(comp.nodeName, \\"_focus' : 'tmpl_\\").concat(level, \\"_\\").concat(comp.nodeName, \\"_blur'\\");
                    delete attrs.focus;
                    return '\\\\n<template name=\\"tmpl_'.concat(level, \\"_\\").concat(comp.nodeName, '\\">\\\\n  <template is=\\"{{').concat(templateName, '}}\\" data=\\"{{').concat(this.dataKeymap(\\"i:i\\"), '}}\\" />\\\\n</template>\\\\n\\\\n<template name=\\"tmpl_').concat(level, \\"_\\").concat(comp.nodeName, '_focus\\">\\\\n  <').concat(comp.nodeName, \\" \\").concat(this.buildAttribute(comp.attributes, comp.nodeName), ' id=\\"{{i.uid}}\\" />\\\\n</template>\\\\n\\\\n<template name=\\"tmpl_').concat(level, \\"_\\").concat(comp.nodeName, '_blur\\">\\\\n  <').concat(comp.nodeName, \\" \\").concat(this.buildAttribute(attrs, comp.nodeName), ' id=\\"{{i.uid}}\\" />\\\\n</template>\\\\n');
                }
            }, {
                key: \\"buildStandardComponentTemplate\\",
                value: function buildStandardComponentTemplate(comp, level) {
                    var isSupportRecursive = this.isSupportRecursive, Adapter = this.Adapter;
                    var nextLevel = isSupportRecursive ? 0 : level + 1;
                    var data = !this.isSupportRecursive && this.supportXS ? \\"\\".concat(this.dataKeymap(\\"i:item,l:l\\")) : this.dataKeymap(\\"i:item\\");
                    var child = this.supportXS ? '<template is=\\"{{xs.e('.concat(isSupportRecursive ? 0 : \\"cid+1\\", ')}}\\" data=\\"{{').concat(data, '}}\\" />') : '<template is=\\"tmpl_'.concat(nextLevel, \\"_\\", \\"container\\", '\\" data=\\"{{').concat(data, '}}\\" />');
                    if (isFunction(this.modifyLoopBody)) {
                        child = this.modifyLoopBody(child, comp.nodeName);
                    }
                    var children = this.voidElements.has(comp.nodeName) ? \\"\\" : \\"\\\\n    <block \\".concat(Adapter.for, '=\\"{{i.', \\"cn\\", '}}\\" ').concat(Adapter.key, '=\\"uid\\">\\\\n      ').concat(child, \\"\\\\n    </block>\\\\n  \\");
                    if (isFunction(this.modifyLoopContainer)) {
                        children = this.modifyLoopContainer(children, comp.nodeName);
                    }
                    var nodeName = \\"\\";
                    switch (comp.nodeName) {
                      case \\"slot\\":
                      case \\"slot-view\\":
                      case \\"catch-view\\":
                      case \\"static-view\\":
                      case \\"pure-view\\":
                        nodeName = \\"view\\";
                        break;

                      case \\"static-text\\":
                        nodeName = \\"text\\";
                        break;

                      case \\"static-image\\":
                        nodeName = \\"image\\";
                        break;

                      default:
                        nodeName = comp.nodeName;
                        break;
                    }
                    var res = '\\\\n<template name=\\"tmpl_'.concat(level, \\"_\\").concat(comp.nodeName, '\\">\\\\n  <').concat(nodeName, \\" \\").concat(this.buildAttribute(comp.attributes, comp.nodeName), ' id=\\"{{i.uid}}\\">').concat(children, \\"</\\").concat(nodeName, \\">\\\\n</template>\\\\n\\");
                    if (isFunction(this.modifyTemplateResult)) {
                        res = this.modifyTemplateResult(res, comp.nodeName, level, children);
                    }
                    return res;
                }
            }, {
                key: \\"buildPlainTextTemplate\\",
                value: function buildPlainTextTemplate(level) {
                    return '\\\\n<template name=\\"tmpl_'.concat(level, '_#text\\" data=\\"{{').concat(this.dataKeymap(\\"i:i\\"), '}}\\">\\\\n  <block>{{i.', \\"v\\", \\"}}</block>\\\\n</template>\\\\n\\");
                }
            }, {
                key: \\"buildThirdPartyTemplate\\",
                value: function buildThirdPartyTemplate(level, componentConfig) {
                    var _this4 = this;
                    var Adapter = this.Adapter, isSupportRecursive = this.isSupportRecursive, supportXS = this.supportXS, nestElements = this.nestElements;
                    var nextLevel = isSupportRecursive ? 0 : level + 1;
                    var template = \\"\\";
                    var data = !isSupportRecursive && supportXS ? \\"\\".concat(this.dataKeymap(\\"i:item,l:l\\")) : this.dataKeymap(\\"i:item\\");
                    componentConfig.thirdPartyComponents.forEach((function(attrs, compName) {
                        if (compName === \\"custom-wrapper\\") {
                            template += '\\\\n<template name=\\"tmpl_'.concat(level, \\"_\\").concat(compName, '\\">\\\\n  <').concat(compName, ' i=\\"{{i}}\\" l=\\"{{l}}\\" id=\\"{{i.uid}}\\">\\\\n  </').concat(compName, \\">\\\\n</template>\\\\n  \\");
                        } else {
                            if (!isSupportRecursive && supportXS && nestElements.has(compName) && level + 1 > nestElements.get(compName)) return;
                            var child = supportXS ? '<template is=\\"{{xs.e('.concat(isSupportRecursive ? 0 : \\"cid+1\\", ')}}\\" data=\\"{{').concat(data, '}}\\" />') : '<template is=\\"tmpl_'.concat(nextLevel, \\"_\\", \\"container\\", '\\" data=\\"{{').concat(data, '}}\\" />');
                            template += '\\\\n<template name=\\"tmpl_'.concat(level, \\"_\\").concat(compName, '\\">\\\\n  <').concat(compName, \\" \\").concat(_this4.buildThirdPartyAttr(attrs), ' id=\\"{{i.uid}}\\">\\\\n    <block ').concat(Adapter.for, '=\\"{{i.', \\"cn\\", '}}\\" ').concat(Adapter.key, '=\\"uid\\">\\\\n      ').concat(child, \\"\\\\n    </block>\\\\n  </\\").concat(compName, \\">\\\\n</template>\\\\n  \\");
                        }
                    }));
                    return template;
                }
            }, {
                key: \\"buildContainerTemplate\\",
                value: function buildContainerTemplate(level) {
                    var restart = arguments.length > 1 && arguments[1] !== undefined ? arguments[1] : false;
                    var tmpl = \\"\\";
                    if (restart) {
                        tmpl = \\"<block \\".concat(this.Adapter.if, '=\\"{{i.nn === \\\\'#text\\\\'}}\\">\\\\n    <template is=\\"tmpl_0_#text\\" data=\\"{{i:i}}\\" />\\\\n  </block>\\\\n  <block ').concat(this.Adapter.else, \\">\\\\n    \\").concat(!this.isSupportRecursive && this.supportXS ? '<comp i=\\"{{i}}\\" l=\\"{{l}}\\" />' : '<comp i=\\"{{i}}\\" />', \\"\\\\n  </block>\\");
                    } else {
                        var xs = !this.isSupportRecursive ? \\"xs.a(\\".concat(level, \\", i.\\", \\"nn\\", \\", l)\\") : \\"xs.a(\\".concat(level, \\", i.\\", \\"nn\\", \\")\\");
                        var data = !this.isSupportRecursive ? \\"\\".concat(this.dataKeymap(\\"i:i,cid:\\".concat(level, \\",l:xs.f(l,i.\\", \\"nn\\", \\")\\"))) : \\"\\".concat(this.dataKeymap(\\"i:i\\"));
                        tmpl = this.supportXS ? '<template is=\\"{{'.concat(xs, '}}\\" data=\\"{{').concat(data, '}}\\" />') : \\"<template is=\\\\\\"{{'tmpl_\\".concat(level, \\"_' + i.\\", \\"nn\\", '}}\\" data=\\"{{').concat(this.dataKeymap(\\"i:i\\"), '}}\\" />');
                    }
                    return '\\\\n<template name=\\"tmpl_'.concat(level, \\"_\\", \\"container\\", '\\">\\\\n  ').concat(tmpl, \\"\\\\n</template>\\\\n\\");
                }
            }, {
                key: \\"dataKeymap\\",
                value: function dataKeymap(keymap) {
                    return keymap;
                }
            }, {
                key: \\"getEvents\\",
                value: function getEvents() {
                    return events;
                }
            }, {
                key: \\"getAttrValue\\",
                value: function getAttrValue(value, _key, _nodeName) {
                    return \\"{\\".concat(value, \\"}\\");
                }
            }, {
                key: \\"buildXsTemplate\\",
                value: function buildXsTemplate() {
                    return \\"\\";
                }
            }, {
                key: \\"mergeComponents\\",
                value: function mergeComponents(ctx, patch) {
                    ctx.helper.recursiveMerge(this.internalComponents, patch);
                }
            }, {
                key: \\"buildXSTmplName\\",
                value: function buildXSTmplName() {
                    return \\"function (l, n) {\\\\n    return 'tmpl_' + l + '_' + n\\\\n  }\\";
                }
            }, {
                key: \\"buildXSTmpExtra\\",
                value: function buildXSTmpExtra() {
                    return \\"\\";
                }
            } ]);
            return BaseTemplate;
        }();
        var shared_esm_RecursiveTemplate = function(_BaseTemplate) {
            _inherits(RecursiveTemplate, _BaseTemplate);
            var _super = _createSuper(RecursiveTemplate);
            function RecursiveTemplate() {
                var _this5;
                _classCallCheck(this, RecursiveTemplate);
                _this5 = _super.apply(this, arguments);
                _this5.isSupportRecursive = true;
                _this5.buildTemplate = function(componentConfig) {
                    var template = _this5.buildBaseTemplate();
                    if (!_this5.miniComponents) {
                        _this5.miniComponents = _this5.createMiniComponents(_this5.internalComponents);
                    }
                    var ZERO_FLOOR = 0;
                    var components = Object.keys(_this5.miniComponents).filter((function(c) {
                        return componentConfig.includes.size && !componentConfig.includeAll ? componentConfig.includes.has(c) : true;
                    }));
                    template = components.reduce((function(current, nodeName) {
                        var attributes = _this5.miniComponents[nodeName];
                        return current + _this5.buildComponentTemplate({
                            nodeName: nodeName,
                            attributes: attributes
                        }, ZERO_FLOOR);
                    }), template);
                    template += _this5.buildPlainTextTemplate(ZERO_FLOOR);
                    template += _this5.buildThirdPartyTemplate(ZERO_FLOOR, componentConfig);
                    template += _this5.buildContainerTemplate(ZERO_FLOOR);
                    return template;
                };
                return _this5;
            }
            return RecursiveTemplate;
        }(shared_esm_BaseTemplate);
        var shared_esm_UnRecursiveTemplate = function(_BaseTemplate2) {
            _inherits(UnRecursiveTemplate, _BaseTemplate2);
            var _super2 = _createSuper(UnRecursiveTemplate);
            function UnRecursiveTemplate() {
                var _this6;
                _classCallCheck(this, UnRecursiveTemplate);
                _this6 = _super2.apply(this, arguments);
                _this6.isSupportRecursive = false;
                _this6._baseLevel = 16;
                _this6.buildTemplate = function(componentConfig) {
                    _this6.componentConfig = componentConfig;
                    if (!_this6.miniComponents) {
                        _this6.miniComponents = _this6.createMiniComponents(_this6.internalComponents);
                    }
                    var components = Object.keys(_this6.miniComponents).filter((function(c) {
                        return componentConfig.includes.size && !componentConfig.includeAll ? componentConfig.includes.has(c) : true;
                    }));
                    var template = _this6.buildBaseTemplate();
                    for (var i = 0; i < _this6.baseLevel; i++) {
                        template += _this6.supportXS ? _this6.buildOptimizeFloor(i, components, _this6.baseLevel === i + 1) : _this6.buildFloor(i, components, _this6.baseLevel === i + 1);
                    }
                    return template;
                };
                return _this6;
            }
            _createClass(UnRecursiveTemplate, [ {
                key: \\"buildFloor\\",
                value: function buildFloor(level, components) {
                    var _this7 = this;
                    var restart = arguments.length > 2 && arguments[2] !== undefined ? arguments[2] : false;
                    if (restart) return this.buildContainerTemplate(level, restart);
                    var template = components.reduce((function(current, nodeName) {
                        var attributes = _this7.miniComponents[nodeName];
                        return current + _this7.buildComponentTemplate({
                            nodeName: nodeName,
                            attributes: attributes
                        }, level);
                    }), \\"\\");
                    template += this.buildPlainTextTemplate(level);
                    template += this.buildThirdPartyTemplate(level, this.componentConfig);
                    template += this.buildContainerTemplate(level, restart);
                    return template;
                }
            }, {
                key: \\"buildOptimizeFloor\\",
                value: function buildOptimizeFloor(level, components) {
                    var _this8 = this;
                    var restart = arguments.length > 2 && arguments[2] !== undefined ? arguments[2] : false;
                    if (restart) return this.buildContainerTemplate(level, restart);
                    var template = components.reduce((function(current, nodeName) {
                        if (level !== 0) {
                            if (!_this8.nestElements.has(nodeName)) {
                                return current;
                            } else {
                                var max = _this8.nestElements.get(nodeName);
                                if (max > 0 && level >= max) {
                                    return current;
                                }
                            }
                        }
                        var attributes = _this8.miniComponents[nodeName];
                        return current + _this8.buildComponentTemplate({
                            nodeName: nodeName,
                            attributes: attributes
                        }, level);
                    }), \\"\\");
                    if (level === 0) template += this.buildPlainTextTemplate(level);
                    template += this.buildThirdPartyTemplate(level, this.componentConfig);
                    template += this.buildContainerTemplate(level);
                    return template;
                }
            }, {
                key: \\"buildXSTmplName\\",
                value: function buildXSTmplName() {
                    var isLoopComps = [].concat(_toConsumableArray(Array.from(this.nestElements.keys())), _toConsumableArray(Array.from(this.componentConfig.thirdPartyComponents.keys())));
                    var isLoopCompsSet = new Set(isLoopComps);
                    var hasMaxComps = [];
                    this.nestElements.forEach((function(max, comp) {
                        if (max > 1) {
                            hasMaxComps.push(comp);
                        } else if (max === 1 && isLoopCompsSet.has(comp)) {
                            isLoopCompsSet.delete(comp);
                        }
                    }));
                    return \\"function (l, n, s) {\\\\n    var a = \\".concat(JSON.stringify(Array.from(isLoopCompsSet)), \\"\\\\n    var b = \\").concat(JSON.stringify(hasMaxComps), \\"\\\\n    if (a.indexOf(n) === -1) {\\\\n      l = 0\\\\n    }\\\\n    if (b.indexOf(n) > -1) {\\\\n      var u = s.split(',')\\\\n      var depth = 0\\\\n      for (var i = 0; i < u.length; i++) {\\\\n        if (u[i] === n) depth++\\\\n      }\\\\n      l = depth\\\\n    }\\\\n    return 'tmpl_' + l + '_' + n\\\\n  }\\");
                }
            }, {
                key: \\"buildXSTmpExtra\\",
                value: function buildXSTmpExtra() {
                    var hasMaxComps = [];
                    this.nestElements.forEach((function(max, comp) {
                        if (max > 1) hasMaxComps.push(comp);
                    }));
                    return \\"f: function (l, n) {\\\\n    var b = \\".concat(JSON.stringify(hasMaxComps), \\"\\\\n    if (b.indexOf(n) > -1) {\\\\n      if (l) l += ','\\\\n      l += n\\\\n    }\\\\n    return l\\\\n  }\\");
                }
            }, {
                key: \\"baseLevel\\",
                set: function set(lv) {
                    this._baseLevel = lv;
                },
                get: function get() {
                    return this._baseLevel;
                }
            } ]);
            return UnRecursiveTemplate;
        }(shared_esm_BaseTemplate);
        var noPromiseApis = new Set([ \\"clearStorageSync\\", \\"getBatteryInfoSync\\", \\"getExtConfigSync\\", \\"getFileSystemManager\\", \\"getLaunchOptionsSync\\", \\"getStorageInfoSync\\", \\"getStorageSync\\", \\"getSystemInfoSync\\", \\"offAccelerometerChange\\", \\"offAppHide\\", \\"offAppShow\\", \\"offAudioInterruptionBegin\\", \\"offAudioInterruptionEnd\\", \\"offBLECharacteristicValueChange\\", \\"offBLEConnectionStateChange\\", \\"offBluetoothAdapterStateChange\\", \\"offBluetoothDeviceFound\\", \\"offCompassChange\\", \\"offError\\", \\"offGetWifiList\\", \\"offGyroscopeChange\\", \\"offMemoryWarning\\", \\"offNetworkStatusChange\\", \\"offPageNotFound\\", \\"offUnhandledRejection\\", \\"offUserCaptureScreen\\", \\"onAccelerometerChange\\", \\"onAppHide\\", \\"onAppShow\\", \\"onAudioInterruptionBegin\\", \\"onAudioInterruptionEnd\\", \\"onBLECharacteristicValueChange\\", \\"onBLEConnectionStateChange\\", \\"onBeaconServiceChange\\", \\"onBeaconUpdate\\", \\"onBluetoothAdapterStateChange\\", \\"onBluetoothDeviceFound\\", \\"onCompassChange\\", \\"onDeviceMotionChange\\", \\"onError\\", \\"onGetWifiList\\", \\"onGyroscopeChange\\", \\"onMemoryWarning\\", \\"onNetworkStatusChange\\", \\"onPageNotFound\\", \\"onSocketClose\\", \\"onSocketError\\", \\"onSocketMessage\\", \\"onSocketOpen\\", \\"onUnhandledRejection\\", \\"onUserCaptureScreen\\", \\"removeStorageSync\\", \\"reportAnalytics\\", \\"setStorageSync\\", \\"arrayBufferToBase64\\", \\"base64ToArrayBuffer\\", \\"canIUse\\", \\"createAnimation\\", \\"createCameraContext\\", \\"createCanvasContext\\", \\"createInnerAudioContext\\", \\"createIntersectionObserver\\", \\"createInterstitialAd\\", \\"createLivePlayerContext\\", \\"createMapContext\\", \\"createSelectorQuery\\", \\"createVideoContext\\", \\"getBackgroundAudioManager\\", \\"getMenuButtonBoundingClientRect\\", \\"getRecorderManager\\", \\"getUpdateManager\\" ]);
        var needPromiseApis = new Set([ \\"addPhoneContact\\", \\"authorize\\", \\"canvasGetImageData\\", \\"canvasPutImageData\\", \\"canvasToTempFilePath\\", \\"checkSession\\", \\"chooseAddress\\", \\"chooseImage\\", \\"chooseInvoiceTitle\\", \\"chooseLocation\\", \\"chooseVideo\\", \\"clearStorage\\", \\"closeBLEConnection\\", \\"closeBluetoothAdapter\\", \\"closeSocket\\", \\"compressImage\\", \\"connectSocket\\", \\"createBLEConnection\\", \\"downloadFile\\", \\"getAvailableAudioSources\\", \\"getBLEDeviceCharacteristics\\", \\"getBLEDeviceServices\\", \\"getBatteryInfo\\", \\"getBeacons\\", \\"getBluetoothAdapterState\\", \\"getBluetoothDevices\\", \\"getClipboardData\\", \\"getConnectedBluetoothDevices\\", \\"getConnectedWifi\\", \\"getExtConfig\\", \\"getFileInfo\\", \\"getImageInfo\\", \\"getLocation\\", \\"getNetworkType\\", \\"getSavedFileInfo\\", \\"getSavedFileList\\", \\"getScreenBrightness\\", \\"getSetting\\", \\"getStorage\\", \\"getStorageInfo\\", \\"getSystemInfo\\", \\"getUserInfo\\", \\"getWifiList\\", \\"hideHomeButton\\", \\"hideShareMenu\\", \\"hideTabBar\\", \\"hideTabBarRedDot\\", \\"loadFontFace\\", \\"login\\", \\"makePhoneCall\\", \\"navigateBack\\", \\"navigateBackMiniProgram\\", \\"navigateTo\\", \\"navigateToBookshelf\\", \\"navigateToMiniProgram\\", \\"notifyBLECharacteristicValueChange\\", \\"hideKeyboard\\", \\"hideLoading\\", \\"hideNavigationBarLoading\\", \\"hideToast\\", \\"openBluetoothAdapter\\", \\"openDocument\\", \\"openLocation\\", \\"openSetting\\", \\"pageScrollTo\\", \\"previewImage\\", \\"queryBookshelf\\", \\"reLaunch\\", \\"readBLECharacteristicValue\\", \\"redirectTo\\", \\"removeSavedFile\\", \\"removeStorage\\", \\"removeTabBarBadge\\", \\"requestSubscribeMessage\\", \\"saveFile\\", \\"saveImageToPhotosAlbum\\", \\"saveVideoToPhotosAlbum\\", \\"scanCode\\", \\"sendSocketMessage\\", \\"setBackgroundColor\\", \\"setBackgroundTextStyle\\", \\"setClipboardData\\", \\"setEnableDebug\\", \\"setInnerAudioOption\\", \\"setKeepScreenOn\\", \\"setNavigationBarColor\\", \\"setNavigationBarTitle\\", \\"setScreenBrightness\\", \\"setStorage\\", \\"setTabBarBadge\\", \\"setTabBarItem\\", \\"setTabBarStyle\\", \\"showActionSheet\\", \\"showFavoriteGuide\\", \\"showLoading\\", \\"showModal\\", \\"showShareMenu\\", \\"showTabBar\\", \\"showTabBarRedDot\\", \\"showToast\\", \\"startBeaconDiscovery\\", \\"startBluetoothDevicesDiscovery\\", \\"startDeviceMotionListening\\", \\"startPullDownRefresh\\", \\"stopBeaconDiscovery\\", \\"stopBluetoothDevicesDiscovery\\", \\"stopCompass\\", \\"startCompass\\", \\"startAccelerometer\\", \\"stopAccelerometer\\", \\"showNavigationBarLoading\\", \\"stopDeviceMotionListening\\", \\"stopPullDownRefresh\\", \\"switchTab\\", \\"uploadFile\\", \\"vibrateLong\\", \\"vibrateShort\\", \\"writeBLECharacteristicValue\\" ]);
        function getCanIUseWebp(taro) {
            return function() {
                if (typeof taro.getSystemInfoSync !== \\"function\\") {
                    console.error(\\"\\\\u4e0d\\\\u652f\\\\u6301 API canIUseWebp\\");
                    return false;
                }
                var _taro$getSystemInfoSy = taro.getSystemInfoSync(), platform = _taro$getSystemInfoSy.platform;
                var platformLower = platform.toLowerCase();
                if (platformLower === \\"android\\" || platformLower === \\"devtools\\") {
                    return true;
                }
                return false;
            };
        }
        function getNormalRequest(global) {
            return function request(options) {
                options = options || {};
                if (typeof options === \\"string\\") {
                    options = {
                        url: options
                    };
                }
                var originSuccess = options.success;
                var originFail = options.fail;
                var originComplete = options.complete;
                var requestTask;
                var p = new Promise((function(resolve, reject) {
                    options.success = function(res) {
                        originSuccess && originSuccess(res);
                        resolve(res);
                    };
                    options.fail = function(res) {
                        originFail && originFail(res);
                        reject(res);
                    };
                    options.complete = function(res) {
                        originComplete && originComplete(res);
                    };
                    requestTask = global.request(options);
                }));
                p.abort = function(cb) {
                    cb && cb();
                    if (requestTask) {
                        requestTask.abort();
                    }
                    return p;
                };
                return p;
            };
        }
        function processApis(taro, global) {
            var config = arguments.length > 2 && arguments[2] !== undefined ? arguments[2] : {};
            var patchNoPromiseApis = config.noPromiseApis || [];
            var patchNeedPromiseApis = config.needPromiseApis || [];
            var _noPromiseApis = new Set([].concat(_toConsumableArray(patchNoPromiseApis), _toConsumableArray(noPromiseApis)));
            var _needPromiseApis = new Set([].concat(_toConsumableArray(patchNeedPromiseApis), _toConsumableArray(needPromiseApis)));
            var apis = [].concat(_toConsumableArray(_noPromiseApis), _toConsumableArray(_needPromiseApis));
            apis.forEach((function(key) {
                if (_needPromiseApis.has(key)) {
                    var originKey = key;
                    taro[originKey] = function() {
                        var options = arguments.length > 0 && arguments[0] !== undefined ? arguments[0] : {};
                        for (var _len = arguments.length, args = new Array(_len > 1 ? _len - 1 : 0), _key2 = 1; _key2 < _len; _key2++) {
                            args[_key2 - 1] = arguments[_key2];
                        }
                        var key = originKey;
                        if (typeof options === \\"string\\") {
                            if (args.length) {
                                return global[key].apply(global, [ options ].concat(args));
                            }
                            return global[key](options);
                        }
                        if (config.transformMeta) {
                            var transformResult = config.transformMeta(key, options);
                            key = transformResult.key;
                            options = transformResult.options;
                            if (!global.hasOwnProperty(key)) {
                                return unsupport(key)();
                            }
                        }
                        var task = null;
                        var obj = Object.assign({}, options);
                        setUniqueKeyToRoute(key, options);
                        var p = new Promise((function(resolve, reject) {
                            obj.success = function(res) {
                                var _a, _b;
                                (_a = config.modifyAsyncResult) === null || _a === void 0 ? void 0 : _a.call(config, key, res);
                                (_b = options.success) === null || _b === void 0 ? void 0 : _b.call(options, res);
                                if (key === \\"connectSocket\\") {
                                    resolve(Promise.resolve().then((function() {
                                        return Object.assign(task, res);
                                    })));
                                } else {
                                    resolve(res);
                                }
                            };
                            obj.fail = function(res) {
                                var _a;
                                (_a = options.fail) === null || _a === void 0 ? void 0 : _a.call(options, res);
                                reject(res);
                            };
                            obj.complete = function(res) {
                                var _a;
                                (_a = options.complete) === null || _a === void 0 ? void 0 : _a.call(options, res);
                            };
                            if (args.length) {
                                task = global[key].apply(global, [ obj ].concat(args));
                            } else {
                                task = global[key](obj);
                            }
                        }));
                        if (key === \\"uploadFile\\" || key === \\"downloadFile\\") {
                            p.progress = function(cb) {
                                task === null || task === void 0 ? void 0 : task.onProgressUpdate(cb);
                                return p;
                            };
                            p.abort = function(cb) {
                                cb === null || cb === void 0 ? void 0 : cb();
                                task === null || task === void 0 ? void 0 : task.abort();
                                return p;
                            };
                        }
                        return p;
                    };
                } else {
                    if (!global.hasOwnProperty(key)) {
                        taro[key] = unsupport(key);
                        return;
                    }
                    taro[key] = function() {
                        for (var _len2 = arguments.length, args = new Array(_len2), _key3 = 0; _key3 < _len2; _key3++) {
                            args[_key3] = arguments[_key3];
                        }
                        if (config.handleSyncApis) {
                            return config.handleSyncApis(key, global, args);
                        } else {
                            return global[key].apply(global, args);
                        }
                    };
                }
            }));
            equipCommonApis(taro, global, config);
        }
        function equipCommonApis(taro, global) {
            var apis = arguments.length > 2 && arguments[2] !== undefined ? arguments[2] : {};
            taro.canIUseWebp = getCanIUseWebp(taro);
            taro.getCurrentPages = getCurrentPages || unsupport(\\"getCurrentPages\\");
            taro.getApp = getApp || unsupport(\\"getApp\\");
            taro.env = global.env || {};
            try {
                taro.requirePlugin = requirePlugin || unsupport(\\"requirePlugin\\");
            } catch (error) {
                taro.requirePlugin = unsupport(\\"requirePlugin\\");
            }
            var request = apis.request ? apis.request : getNormalRequest(global);
            function taroInterceptor(chain) {
                return request(chain.requestParams);
            }
            var link = new taro.Link(taroInterceptor);
            taro.request = link.request.bind(link);
            taro.addInterceptor = link.addInterceptor.bind(link);
            taro.cleanInterceptors = link.cleanInterceptors.bind(link);
            taro.miniGlobal = global;
        }
        var runtime_utils_noPromiseApis = new Set([ \\"getAccountInfoSync\\", \\"getEnterOptionsSync\\", \\"offBLEPeripheralConnectionStateChanged\\", \\"offBeaconServiceChange\\", \\"offBeaconUpdate\\", \\"offDeviceMotionChange\\", \\"offHCEMessage\\", \\"offKeyboardHeightChange\\", \\"offLocalServiceDiscoveryStop\\", \\"offLocalServiceFound\\", \\"offLocalServiceLost\\", \\"offLocalServiceResolveFail\\", \\"offLocationChange\\", \\"offThemeChange\\", \\"offVoIPChatInterrupted\\", \\"offVoIPChatMembersChanged\\", \\"offVoIPVideoMembersChanged\\", \\"offWifiConnected\\", \\"offWindowResize\\", \\"onBLEPeripheralConnectionStateChanged\\", \\"onBackgroundAudioPause\\", \\"onBackgroundAudioPlay\\", \\"onBackgroundAudioStop\\", \\"onBackgroundFetchData\\", \\"onHCEMessage\\", \\"onKeyboardHeightChange\\", \\"onLocalServiceDiscoveryStop\\", \\"onLocalServiceFound\\", \\"onLocalServiceLost\\", \\"onLocalServiceResolveFail\\", \\"onLocationChange\\", \\"onThemeChange\\", \\"onVoIPChatInterrupted\\", \\"onVoIPChatMembersChanged\\", \\"onVoIPChatSpeakersChanged\\", \\"onVoIPVideoMembersChanged\\", \\"onWifiConnected\\", \\"onWindowResize\\", \\"reportMonitor\\", \\"onGyroscopeChange\\", \\"offGyroscopeChange\\", \\"createAudioContext\\", \\"createLivePusherContext\\", \\"createMediaContainer\\", \\"createMediaRecorder\\", \\"createOffscreenCanvas\\", \\"createRewardedVideoAd\\", \\"createUDPSocket\\", \\"createVideoDecoder\\", \\"createWorker\\", \\"getLogManager\\", \\"getNFCAdapter\\", \\"getPerformance\\", \\"getRealtimeLogManager\\", \\"pauseBackgroundAudio\\", \\"pauseVoice\\", \\"reportPerformance\\", \\"stopBackgroundAudio\\", \\"stopRecord\\", \\"stopVoice\\" ]);
        var runtime_utils_needPromiseApis = new Set([ \\"addCard\\", \\"authPrivateMessage\\", \\"checkIsOpenAccessibility\\", \\"checkIsSoterEnrolledInDevice\\", \\"checkIsSupportSoterAuthentication\\", \\"chooseInvoice\\", \\"chooseMedia\\", \\"chooseMessageFile\\", \\"compressVideo\\", \\"connectWifi\\", \\"createBLEPeripheralServer\\", \\"disableAlertBeforeUnload\\", \\"enableAlertBeforeUnload\\", \\"exitVoIPChat\\", \\"getBLEDeviceRSSI\\", \\"getBackgroundAudioPlayerState\\", \\"getBackgroundFetchData\\", \\"getBackgroundFetchToken\\", \\"getGroupEnterInfo\\", \\"getHCEState\\", \\"getSelectedTextRange\\", \\"getShareInfo\\", \\"getVideoInfo\\", \\"getWeRunData\\", \\"join1v1Chat\\", \\"joinVoIPChat\\", \\"makeBluetoothPair\\", \\"openCard\\", \\"openVideoEditor\\", \\"playBackgroundAudio\\", \\"playVoice\\", \\"previewMedia\\", \\"requestPayment\\", \\"saveFileToDisk\\", \\"scanItem\\", \\"seekBackgroundAudio\\", \\"sendHCEMessage\\", \\"setBLEMTU\\", \\"setBackgroundFetchToken\\", \\"setEnable1v1Chat\\", \\"setTopBarText\\", \\"setWifiList\\", \\"setWindowSize\\", \\"showRedPackage\\", \\"startGyroscope\\", \\"startHCE\\", \\"startLocalServiceDiscovery\\", \\"startLocationUpdate\\", \\"startLocationUpdateBackground\\", \\"startRecord\\", \\"startSoterAuthentication\\", \\"startWifi\\", \\"stopGyroscope\\", \\"stopHCE\\", \\"stopLocalServiceDiscovery\\", \\"stopLocationUpdate\\", \\"stopWifi\\", \\"subscribeVoIPVideoMembers\\", \\"updateShareMenu\\", \\"updateVoIPChatMuteConfig\\", \\"updateWeChatApp\\" ]);
        function initNativeApi(taro) {
            processApis(taro, wx, {
                noPromiseApis: runtime_utils_noPromiseApis,
                needPromiseApis: runtime_utils_needPromiseApis
            });
            taro.cloud = wx.cloud;
        }
        var components = {
            Progress: {
                \\"border-radius\\": \\"0\\",
                \\"font-size\\": \\"16\\",
                duration: \\"30\\",
                bindActiveEnd: \\"\\"
            },
            RichText: {
                space: \\"\\"
            },
            Text: {
                \\"user-select\\": \\"false\\"
            },
            Map: {
                polygons: \\"[]\\",
                subkey: \\"\\",
                rotate: \\"0\\",
                skew: \\"0\\",
                \\"enable-3D\\": \\"false\\",
                \\"show-compass\\": \\"false\\",
                \\"show-scale\\": \\"false\\",
                \\"enable-overlooking\\": \\"false\\",
                \\"enable-zoom\\": \\"true\\",
                \\"enable-scroll\\": \\"true\\",
                \\"enable-rotate\\": \\"false\\",
                \\"enable-satellite\\": \\"false\\",
                \\"enable-traffic\\": \\"false\\",
                setting: \\"[]\\",
                bindLabelTap: \\"\\",
                bindRegionChange: \\"\\",
                bindPoiTap: \\"\\"
            },
            Button: {
                lang: \\"en\\",
                \\"session-from\\": \\"\\",
                \\"send-message-title\\": \\"\\",
                \\"send-message-path\\": \\"\\",
                \\"send-message-img\\": \\"\\",
                \\"app-parameter\\": \\"\\",
                \\"show-message-card\\": \\"false\\",
                \\"business-id\\": \\"\\",
                bindGetUserInfo: \\"\\",
                bindContact: \\"\\",
                bindGetPhoneNumber: \\"\\",
                bindError: \\"\\",
                bindOpenSetting: \\"\\",
                bindLaunchApp: \\"\\"
            },
            Form: {
                \\"report-submit-timeout\\": \\"0\\"
            },
            Input: {
                \\"auto-focus\\": \\"false\\",
                \\"always-embed\\": \\"false\\",
                \\"adjust-position\\": \\"true\\",
                \\"hold-keyboard\\": \\"false\\",
                bindKeyboardHeightChange: \\"\\"
            },
            Picker: {
                \\"header-text\\": \\"\\"
            },
            PickerView: {
                bindPickStart: \\"\\",
                bindPickEnd: \\"\\"
            },
            Slider: {
                color: singleQuote(\\"#e9e9e9\\"),
                \\"selected-color\\": singleQuote(\\"#1aad19\\")
            },
            Textarea: {
                \\"show-confirm-bar\\": \\"true\\",
                \\"adjust-position\\": \\"true\\",
                \\"hold-keyboard\\": \\"false\\",
                \\"disable-default-padding\\": \\"false\\",
                bindKeyboardHeightChange: \\"\\"
            },
            ScrollView: {
                \\"enable-flex\\": \\"false\\",
                \\"scroll-anchoring\\": \\"false\\",
                \\"refresher-enabled\\": \\"false\\",
                \\"refresher-threshold\\": \\"45\\",
                \\"refresher-default-style\\": singleQuote(\\"black\\"),
                \\"refresher-background\\": singleQuote(\\"#FFF\\"),
                \\"refresher-triggered\\": \\"false\\",
                enhanced: \\"false\\",
                bounces: \\"true\\",
                \\"show-scrollbar\\": \\"true\\",
                \\"paging-enabled\\": \\"false\\",
                \\"fast-deceleration\\": \\"false\\",
                bindDragStart: \\"\\",
                bindDragging: \\"\\",
                bindDragEnd: \\"\\",
                bindRefresherPulling: \\"\\",
                bindRefresherRefresh: \\"\\",
                bindRefresherRestore: \\"\\",
                bindRefresherAbort: \\"\\"
            },
            Swiper: {
                \\"snap-to-edge\\": \\"false\\",
                \\"easing-function\\": singleQuote(\\"default\\")
            },
            SwiperItem: {
                \\"skip-hidden-item-layout\\": \\"false\\"
            },
            Navigator: {
                target: singleQuote(\\"self\\"),
                \\"app-id\\": \\"\\",
                path: \\"\\",
                \\"extra-data\\": \\"\\",
                version: singleQuote(\\"version\\")
            },
            Camera: {
                mode: singleQuote(\\"normal\\"),
                resolution: singleQuote(\\"medium\\"),
                \\"frame-size\\": singleQuote(\\"medium\\"),
                bindInitDone: \\"\\",
                bindScanCode: \\"\\"
            },
            Image: {
                webp: \\"false\\",
                \\"show-menu-by-longpress\\": \\"false\\"
            },
            LivePlayer: {
                mode: singleQuote(\\"live\\"),
                \\"sound-mode\\": singleQuote(\\"speaker\\"),
                \\"auto-pause-if-navigate\\": \\"true\\",
                \\"auto-pause-if-open-native\\": \\"true\\",
                \\"picture-in-picture-mode\\": \\"[]\\",
                bindstatechange: \\"\\",
                bindfullscreenchange: \\"\\",
                bindnetstatus: \\"\\",
                bindAudioVolumeNotify: \\"\\",
                bindEnterPictureInPicture: \\"\\",
                bindLeavePictureInPicture: \\"\\"
            },
            Video: {
                title: \\"\\",
                \\"play-btn-position\\": singleQuote(\\"bottom\\"),
                \\"enable-play-gesture\\": \\"false\\",
                \\"auto-pause-if-navigate\\": \\"true\\",
                \\"auto-pause-if-open-native\\": \\"true\\",
                \\"vslide-gesture\\": \\"false\\",
                \\"vslide-gesture-in-fullscreen\\": \\"true\\",
                \\"ad-unit-id\\": \\"\\",
                \\"poster-for-crawler\\": \\"\\",
                \\"show-casting-button\\": \\"false\\",
                \\"picture-in-picture-mode\\": \\"[]\\",
                \\"enable-auto-rotation\\": \\"false\\",
                \\"show-screen-lock-button\\": \\"false\\",
                bindProgress: \\"\\",
                bindLoadedMetadata: \\"\\",
                bindControlsToggle: \\"\\",
                bindEnterPictureInPicture: \\"\\",
                bindLeavePictureInPicture: \\"\\",
                bindSeekComplete: \\"\\"
            },
            Canvas: {
                type: \\"\\"
            },
            Ad: {
                \\"ad-type\\": singleQuote(\\"banner\\"),
                \\"ad-theme\\": singleQuote(\\"white\\")
            },
            Editor: {
                \\"read-only\\": \\"false\\",
                placeholder: \\"\\",
                \\"show-img-size\\": \\"false\\",
                \\"show-img-toolbar\\": \\"false\\",
                \\"show-img-resize\\": \\"false\\",
                focus: \\"false\\",
                bindReady: \\"\\",
                bindFocus: \\"\\",
                bindBlur: \\"\\",
                bindInput: \\"\\",
                bindStatusChange: \\"\\",
                name: \\"\\"
            },
            MatchMedia: {
                \\"min-width\\": \\"\\",
                \\"max-width\\": \\"\\",
                width: \\"\\",
                \\"min-height\\": \\"\\",
                \\"max-height\\": \\"\\",
                height: \\"\\",
                orientation: \\"\\"
            },
            FunctionalPageNavigator: {
                version: singleQuote(\\"release\\"),
                name: \\"\\",
                args: \\"\\",
                bindSuccess: \\"\\",
                bindFail: \\"\\",
                bindCancel: \\"\\"
            },
            LivePusher: {
                url: \\"\\",
                mode: singleQuote(\\"RTC\\"),
                autopush: \\"false\\",
                muted: \\"false\\",
                \\"enable-camera\\": \\"true\\",
                \\"auto-focus\\": \\"true\\",
                orientation: singleQuote(\\"vertical\\"),
                beauty: \\"0\\",
                whiteness: \\"0\\",
                aspect: singleQuote(\\"9:16\\"),
                \\"min-bitrate\\": \\"200\\",
                \\"max-bitrate\\": \\"1000\\",
                \\"audio-quality\\": singleQuote(\\"high\\"),
                \\"waiting-image\\": \\"\\",
                \\"waiting-image-hash\\": \\"\\",
                zoom: \\"false\\",
                \\"device-position\\": singleQuote(\\"front\\"),
                \\"background-mute\\": \\"false\\",
                mirror: \\"false\\",
                \\"remote-mirror\\": \\"false\\",
                \\"local-mirror\\": \\"false\\",
                \\"audio-reverb-type\\": \\"0\\",
                \\"enable-mic\\": \\"true\\",
                \\"enable-agc\\": \\"false\\",
                \\"enable-ans\\": \\"false\\",
                \\"audio-volume-type\\": singleQuote(\\"voicecall\\"),
                \\"video-width\\": \\"360\\",
                \\"video-height\\": \\"640\\",
                \\"beauty-style\\": singleQuote(\\"smooth\\"),
                filter: singleQuote(\\"standard\\"),
                animation: \\"\\",
                bindStateChange: \\"\\",
                bindNetStatus: \\"\\",
                bindBgmStart: \\"\\",
                bindBgmProgress: \\"\\",
                bindBgmComplete: \\"\\",
                bindAudioVolumeNotify: \\"\\"
            },
            OfficialAccount: {
                bindLoad: \\"\\",
                bindError: \\"\\"
            },
            OpenData: {
                type: \\"\\",
                \\"open-gid\\": \\"\\",
                lang: singleQuote(\\"en\\"),
                \\"default-text\\": \\"\\",
                \\"default-avatar\\": \\"\\",
                bindError: \\"\\"
            },
            NavigationBar: {
                title: \\"\\",
                loading: \\"false\\",
                \\"front-color\\": \\"\\",
                \\"background-color\\": \\"\\",
                \\"color-animation-duration\\": \\"0\\",
                \\"color-animation-timing-func\\": singleQuote(\\"linear\\")
            },
            PageMeta: {
                \\"background-text-style\\": \\"\\",
                \\"background-color\\": \\"\\",
                \\"background-color-top\\": \\"\\",
                \\"background-color-bottom\\": \\"\\",
                \\"scroll-top\\": singleQuote(\\"\\"),
                \\"scroll-duration\\": \\"300\\",
                \\"page-style\\": singleQuote(\\"\\"),
                \\"root-font-size\\": singleQuote(\\"\\"),
                bindResize: \\"\\",
                bindScroll: \\"\\",
                bindScrollDone: \\"\\"
            },
            VoipRoom: {
                openid: \\"\\",
                mode: singleQuote(\\"camera\\"),
                \\"device-position\\": singleQuote(\\"front\\"),
                bindError: \\"\\"
            },
            AdCustom: {
                \\"unit-id\\": \\"\\",
                \\"ad-intervals\\": \\"\\",
                bindLoad: \\"\\",
                bindError: \\"\\"
            }
        };
        var hostConfig = {
            initNativeApi: initNativeApi,
            onTaroElementCreate: function onTaroElementCreate(tagName) {
                warn(tagName === \\"MAP\\", \\"\\\\u5fae\\\\u4fe1\\\\u5c0f\\\\u7a0b\\\\u5e8f map \\\\u7ec4\\\\u4ef6\\\\u7684 \`setting\` \\\\u5c5e\\\\u6027\\\\u9700\\\\u8981\\\\u4f20\\\\u9012\\\\u4e00\\\\u4e2a\\\\u9ed8\\\\u8ba4\\\\u503c\\\\u3002\\\\u8be6\\\\u60c5\\\\uff1a\\\\n https://developers.weixin.qq.com/miniprogram/dev/component/map.html\\");
            }
        };
        var syncApis = new Set([ \\"createAppBox\\" ]);
        var asyncApis = new Set([ \\"getQQRunData\\", \\"requestWxPayment\\", \\"setAvatar\\", \\"shareInvite\\", \\"updateBookshelfReadTime\\" ]);
        function runtime_initNativeApi(taro) {
            processApis(taro, qq, {
                noPromiseApis: new Set([].concat(_toConsumableArray(runtime_utils_noPromiseApis), _toConsumableArray(syncApis))),
                needPromiseApis: new Set([].concat(_toConsumableArray(runtime_utils_needPromiseApis), _toConsumableArray(asyncApis)))
            });
            taro.cloud = qq.cloud;
        }
        var runtime_components = {
            Button: {
                \\"app-packagename\\": \\"\\",
                \\"app-bundleid\\": \\"\\",
                \\"app-connect-id\\": \\"\\",
                \\"group-id\\": \\"\\",
                \\"public-id\\": \\"\\",
                \\"share-type\\": \\"27\\",
                \\"share-mode\\": \\"['qq', 'qzone']\\",
                \\"aria-label\\": \\"\\",
                \\"open-id\\": \\"\\",
                \\"share-message-friend-info\\": \\"\\",
                bindAddFriend: \\"\\",
                bindAddGroupApp: \\"\\"
            }
        };
        var runtime_hostConfig = {
            initNativeApi: runtime_initNativeApi
        };
        mergeReconciler(runtime_hostConfig);
        mergeInternalComponents(components);
        mergeInternalComponents(runtime_components);
        var taro_runtime = __webpack_require__(1);
        var classCallCheck = __webpack_require__(3);
        var createClass = __webpack_require__(4);
        var inherits = __webpack_require__(6);
        var createSuper = __webpack_require__(5);
        var react = __webpack_require__(0);
        var app = __webpack_require__(11);
        var app_App = function(_Component) {
            Object(inherits[\\"a\\"])(App, _Component);
            var _super = Object(createSuper[\\"a\\"])(App);
            function App() {
                Object(classCallCheck[\\"a\\"])(this, App);
                return _super.apply(this, arguments);
            }
            Object(createClass[\\"a\\"])(App, [ {
                key: \\"componentDidMount\\",
                value: function componentDidMount() {}
            }, {
                key: \\"componentDidShow\\",
                value: function componentDidShow() {}
            }, {
                key: \\"componentDidHide\\",
                value: function componentDidHide() {}
            }, {
                key: \\"componentDidCatchError\\",
                value: function componentDidCatchError() {}
            }, {
                key: \\"render\\",
                value: function render() {
                    return this.props.children;
                }
            } ]);
            return App;
        }(react[\\"Component\\"]);
        var lib_src_app = app_App;
        var taro_react = __webpack_require__(8);
        var app_config = {
            pages: [ \\"pages/index/index\\" ],
            window: {
                backgroundTextStyle: \\"light\\",
                navigationBarBackgroundColor: \\"#fff\\",
                navigationBarTitleText: \\"WeChat\\",
                navigationBarTextStyle: \\"black\\"
            }
        };
        taro_runtime[\\"window\\"].__taroAppConfig = app_config;
        var inst = App(Object(taro_runtime[\\"createReactApp\\"])(lib_src_app, react, taro_react[\\"a\\"], app_config));
    }
}, [ [ 19, 0, 1, 3, 2 ] ] ]);



/** filePath: dist/app.json **/
{\\"pages\\":[\\"pages/index/index\\"],\\"window\\":{\\"backgroundTextStyle\\":\\"light\\",\\"navigationBarBackgroundColor\\":\\"#fff\\",\\"navigationBarTitleText\\":\\"WeChat\\",\\"navigationBarTextStyle\\":\\"black\\"}}

/** filePath: dist/app.qss **/


/** filePath: dist/base.qml **/
<wxs module=\\"xs\\" src=\\"./utils.wxs\\" />
<template name=\\"taro_tmpl\\">
  <block wx:for=\\"{{root.cn}}\\" wx:key=\\"uid\\">
    <template is=\\"tmpl_0_container\\" data=\\"{{i:item,l:''}}\\" />
  </block>
</template>

<template name=\\"tmpl_0_catch-view\\">
  <view hover-class=\\"{{xs.b(i.hoverClass,'none')}}\\" hover-stop-propagation=\\"{{xs.b(i.hoverStopPropagation,false)}}\\" hover-start-time=\\"{{xs.b(i.hoverStartTime,50)}}\\" hover-stay-time=\\"{{xs.b(i.hoverStayTime,400)}}\\" animation=\\"{{i.animation}}\\" bindtouchstart=\\"eh\\" bindtouchend=\\"eh\\" bindtouchcancel=\\"eh\\" bindlongpress=\\"eh\\" bindanimationstart=\\"eh\\" bindanimationiteration=\\"eh\\" bindanimationend=\\"eh\\" bindtransitionend=\\"eh\\" style=\\"{{i.st}}\\" class=\\"{{i.cl}}\\" bindtap=\\"eh\\" catchtouchmove=\\"eh\\"  id=\\"{{i.uid}}\\">
    <block wx:for=\\"{{i.cn}}\\" wx:key=\\"uid\\">
      <template is=\\"{{xs.e(cid+1)}}\\" data=\\"{{i:item,l:l}}\\" />
    </block>
  </view>
</template>

<template name=\\"tmpl_0_static-view\\">
  <view hover-class=\\"{{xs.b(i.hoverClass,'none')}}\\" hover-stop-propagation=\\"{{xs.b(i.hoverStopPropagation,false)}}\\" hover-start-time=\\"{{xs.b(i.hoverStartTime,50)}}\\" hover-stay-time=\\"{{xs.b(i.hoverStayTime,400)}}\\" animation=\\"{{i.animation}}\\" style=\\"{{i.st}}\\" class=\\"{{i.cl}}\\"  id=\\"{{i.uid}}\\">
    <block wx:for=\\"{{i.cn}}\\" wx:key=\\"uid\\">
      <template is=\\"{{xs.e(cid+1)}}\\" data=\\"{{i:item,l:l}}\\" />
    </block>
  </view>
</template>

<template name=\\"tmpl_0_pure-view\\">
  <view style=\\"{{i.st}}\\" class=\\"{{i.cl}}\\"  id=\\"{{i.uid}}\\">
    <block wx:for=\\"{{i.cn}}\\" wx:key=\\"uid\\">
      <template is=\\"{{xs.e(cid+1)}}\\" data=\\"{{i:item,l:l}}\\" />
    </block>
  </view>
</template>

<template name=\\"tmpl_0_view\\">
  <view hover-class=\\"{{xs.b(i.hoverClass,'none')}}\\" hover-stop-propagation=\\"{{xs.b(i.hoverStopPropagation,false)}}\\" hover-start-time=\\"{{xs.b(i.hoverStartTime,50)}}\\" hover-stay-time=\\"{{xs.b(i.hoverStayTime,400)}}\\" animation=\\"{{i.animation}}\\" bindtouchstart=\\"eh\\" bindtouchmove=\\"eh\\" bindtouchend=\\"eh\\" bindtouchcancel=\\"eh\\" bindlongpress=\\"eh\\" bindanimationstart=\\"eh\\" bindanimationiteration=\\"eh\\" bindanimationend=\\"eh\\" bindtransitionend=\\"eh\\" style=\\"{{i.st}}\\" class=\\"{{i.cl}}\\" bindtap=\\"eh\\"  id=\\"{{i.uid}}\\">
    <block wx:for=\\"{{i.cn}}\\" wx:key=\\"uid\\">
      <template is=\\"{{xs.e(cid+1)}}\\" data=\\"{{i:item,l:l}}\\" />
    </block>
  </view>
</template>

<template name=\\"tmpl_0_static-text\\">
  <text selectable=\\"{{xs.b(i.selectable,false)}}\\" space=\\"{{i.space}}\\" decode=\\"{{xs.b(i.decode,false)}}\\" style=\\"{{i.st}}\\" class=\\"{{i.cl}}\\"  id=\\"{{i.uid}}\\">
    <block wx:for=\\"{{i.cn}}\\" wx:key=\\"uid\\">
      <template is=\\"{{xs.e(cid+1)}}\\" data=\\"{{i:item,l:l}}\\" />
    </block>
  </text>
</template>

<template name=\\"tmpl_0_text\\">
  <text selectable=\\"{{xs.b(i.selectable,false)}}\\" space=\\"{{i.space}}\\" decode=\\"{{xs.b(i.decode,false)}}\\" style=\\"{{i.st}}\\" class=\\"{{i.cl}}\\" bindtap=\\"eh\\"  id=\\"{{i.uid}}\\">
    <block wx:for=\\"{{i.cn}}\\" wx:key=\\"uid\\">
      <template is=\\"{{xs.e(cid+1)}}\\" data=\\"{{i:item,l:l}}\\" />
    </block>
  </text>
</template>

<template name=\\"tmpl_0_input\\">
  <template is=\\"{{xs.c(i, 'tmpl_0_')}}\\" data=\\"{{i:i}}\\" />
</template>

<template name=\\"tmpl_0_input_focus\\">
  <input value=\\"{{i.value}}\\" type=\\"{{xs.b(i.type,'')}}\\" password=\\"{{xs.b(i.password,false)}}\\" placeholder=\\"{{i.placeholder}}\\" placeholder-style=\\"{{i.placeholderStyle}}\\" placeholder-class=\\"{{xs.b(i.placeholderClass,'input-placeholder')}}\\" disabled=\\"{{i.disabled}}\\" maxlength=\\"{{xs.b(i.maxlength,140)}}\\" cursor-spacing=\\"{{xs.b(i.cursorSpacing,0)}}\\" focus=\\"{{xs.b(i.focus,false)}}\\" confirm-type=\\"{{xs.b(i.confirmType,'done')}}\\" confirm-hold=\\"{{xs.b(i.confirmHold,false)}}\\" cursor=\\"{{xs.b(i.cursor,i.value.length)}}\\" selection-start=\\"{{xs.b(i.selectionStart,-1)}}\\" selection-end=\\"{{xs.b(i.selectionEnd,-1)}}\\" bindinput=\\"eh\\" bindfocus=\\"eh\\" bindblur=\\"eh\\" bindconfirm=\\"eh\\" name=\\"{{i.name}}\\" style=\\"{{i.st}}\\" class=\\"{{i.cl}}\\" bindtap=\\"eh\\"  id=\\"{{i.uid}}\\" />
</template>

<template name=\\"tmpl_0_input_blur\\">
  <input value=\\"{{i.value}}\\" type=\\"{{xs.b(i.type,'')}}\\" password=\\"{{xs.b(i.password,false)}}\\" placeholder=\\"{{i.placeholder}}\\" placeholder-style=\\"{{i.placeholderStyle}}\\" placeholder-class=\\"{{xs.b(i.placeholderClass,'input-placeholder')}}\\" disabled=\\"{{i.disabled}}\\" maxlength=\\"{{xs.b(i.maxlength,140)}}\\" cursor-spacing=\\"{{xs.b(i.cursorSpacing,0)}}\\" confirm-type=\\"{{xs.b(i.confirmType,'done')}}\\" confirm-hold=\\"{{xs.b(i.confirmHold,false)}}\\" cursor=\\"{{xs.b(i.cursor,i.value.length)}}\\" selection-start=\\"{{xs.b(i.selectionStart,-1)}}\\" selection-end=\\"{{xs.b(i.selectionEnd,-1)}}\\" bindinput=\\"eh\\" bindfocus=\\"eh\\" bindblur=\\"eh\\" bindconfirm=\\"eh\\" name=\\"{{i.name}}\\" style=\\"{{i.st}}\\" class=\\"{{i.cl}}\\" bindtap=\\"eh\\"  id=\\"{{i.uid}}\\" />
</template>

<template name=\\"tmpl_0_textarea\\">
  <template is=\\"{{xs.c(i, 'tmpl_0_')}}\\" data=\\"{{i:i}}\\" />
</template>

<template name=\\"tmpl_0_textarea_focus\\">
  <textarea value=\\"{{i.value}}\\" placeholder=\\"{{i.placeholder}}\\" placeholder-style=\\"{{i.placeholderStyle}}\\" placeholder-class=\\"{{xs.b(i.placeholderClass,'textarea-placeholder')}}\\" disabled=\\"{{i.disabled}}\\" maxlength=\\"{{xs.b(i.maxlength,140)}}\\" auto-focus=\\"{{xs.b(i.autoFocus,false)}}\\" focus=\\"{{xs.b(i.focus,false)}}\\" auto-height=\\"{{xs.b(i.autoHeight,false)}}\\" fixed=\\"{{xs.b(i.fixed,false)}}\\" cursor-spacing=\\"{{xs.b(i.cursorSpacing,0)}}\\" cursor=\\"{{xs.b(i.cursor,-1)}}\\" selection-start=\\"{{xs.b(i.selectionStart,-1)}}\\" selection-end=\\"{{xs.b(i.selectionEnd,-1)}}\\" bindfocus=\\"eh\\" bindblur=\\"eh\\" bindlinechange=\\"eh\\" bindinput=\\"eh\\" bindconfirm=\\"eh\\" name=\\"{{i.name}}\\" style=\\"{{i.st}}\\" class=\\"{{i.cl}}\\" bindtap=\\"eh\\"  id=\\"{{i.uid}}\\" />
</template>

<template name=\\"tmpl_0_textarea_blur\\">
  <textarea value=\\"{{i.value}}\\" placeholder=\\"{{i.placeholder}}\\" placeholder-style=\\"{{i.placeholderStyle}}\\" placeholder-class=\\"{{xs.b(i.placeholderClass,'textarea-placeholder')}}\\" disabled=\\"{{i.disabled}}\\" maxlength=\\"{{xs.b(i.maxlength,140)}}\\" auto-focus=\\"{{xs.b(i.autoFocus,false)}}\\" auto-height=\\"{{xs.b(i.autoHeight,false)}}\\" fixed=\\"{{xs.b(i.fixed,false)}}\\" cursor-spacing=\\"{{xs.b(i.cursorSpacing,0)}}\\" cursor=\\"{{xs.b(i.cursor,-1)}}\\" selection-start=\\"{{xs.b(i.selectionStart,-1)}}\\" selection-end=\\"{{xs.b(i.selectionEnd,-1)}}\\" bindfocus=\\"eh\\" bindblur=\\"eh\\" bindlinechange=\\"eh\\" bindinput=\\"eh\\" bindconfirm=\\"eh\\" name=\\"{{i.name}}\\" style=\\"{{i.st}}\\" class=\\"{{i.cl}}\\" bindtap=\\"eh\\"  id=\\"{{i.uid}}\\" />
</template>

<template name=\\"tmpl_0_scroll-view\\">
  <scroll-view scroll-x=\\"{{xs.b(i.scrollX,false)}}\\" scroll-y=\\"{{xs.b(i.scrollY,false)}}\\" upper-threshold=\\"{{xs.b(i.upperThreshold,50)}}\\" lower-threshold=\\"{{xs.b(i.lowerThreshold,50)}}\\" scroll-top=\\"{{i.scrollTop}}\\" scroll-left=\\"{{i.scrollLeft}}\\" scroll-into-view=\\"{{i.scrollIntoView}}\\" scroll-with-animation=\\"{{xs.b(i.scrollWithAnimation,false)}}\\" enable-back-to-top=\\"{{xs.b(i.enableBackToTop,false)}}\\" bindscrolltoupper=\\"eh\\" bindscrolltolower=\\"eh\\" bindscroll=\\"eh\\" bindtouchstart=\\"eh\\" bindtouchmove=\\"eh\\" bindtouchend=\\"eh\\" bindtouchcancel=\\"eh\\" bindlongpress=\\"eh\\" bindanimationstart=\\"eh\\" bindanimationiteration=\\"eh\\" bindanimationend=\\"eh\\" bindtransitionend=\\"eh\\" style=\\"{{i.st}}\\" class=\\"{{i.cl}}\\" bindtap=\\"eh\\"  id=\\"{{i.uid}}\\">
    <block wx:for=\\"{{i.cn}}\\" wx:key=\\"uid\\">
      <template is=\\"{{xs.e(cid+1)}}\\" data=\\"{{i:item,l:l}}\\" />
    </block>
  </scroll-view>
</template>

<template name=\\"tmpl_0_static-image\\">
  <image src=\\"{{i.src}}\\" mode=\\"{{xs.b(i.mode,'scaleToFill')}}\\" lazy-load=\\"{{xs.b(i.lazyLoad,false)}}\\" style=\\"{{i.st}}\\" class=\\"{{i.cl}}\\"  id=\\"{{i.uid}}\\">
    <block wx:for=\\"{{i.cn}}\\" wx:key=\\"uid\\">
      <template is=\\"{{xs.e(cid+1)}}\\" data=\\"{{i:item,l:l}}\\" />
    </block>
  </image>
</template>

<template name=\\"tmpl_0_image\\">
  <image src=\\"{{i.src}}\\" mode=\\"{{xs.b(i.mode,'scaleToFill')}}\\" lazy-load=\\"{{xs.b(i.lazyLoad,false)}}\\" binderror=\\"eh\\" bindload=\\"eh\\" bindtouchstart=\\"eh\\" bindtouchmove=\\"eh\\" bindtouchend=\\"eh\\" bindtouchcancel=\\"eh\\" bindlongpress=\\"eh\\" style=\\"{{i.st}}\\" class=\\"{{i.cl}}\\" bindtap=\\"eh\\"  id=\\"{{i.uid}}\\">
    <block wx:for=\\"{{i.cn}}\\" wx:key=\\"uid\\">
      <template is=\\"{{xs.e(cid+1)}}\\" data=\\"{{i:item,l:l}}\\" />
    </block>
  </image>
</template>

<template name=\\"tmpl_0_#text\\" data=\\"{{i:i}}\\">
  <block>{{i.v}}</block>
</template>

<template name=\\"tmpl_0_container\\">
  <template is=\\"{{xs.a(0, i.nn, l)}}\\" data=\\"{{i:i,cid:0,l:xs.f(l,i.nn)}}\\" />
</template>

<template name=\\"tmpl_1_catch-view\\">
  <view hover-class=\\"{{xs.b(i.hoverClass,'none')}}\\" hover-stop-propagation=\\"{{xs.b(i.hoverStopPropagation,false)}}\\" hover-start-time=\\"{{xs.b(i.hoverStartTime,50)}}\\" hover-stay-time=\\"{{xs.b(i.hoverStayTime,400)}}\\" animation=\\"{{i.animation}}\\" bindtouchstart=\\"eh\\" bindtouchend=\\"eh\\" bindtouchcancel=\\"eh\\" bindlongpress=\\"eh\\" bindanimationstart=\\"eh\\" bindanimationiteration=\\"eh\\" bindanimationend=\\"eh\\" bindtransitionend=\\"eh\\" style=\\"{{i.st}}\\" class=\\"{{i.cl}}\\" bindtap=\\"eh\\" catchtouchmove=\\"eh\\"  id=\\"{{i.uid}}\\">
    <block wx:for=\\"{{i.cn}}\\" wx:key=\\"uid\\">
      <template is=\\"{{xs.e(cid+1)}}\\" data=\\"{{i:item,l:l}}\\" />
    </block>
  </view>
</template>

<template name=\\"tmpl_1_static-view\\">
  <view hover-class=\\"{{xs.b(i.hoverClass,'none')}}\\" hover-stop-propagation=\\"{{xs.b(i.hoverStopPropagation,false)}}\\" hover-start-time=\\"{{xs.b(i.hoverStartTime,50)}}\\" hover-stay-time=\\"{{xs.b(i.hoverStayTime,400)}}\\" animation=\\"{{i.animation}}\\" style=\\"{{i.st}}\\" class=\\"{{i.cl}}\\"  id=\\"{{i.uid}}\\">
    <block wx:for=\\"{{i.cn}}\\" wx:key=\\"uid\\">
      <template is=\\"{{xs.e(cid+1)}}\\" data=\\"{{i:item,l:l}}\\" />
    </block>
  </view>
</template>

<template name=\\"tmpl_1_pure-view\\">
  <view style=\\"{{i.st}}\\" class=\\"{{i.cl}}\\"  id=\\"{{i.uid}}\\">
    <block wx:for=\\"{{i.cn}}\\" wx:key=\\"uid\\">
      <template is=\\"{{xs.e(cid+1)}}\\" data=\\"{{i:item,l:l}}\\" />
    </block>
  </view>
</template>

<template name=\\"tmpl_1_view\\">
  <view hover-class=\\"{{xs.b(i.hoverClass,'none')}}\\" hover-stop-propagation=\\"{{xs.b(i.hoverStopPropagation,false)}}\\" hover-start-time=\\"{{xs.b(i.hoverStartTime,50)}}\\" hover-stay-time=\\"{{xs.b(i.hoverStayTime,400)}}\\" animation=\\"{{i.animation}}\\" bindtouchstart=\\"eh\\" bindtouchmove=\\"eh\\" bindtouchend=\\"eh\\" bindtouchcancel=\\"eh\\" bindlongpress=\\"eh\\" bindanimationstart=\\"eh\\" bindanimationiteration=\\"eh\\" bindanimationend=\\"eh\\" bindtransitionend=\\"eh\\" style=\\"{{i.st}}\\" class=\\"{{i.cl}}\\" bindtap=\\"eh\\"  id=\\"{{i.uid}}\\">
    <block wx:for=\\"{{i.cn}}\\" wx:key=\\"uid\\">
      <template is=\\"{{xs.e(cid+1)}}\\" data=\\"{{i:item,l:l}}\\" />
    </block>
  </view>
</template>

<template name=\\"tmpl_1_static-text\\">
  <text selectable=\\"{{xs.b(i.selectable,false)}}\\" space=\\"{{i.space}}\\" decode=\\"{{xs.b(i.decode,false)}}\\" style=\\"{{i.st}}\\" class=\\"{{i.cl}}\\"  id=\\"{{i.uid}}\\">
    <block wx:for=\\"{{i.cn}}\\" wx:key=\\"uid\\">
      <template is=\\"{{xs.e(cid+1)}}\\" data=\\"{{i:item,l:l}}\\" />
    </block>
  </text>
</template>

<template name=\\"tmpl_1_text\\">
  <text selectable=\\"{{xs.b(i.selectable,false)}}\\" space=\\"{{i.space}}\\" decode=\\"{{xs.b(i.decode,false)}}\\" style=\\"{{i.st}}\\" class=\\"{{i.cl}}\\" bindtap=\\"eh\\"  id=\\"{{i.uid}}\\">
    <block wx:for=\\"{{i.cn}}\\" wx:key=\\"uid\\">
      <template is=\\"{{xs.e(cid+1)}}\\" data=\\"{{i:item,l:l}}\\" />
    </block>
  </text>
</template>

<template name=\\"tmpl_1_scroll-view\\">
  <scroll-view scroll-x=\\"{{xs.b(i.scrollX,false)}}\\" scroll-y=\\"{{xs.b(i.scrollY,false)}}\\" upper-threshold=\\"{{xs.b(i.upperThreshold,50)}}\\" lower-threshold=\\"{{xs.b(i.lowerThreshold,50)}}\\" scroll-top=\\"{{i.scrollTop}}\\" scroll-left=\\"{{i.scrollLeft}}\\" scroll-into-view=\\"{{i.scrollIntoView}}\\" scroll-with-animation=\\"{{xs.b(i.scrollWithAnimation,false)}}\\" enable-back-to-top=\\"{{xs.b(i.enableBackToTop,false)}}\\" bindscrolltoupper=\\"eh\\" bindscrolltolower=\\"eh\\" bindscroll=\\"eh\\" bindtouchstart=\\"eh\\" bindtouchmove=\\"eh\\" bindtouchend=\\"eh\\" bindtouchcancel=\\"eh\\" bindlongpress=\\"eh\\" bindanimationstart=\\"eh\\" bindanimationiteration=\\"eh\\" bindanimationend=\\"eh\\" bindtransitionend=\\"eh\\" style=\\"{{i.st}}\\" class=\\"{{i.cl}}\\" bindtap=\\"eh\\"  id=\\"{{i.uid}}\\">
    <block wx:for=\\"{{i.cn}}\\" wx:key=\\"uid\\">
      <template is=\\"{{xs.e(cid+1)}}\\" data=\\"{{i:item,l:l}}\\" />
    </block>
  </scroll-view>
</template>

<template name=\\"tmpl_1_container\\">
  <template is=\\"{{xs.a(1, i.nn, l)}}\\" data=\\"{{i:i,cid:1,l:xs.f(l,i.nn)}}\\" />
</template>

<template name=\\"tmpl_2_catch-view\\">
  <view hover-class=\\"{{xs.b(i.hoverClass,'none')}}\\" hover-stop-propagation=\\"{{xs.b(i.hoverStopPropagation,false)}}\\" hover-start-time=\\"{{xs.b(i.hoverStartTime,50)}}\\" hover-stay-time=\\"{{xs.b(i.hoverStayTime,400)}}\\" animation=\\"{{i.animation}}\\" bindtouchstart=\\"eh\\" bindtouchend=\\"eh\\" bindtouchcancel=\\"eh\\" bindlongpress=\\"eh\\" bindanimationstart=\\"eh\\" bindanimationiteration=\\"eh\\" bindanimationend=\\"eh\\" bindtransitionend=\\"eh\\" style=\\"{{i.st}}\\" class=\\"{{i.cl}}\\" bindtap=\\"eh\\" catchtouchmove=\\"eh\\"  id=\\"{{i.uid}}\\">
    <block wx:for=\\"{{i.cn}}\\" wx:key=\\"uid\\">
      <template is=\\"{{xs.e(cid+1)}}\\" data=\\"{{i:item,l:l}}\\" />
    </block>
  </view>
</template>

<template name=\\"tmpl_2_static-view\\">
  <view hover-class=\\"{{xs.b(i.hoverClass,'none')}}\\" hover-stop-propagation=\\"{{xs.b(i.hoverStopPropagation,false)}}\\" hover-start-time=\\"{{xs.b(i.hoverStartTime,50)}}\\" hover-stay-time=\\"{{xs.b(i.hoverStayTime,400)}}\\" animation=\\"{{i.animation}}\\" style=\\"{{i.st}}\\" class=\\"{{i.cl}}\\"  id=\\"{{i.uid}}\\">
    <block wx:for=\\"{{i.cn}}\\" wx:key=\\"uid\\">
      <template is=\\"{{xs.e(cid+1)}}\\" data=\\"{{i:item,l:l}}\\" />
    </block>
  </view>
</template>

<template name=\\"tmpl_2_pure-view\\">
  <view style=\\"{{i.st}}\\" class=\\"{{i.cl}}\\"  id=\\"{{i.uid}}\\">
    <block wx:for=\\"{{i.cn}}\\" wx:key=\\"uid\\">
      <template is=\\"{{xs.e(cid+1)}}\\" data=\\"{{i:item,l:l}}\\" />
    </block>
  </view>
</template>

<template name=\\"tmpl_2_view\\">
  <view hover-class=\\"{{xs.b(i.hoverClass,'none')}}\\" hover-stop-propagation=\\"{{xs.b(i.hoverStopPropagation,false)}}\\" hover-start-time=\\"{{xs.b(i.hoverStartTime,50)}}\\" hover-stay-time=\\"{{xs.b(i.hoverStayTime,400)}}\\" animation=\\"{{i.animation}}\\" bindtouchstart=\\"eh\\" bindtouchmove=\\"eh\\" bindtouchend=\\"eh\\" bindtouchcancel=\\"eh\\" bindlongpress=\\"eh\\" bindanimationstart=\\"eh\\" bindanimationiteration=\\"eh\\" bindanimationend=\\"eh\\" bindtransitionend=\\"eh\\" style=\\"{{i.st}}\\" class=\\"{{i.cl}}\\" bindtap=\\"eh\\"  id=\\"{{i.uid}}\\">
    <block wx:for=\\"{{i.cn}}\\" wx:key=\\"uid\\">
      <template is=\\"{{xs.e(cid+1)}}\\" data=\\"{{i:item,l:l}}\\" />
    </block>
  </view>
</template>

<template name=\\"tmpl_2_static-text\\">
  <text selectable=\\"{{xs.b(i.selectable,false)}}\\" space=\\"{{i.space}}\\" decode=\\"{{xs.b(i.decode,false)}}\\" style=\\"{{i.st}}\\" class=\\"{{i.cl}}\\"  id=\\"{{i.uid}}\\">
    <block wx:for=\\"{{i.cn}}\\" wx:key=\\"uid\\">
      <template is=\\"{{xs.e(cid+1)}}\\" data=\\"{{i:item,l:l}}\\" />
    </block>
  </text>
</template>

<template name=\\"tmpl_2_text\\">
  <text selectable=\\"{{xs.b(i.selectable,false)}}\\" space=\\"{{i.space}}\\" decode=\\"{{xs.b(i.decode,false)}}\\" style=\\"{{i.st}}\\" class=\\"{{i.cl}}\\" bindtap=\\"eh\\"  id=\\"{{i.uid}}\\">
    <block wx:for=\\"{{i.cn}}\\" wx:key=\\"uid\\">
      <template is=\\"{{xs.e(cid+1)}}\\" data=\\"{{i:item,l:l}}\\" />
    </block>
  </text>
</template>

<template name=\\"tmpl_2_scroll-view\\">
  <scroll-view scroll-x=\\"{{xs.b(i.scrollX,false)}}\\" scroll-y=\\"{{xs.b(i.scrollY,false)}}\\" upper-threshold=\\"{{xs.b(i.upperThreshold,50)}}\\" lower-threshold=\\"{{xs.b(i.lowerThreshold,50)}}\\" scroll-top=\\"{{i.scrollTop}}\\" scroll-left=\\"{{i.scrollLeft}}\\" scroll-into-view=\\"{{i.scrollIntoView}}\\" scroll-with-animation=\\"{{xs.b(i.scrollWithAnimation,false)}}\\" enable-back-to-top=\\"{{xs.b(i.enableBackToTop,false)}}\\" bindscrolltoupper=\\"eh\\" bindscrolltolower=\\"eh\\" bindscroll=\\"eh\\" bindtouchstart=\\"eh\\" bindtouchmove=\\"eh\\" bindtouchend=\\"eh\\" bindtouchcancel=\\"eh\\" bindlongpress=\\"eh\\" bindanimationstart=\\"eh\\" bindanimationiteration=\\"eh\\" bindanimationend=\\"eh\\" bindtransitionend=\\"eh\\" style=\\"{{i.st}}\\" class=\\"{{i.cl}}\\" bindtap=\\"eh\\"  id=\\"{{i.uid}}\\">
    <block wx:for=\\"{{i.cn}}\\" wx:key=\\"uid\\">
      <template is=\\"{{xs.e(cid+1)}}\\" data=\\"{{i:item,l:l}}\\" />
    </block>
  </scroll-view>
</template>

<template name=\\"tmpl_2_container\\">
  <template is=\\"{{xs.a(2, i.nn, l)}}\\" data=\\"{{i:i,cid:2,l:xs.f(l,i.nn)}}\\" />
</template>

<template name=\\"tmpl_3_catch-view\\">
  <view hover-class=\\"{{xs.b(i.hoverClass,'none')}}\\" hover-stop-propagation=\\"{{xs.b(i.hoverStopPropagation,false)}}\\" hover-start-time=\\"{{xs.b(i.hoverStartTime,50)}}\\" hover-stay-time=\\"{{xs.b(i.hoverStayTime,400)}}\\" animation=\\"{{i.animation}}\\" bindtouchstart=\\"eh\\" bindtouchend=\\"eh\\" bindtouchcancel=\\"eh\\" bindlongpress=\\"eh\\" bindanimationstart=\\"eh\\" bindanimationiteration=\\"eh\\" bindanimationend=\\"eh\\" bindtransitionend=\\"eh\\" style=\\"{{i.st}}\\" class=\\"{{i.cl}}\\" bindtap=\\"eh\\" catchtouchmove=\\"eh\\"  id=\\"{{i.uid}}\\">
    <block wx:for=\\"{{i.cn}}\\" wx:key=\\"uid\\">
      <template is=\\"{{xs.e(cid+1)}}\\" data=\\"{{i:item,l:l}}\\" />
    </block>
  </view>
</template>

<template name=\\"tmpl_3_static-view\\">
  <view hover-class=\\"{{xs.b(i.hoverClass,'none')}}\\" hover-stop-propagation=\\"{{xs.b(i.hoverStopPropagation,false)}}\\" hover-start-time=\\"{{xs.b(i.hoverStartTime,50)}}\\" hover-stay-time=\\"{{xs.b(i.hoverStayTime,400)}}\\" animation=\\"{{i.animation}}\\" style=\\"{{i.st}}\\" class=\\"{{i.cl}}\\"  id=\\"{{i.uid}}\\">
    <block wx:for=\\"{{i.cn}}\\" wx:key=\\"uid\\">
      <template is=\\"{{xs.e(cid+1)}}\\" data=\\"{{i:item,l:l}}\\" />
    </block>
  </view>
</template>

<template name=\\"tmpl_3_pure-view\\">
  <view style=\\"{{i.st}}\\" class=\\"{{i.cl}}\\"  id=\\"{{i.uid}}\\">
    <block wx:for=\\"{{i.cn}}\\" wx:key=\\"uid\\">
      <template is=\\"{{xs.e(cid+1)}}\\" data=\\"{{i:item,l:l}}\\" />
    </block>
  </view>
</template>

<template name=\\"tmpl_3_view\\">
  <view hover-class=\\"{{xs.b(i.hoverClass,'none')}}\\" hover-stop-propagation=\\"{{xs.b(i.hoverStopPropagation,false)}}\\" hover-start-time=\\"{{xs.b(i.hoverStartTime,50)}}\\" hover-stay-time=\\"{{xs.b(i.hoverStayTime,400)}}\\" animation=\\"{{i.animation}}\\" bindtouchstart=\\"eh\\" bindtouchmove=\\"eh\\" bindtouchend=\\"eh\\" bindtouchcancel=\\"eh\\" bindlongpress=\\"eh\\" bindanimationstart=\\"eh\\" bindanimationiteration=\\"eh\\" bindanimationend=\\"eh\\" bindtransitionend=\\"eh\\" style=\\"{{i.st}}\\" class=\\"{{i.cl}}\\" bindtap=\\"eh\\"  id=\\"{{i.uid}}\\">
    <block wx:for=\\"{{i.cn}}\\" wx:key=\\"uid\\">
      <template is=\\"{{xs.e(cid+1)}}\\" data=\\"{{i:item,l:l}}\\" />
    </block>
  </view>
</template>

<template name=\\"tmpl_3_static-text\\">
  <text selectable=\\"{{xs.b(i.selectable,false)}}\\" space=\\"{{i.space}}\\" decode=\\"{{xs.b(i.decode,false)}}\\" style=\\"{{i.st}}\\" class=\\"{{i.cl}}\\"  id=\\"{{i.uid}}\\">
    <block wx:for=\\"{{i.cn}}\\" wx:key=\\"uid\\">
      <template is=\\"{{xs.e(cid+1)}}\\" data=\\"{{i:item,l:l}}\\" />
    </block>
  </text>
</template>

<template name=\\"tmpl_3_text\\">
  <text selectable=\\"{{xs.b(i.selectable,false)}}\\" space=\\"{{i.space}}\\" decode=\\"{{xs.b(i.decode,false)}}\\" style=\\"{{i.st}}\\" class=\\"{{i.cl}}\\" bindtap=\\"eh\\"  id=\\"{{i.uid}}\\">
    <block wx:for=\\"{{i.cn}}\\" wx:key=\\"uid\\">
      <template is=\\"{{xs.e(cid+1)}}\\" data=\\"{{i:item,l:l}}\\" />
    </block>
  </text>
</template>

<template name=\\"tmpl_3_scroll-view\\">
  <scroll-view scroll-x=\\"{{xs.b(i.scrollX,false)}}\\" scroll-y=\\"{{xs.b(i.scrollY,false)}}\\" upper-threshold=\\"{{xs.b(i.upperThreshold,50)}}\\" lower-threshold=\\"{{xs.b(i.lowerThreshold,50)}}\\" scroll-top=\\"{{i.scrollTop}}\\" scroll-left=\\"{{i.scrollLeft}}\\" scroll-into-view=\\"{{i.scrollIntoView}}\\" scroll-with-animation=\\"{{xs.b(i.scrollWithAnimation,false)}}\\" enable-back-to-top=\\"{{xs.b(i.enableBackToTop,false)}}\\" bindscrolltoupper=\\"eh\\" bindscrolltolower=\\"eh\\" bindscroll=\\"eh\\" bindtouchstart=\\"eh\\" bindtouchmove=\\"eh\\" bindtouchend=\\"eh\\" bindtouchcancel=\\"eh\\" bindlongpress=\\"eh\\" bindanimationstart=\\"eh\\" bindanimationiteration=\\"eh\\" bindanimationend=\\"eh\\" bindtransitionend=\\"eh\\" style=\\"{{i.st}}\\" class=\\"{{i.cl}}\\" bindtap=\\"eh\\"  id=\\"{{i.uid}}\\">
    <block wx:for=\\"{{i.cn}}\\" wx:key=\\"uid\\">
      <template is=\\"{{xs.e(cid+1)}}\\" data=\\"{{i:item,l:l}}\\" />
    </block>
  </scroll-view>
</template>

<template name=\\"tmpl_3_container\\">
  <template is=\\"{{xs.a(3, i.nn, l)}}\\" data=\\"{{i:i,cid:3,l:xs.f(l,i.nn)}}\\" />
</template>

<template name=\\"tmpl_4_catch-view\\">
  <view hover-class=\\"{{xs.b(i.hoverClass,'none')}}\\" hover-stop-propagation=\\"{{xs.b(i.hoverStopPropagation,false)}}\\" hover-start-time=\\"{{xs.b(i.hoverStartTime,50)}}\\" hover-stay-time=\\"{{xs.b(i.hoverStayTime,400)}}\\" animation=\\"{{i.animation}}\\" bindtouchstart=\\"eh\\" bindtouchend=\\"eh\\" bindtouchcancel=\\"eh\\" bindlongpress=\\"eh\\" bindanimationstart=\\"eh\\" bindanimationiteration=\\"eh\\" bindanimationend=\\"eh\\" bindtransitionend=\\"eh\\" style=\\"{{i.st}}\\" class=\\"{{i.cl}}\\" bindtap=\\"eh\\" catchtouchmove=\\"eh\\"  id=\\"{{i.uid}}\\">
    <block wx:for=\\"{{i.cn}}\\" wx:key=\\"uid\\">
      <template is=\\"{{xs.e(cid+1)}}\\" data=\\"{{i:item,l:l}}\\" />
    </block>
  </view>
</template>

<template name=\\"tmpl_4_static-view\\">
  <view hover-class=\\"{{xs.b(i.hoverClass,'none')}}\\" hover-stop-propagation=\\"{{xs.b(i.hoverStopPropagation,false)}}\\" hover-start-time=\\"{{xs.b(i.hoverStartTime,50)}}\\" hover-stay-time=\\"{{xs.b(i.hoverStayTime,400)}}\\" animation=\\"{{i.animation}}\\" style=\\"{{i.st}}\\" class=\\"{{i.cl}}\\"  id=\\"{{i.uid}}\\">
    <block wx:for=\\"{{i.cn}}\\" wx:key=\\"uid\\">
      <template is=\\"{{xs.e(cid+1)}}\\" data=\\"{{i:item,l:l}}\\" />
    </block>
  </view>
</template>

<template name=\\"tmpl_4_pure-view\\">
  <view style=\\"{{i.st}}\\" class=\\"{{i.cl}}\\"  id=\\"{{i.uid}}\\">
    <block wx:for=\\"{{i.cn}}\\" wx:key=\\"uid\\">
      <template is=\\"{{xs.e(cid+1)}}\\" data=\\"{{i:item,l:l}}\\" />
    </block>
  </view>
</template>

<template name=\\"tmpl_4_view\\">
  <view hover-class=\\"{{xs.b(i.hoverClass,'none')}}\\" hover-stop-propagation=\\"{{xs.b(i.hoverStopPropagation,false)}}\\" hover-start-time=\\"{{xs.b(i.hoverStartTime,50)}}\\" hover-stay-time=\\"{{xs.b(i.hoverStayTime,400)}}\\" animation=\\"{{i.animation}}\\" bindtouchstart=\\"eh\\" bindtouchmove=\\"eh\\" bindtouchend=\\"eh\\" bindtouchcancel=\\"eh\\" bindlongpress=\\"eh\\" bindanimationstart=\\"eh\\" bindanimationiteration=\\"eh\\" bindanimationend=\\"eh\\" bindtransitionend=\\"eh\\" style=\\"{{i.st}}\\" class=\\"{{i.cl}}\\" bindtap=\\"eh\\"  id=\\"{{i.uid}}\\">
    <block wx:for=\\"{{i.cn}}\\" wx:key=\\"uid\\">
      <template is=\\"{{xs.e(cid+1)}}\\" data=\\"{{i:item,l:l}}\\" />
    </block>
  </view>
</template>

<template name=\\"tmpl_4_static-text\\">
  <text selectable=\\"{{xs.b(i.selectable,false)}}\\" space=\\"{{i.space}}\\" decode=\\"{{xs.b(i.decode,false)}}\\" style=\\"{{i.st}}\\" class=\\"{{i.cl}}\\"  id=\\"{{i.uid}}\\">
    <block wx:for=\\"{{i.cn}}\\" wx:key=\\"uid\\">
      <template is=\\"{{xs.e(cid+1)}}\\" data=\\"{{i:item,l:l}}\\" />
    </block>
  </text>
</template>

<template name=\\"tmpl_4_text\\">
  <text selectable=\\"{{xs.b(i.selectable,false)}}\\" space=\\"{{i.space}}\\" decode=\\"{{xs.b(i.decode,false)}}\\" style=\\"{{i.st}}\\" class=\\"{{i.cl}}\\" bindtap=\\"eh\\"  id=\\"{{i.uid}}\\">
    <block wx:for=\\"{{i.cn}}\\" wx:key=\\"uid\\">
      <template is=\\"{{xs.e(cid+1)}}\\" data=\\"{{i:item,l:l}}\\" />
    </block>
  </text>
</template>

<template name=\\"tmpl_4_container\\">
  <template is=\\"{{xs.a(4, i.nn, l)}}\\" data=\\"{{i:i,cid:4,l:xs.f(l,i.nn)}}\\" />
</template>

<template name=\\"tmpl_5_catch-view\\">
  <view hover-class=\\"{{xs.b(i.hoverClass,'none')}}\\" hover-stop-propagation=\\"{{xs.b(i.hoverStopPropagation,false)}}\\" hover-start-time=\\"{{xs.b(i.hoverStartTime,50)}}\\" hover-stay-time=\\"{{xs.b(i.hoverStayTime,400)}}\\" animation=\\"{{i.animation}}\\" bindtouchstart=\\"eh\\" bindtouchend=\\"eh\\" bindtouchcancel=\\"eh\\" bindlongpress=\\"eh\\" bindanimationstart=\\"eh\\" bindanimationiteration=\\"eh\\" bindanimationend=\\"eh\\" bindtransitionend=\\"eh\\" style=\\"{{i.st}}\\" class=\\"{{i.cl}}\\" bindtap=\\"eh\\" catchtouchmove=\\"eh\\"  id=\\"{{i.uid}}\\">
    <block wx:for=\\"{{i.cn}}\\" wx:key=\\"uid\\">
      <template is=\\"{{xs.e(cid+1)}}\\" data=\\"{{i:item,l:l}}\\" />
    </block>
  </view>
</template>

<template name=\\"tmpl_5_static-view\\">
  <view hover-class=\\"{{xs.b(i.hoverClass,'none')}}\\" hover-stop-propagation=\\"{{xs.b(i.hoverStopPropagation,false)}}\\" hover-start-time=\\"{{xs.b(i.hoverStartTime,50)}}\\" hover-stay-time=\\"{{xs.b(i.hoverStayTime,400)}}\\" animation=\\"{{i.animation}}\\" style=\\"{{i.st}}\\" class=\\"{{i.cl}}\\"  id=\\"{{i.uid}}\\">
    <block wx:for=\\"{{i.cn}}\\" wx:key=\\"uid\\">
      <template is=\\"{{xs.e(cid+1)}}\\" data=\\"{{i:item,l:l}}\\" />
    </block>
  </view>
</template>

<template name=\\"tmpl_5_pure-view\\">
  <view style=\\"{{i.st}}\\" class=\\"{{i.cl}}\\"  id=\\"{{i.uid}}\\">
    <block wx:for=\\"{{i.cn}}\\" wx:key=\\"uid\\">
      <template is=\\"{{xs.e(cid+1)}}\\" data=\\"{{i:item,l:l}}\\" />
    </block>
  </view>
</template>

<template name=\\"tmpl_5_view\\">
  <view hover-class=\\"{{xs.b(i.hoverClass,'none')}}\\" hover-stop-propagation=\\"{{xs.b(i.hoverStopPropagation,false)}}\\" hover-start-time=\\"{{xs.b(i.hoverStartTime,50)}}\\" hover-stay-time=\\"{{xs.b(i.hoverStayTime,400)}}\\" animation=\\"{{i.animation}}\\" bindtouchstart=\\"eh\\" bindtouchmove=\\"eh\\" bindtouchend=\\"eh\\" bindtouchcancel=\\"eh\\" bindlongpress=\\"eh\\" bindanimationstart=\\"eh\\" bindanimationiteration=\\"eh\\" bindanimationend=\\"eh\\" bindtransitionend=\\"eh\\" style=\\"{{i.st}}\\" class=\\"{{i.cl}}\\" bindtap=\\"eh\\"  id=\\"{{i.uid}}\\">
    <block wx:for=\\"{{i.cn}}\\" wx:key=\\"uid\\">
      <template is=\\"{{xs.e(cid+1)}}\\" data=\\"{{i:item,l:l}}\\" />
    </block>
  </view>
</template>

<template name=\\"tmpl_5_static-text\\">
  <text selectable=\\"{{xs.b(i.selectable,false)}}\\" space=\\"{{i.space}}\\" decode=\\"{{xs.b(i.decode,false)}}\\" style=\\"{{i.st}}\\" class=\\"{{i.cl}}\\"  id=\\"{{i.uid}}\\">
    <block wx:for=\\"{{i.cn}}\\" wx:key=\\"uid\\">
      <template is=\\"{{xs.e(cid+1)}}\\" data=\\"{{i:item,l:l}}\\" />
    </block>
  </text>
</template>

<template name=\\"tmpl_5_text\\">
  <text selectable=\\"{{xs.b(i.selectable,false)}}\\" space=\\"{{i.space}}\\" decode=\\"{{xs.b(i.decode,false)}}\\" style=\\"{{i.st}}\\" class=\\"{{i.cl}}\\" bindtap=\\"eh\\"  id=\\"{{i.uid}}\\">
    <block wx:for=\\"{{i.cn}}\\" wx:key=\\"uid\\">
      <template is=\\"{{xs.e(cid+1)}}\\" data=\\"{{i:item,l:l}}\\" />
    </block>
  </text>
</template>

<template name=\\"tmpl_5_container\\">
  <template is=\\"{{xs.a(5, i.nn, l)}}\\" data=\\"{{i:i,cid:5,l:xs.f(l,i.nn)}}\\" />
</template>

<template name=\\"tmpl_6_catch-view\\">
  <view hover-class=\\"{{xs.b(i.hoverClass,'none')}}\\" hover-stop-propagation=\\"{{xs.b(i.hoverStopPropagation,false)}}\\" hover-start-time=\\"{{xs.b(i.hoverStartTime,50)}}\\" hover-stay-time=\\"{{xs.b(i.hoverStayTime,400)}}\\" animation=\\"{{i.animation}}\\" bindtouchstart=\\"eh\\" bindtouchend=\\"eh\\" bindtouchcancel=\\"eh\\" bindlongpress=\\"eh\\" bindanimationstart=\\"eh\\" bindanimationiteration=\\"eh\\" bindanimationend=\\"eh\\" bindtransitionend=\\"eh\\" style=\\"{{i.st}}\\" class=\\"{{i.cl}}\\" bindtap=\\"eh\\" catchtouchmove=\\"eh\\"  id=\\"{{i.uid}}\\">
    <block wx:for=\\"{{i.cn}}\\" wx:key=\\"uid\\">
      <template is=\\"{{xs.e(cid+1)}}\\" data=\\"{{i:item,l:l}}\\" />
    </block>
  </view>
</template>

<template name=\\"tmpl_6_static-view\\">
  <view hover-class=\\"{{xs.b(i.hoverClass,'none')}}\\" hover-stop-propagation=\\"{{xs.b(i.hoverStopPropagation,false)}}\\" hover-start-time=\\"{{xs.b(i.hoverStartTime,50)}}\\" hover-stay-time=\\"{{xs.b(i.hoverStayTime,400)}}\\" animation=\\"{{i.animation}}\\" style=\\"{{i.st}}\\" class=\\"{{i.cl}}\\"  id=\\"{{i.uid}}\\">
    <block wx:for=\\"{{i.cn}}\\" wx:key=\\"uid\\">
      <template is=\\"{{xs.e(cid+1)}}\\" data=\\"{{i:item,l:l}}\\" />
    </block>
  </view>
</template>

<template name=\\"tmpl_6_pure-view\\">
  <view style=\\"{{i.st}}\\" class=\\"{{i.cl}}\\"  id=\\"{{i.uid}}\\">
    <block wx:for=\\"{{i.cn}}\\" wx:key=\\"uid\\">
      <template is=\\"{{xs.e(cid+1)}}\\" data=\\"{{i:item,l:l}}\\" />
    </block>
  </view>
</template>

<template name=\\"tmpl_6_view\\">
  <view hover-class=\\"{{xs.b(i.hoverClass,'none')}}\\" hover-stop-propagation=\\"{{xs.b(i.hoverStopPropagation,false)}}\\" hover-start-time=\\"{{xs.b(i.hoverStartTime,50)}}\\" hover-stay-time=\\"{{xs.b(i.hoverStayTime,400)}}\\" animation=\\"{{i.animation}}\\" bindtouchstart=\\"eh\\" bindtouchmove=\\"eh\\" bindtouchend=\\"eh\\" bindtouchcancel=\\"eh\\" bindlongpress=\\"eh\\" bindanimationstart=\\"eh\\" bindanimationiteration=\\"eh\\" bindanimationend=\\"eh\\" bindtransitionend=\\"eh\\" style=\\"{{i.st}}\\" class=\\"{{i.cl}}\\" bindtap=\\"eh\\"  id=\\"{{i.uid}}\\">
    <block wx:for=\\"{{i.cn}}\\" wx:key=\\"uid\\">
      <template is=\\"{{xs.e(cid+1)}}\\" data=\\"{{i:item,l:l}}\\" />
    </block>
  </view>
</template>

<template name=\\"tmpl_6_text\\">
  <text selectable=\\"{{xs.b(i.selectable,false)}}\\" space=\\"{{i.space}}\\" decode=\\"{{xs.b(i.decode,false)}}\\" style=\\"{{i.st}}\\" class=\\"{{i.cl}}\\" bindtap=\\"eh\\"  id=\\"{{i.uid}}\\">
    <block wx:for=\\"{{i.cn}}\\" wx:key=\\"uid\\">
      <template is=\\"{{xs.e(cid+1)}}\\" data=\\"{{i:item,l:l}}\\" />
    </block>
  </text>
</template>

<template name=\\"tmpl_6_container\\">
  <template is=\\"{{xs.a(6, i.nn, l)}}\\" data=\\"{{i:i,cid:6,l:xs.f(l,i.nn)}}\\" />
</template>

<template name=\\"tmpl_7_catch-view\\">
  <view hover-class=\\"{{xs.b(i.hoverClass,'none')}}\\" hover-stop-propagation=\\"{{xs.b(i.hoverStopPropagation,false)}}\\" hover-start-time=\\"{{xs.b(i.hoverStartTime,50)}}\\" hover-stay-time=\\"{{xs.b(i.hoverStayTime,400)}}\\" animation=\\"{{i.animation}}\\" bindtouchstart=\\"eh\\" bindtouchend=\\"eh\\" bindtouchcancel=\\"eh\\" bindlongpress=\\"eh\\" bindanimationstart=\\"eh\\" bindanimationiteration=\\"eh\\" bindanimationend=\\"eh\\" bindtransitionend=\\"eh\\" style=\\"{{i.st}}\\" class=\\"{{i.cl}}\\" bindtap=\\"eh\\" catchtouchmove=\\"eh\\"  id=\\"{{i.uid}}\\">
    <block wx:for=\\"{{i.cn}}\\" wx:key=\\"uid\\">
      <template is=\\"{{xs.e(cid+1)}}\\" data=\\"{{i:item,l:l}}\\" />
    </block>
  </view>
</template>

<template name=\\"tmpl_7_static-view\\">
  <view hover-class=\\"{{xs.b(i.hoverClass,'none')}}\\" hover-stop-propagation=\\"{{xs.b(i.hoverStopPropagation,false)}}\\" hover-start-time=\\"{{xs.b(i.hoverStartTime,50)}}\\" hover-stay-time=\\"{{xs.b(i.hoverStayTime,400)}}\\" animation=\\"{{i.animation}}\\" style=\\"{{i.st}}\\" class=\\"{{i.cl}}\\"  id=\\"{{i.uid}}\\">
    <block wx:for=\\"{{i.cn}}\\" wx:key=\\"uid\\">
      <template is=\\"{{xs.e(cid+1)}}\\" data=\\"{{i:item,l:l}}\\" />
    </block>
  </view>
</template>

<template name=\\"tmpl_7_pure-view\\">
  <view style=\\"{{i.st}}\\" class=\\"{{i.cl}}\\"  id=\\"{{i.uid}}\\">
    <block wx:for=\\"{{i.cn}}\\" wx:key=\\"uid\\">
      <template is=\\"{{xs.e(cid+1)}}\\" data=\\"{{i:item,l:l}}\\" />
    </block>
  </view>
</template>

<template name=\\"tmpl_7_view\\">
  <view hover-class=\\"{{xs.b(i.hoverClass,'none')}}\\" hover-stop-propagation=\\"{{xs.b(i.hoverStopPropagation,false)}}\\" hover-start-time=\\"{{xs.b(i.hoverStartTime,50)}}\\" hover-stay-time=\\"{{xs.b(i.hoverStayTime,400)}}\\" animation=\\"{{i.animation}}\\" bindtouchstart=\\"eh\\" bindtouchmove=\\"eh\\" bindtouchend=\\"eh\\" bindtouchcancel=\\"eh\\" bindlongpress=\\"eh\\" bindanimationstart=\\"eh\\" bindanimationiteration=\\"eh\\" bindanimationend=\\"eh\\" bindtransitionend=\\"eh\\" style=\\"{{i.st}}\\" class=\\"{{i.cl}}\\" bindtap=\\"eh\\"  id=\\"{{i.uid}}\\">
    <block wx:for=\\"{{i.cn}}\\" wx:key=\\"uid\\">
      <template is=\\"{{xs.e(cid+1)}}\\" data=\\"{{i:item,l:l}}\\" />
    </block>
  </view>
</template>

<template name=\\"tmpl_7_text\\">
  <text selectable=\\"{{xs.b(i.selectable,false)}}\\" space=\\"{{i.space}}\\" decode=\\"{{xs.b(i.decode,false)}}\\" style=\\"{{i.st}}\\" class=\\"{{i.cl}}\\" bindtap=\\"eh\\"  id=\\"{{i.uid}}\\">
    <block wx:for=\\"{{i.cn}}\\" wx:key=\\"uid\\">
      <template is=\\"{{xs.e(cid+1)}}\\" data=\\"{{i:item,l:l}}\\" />
    </block>
  </text>
</template>

<template name=\\"tmpl_7_container\\">
  <template is=\\"{{xs.a(7, i.nn, l)}}\\" data=\\"{{i:i,cid:7,l:xs.f(l,i.nn)}}\\" />
</template>

<template name=\\"tmpl_8_catch-view\\">
  <view hover-class=\\"{{xs.b(i.hoverClass,'none')}}\\" hover-stop-propagation=\\"{{xs.b(i.hoverStopPropagation,false)}}\\" hover-start-time=\\"{{xs.b(i.hoverStartTime,50)}}\\" hover-stay-time=\\"{{xs.b(i.hoverStayTime,400)}}\\" animation=\\"{{i.animation}}\\" bindtouchstart=\\"eh\\" bindtouchend=\\"eh\\" bindtouchcancel=\\"eh\\" bindlongpress=\\"eh\\" bindanimationstart=\\"eh\\" bindanimationiteration=\\"eh\\" bindanimationend=\\"eh\\" bindtransitionend=\\"eh\\" style=\\"{{i.st}}\\" class=\\"{{i.cl}}\\" bindtap=\\"eh\\" catchtouchmove=\\"eh\\"  id=\\"{{i.uid}}\\">
    <block wx:for=\\"{{i.cn}}\\" wx:key=\\"uid\\">
      <template is=\\"{{xs.e(cid+1)}}\\" data=\\"{{i:item,l:l}}\\" />
    </block>
  </view>
</template>

<template name=\\"tmpl_8_static-view\\">
  <view hover-class=\\"{{xs.b(i.hoverClass,'none')}}\\" hover-stop-propagation=\\"{{xs.b(i.hoverStopPropagation,false)}}\\" hover-start-time=\\"{{xs.b(i.hoverStartTime,50)}}\\" hover-stay-time=\\"{{xs.b(i.hoverStayTime,400)}}\\" animation=\\"{{i.animation}}\\" style=\\"{{i.st}}\\" class=\\"{{i.cl}}\\"  id=\\"{{i.uid}}\\">
    <block wx:for=\\"{{i.cn}}\\" wx:key=\\"uid\\">
      <template is=\\"{{xs.e(cid+1)}}\\" data=\\"{{i:item,l:l}}\\" />
    </block>
  </view>
</template>

<template name=\\"tmpl_8_pure-view\\">
  <view style=\\"{{i.st}}\\" class=\\"{{i.cl}}\\"  id=\\"{{i.uid}}\\">
    <block wx:for=\\"{{i.cn}}\\" wx:key=\\"uid\\">
      <template is=\\"{{xs.e(cid+1)}}\\" data=\\"{{i:item,l:l}}\\" />
    </block>
  </view>
</template>

<template name=\\"tmpl_8_view\\">
  <view hover-class=\\"{{xs.b(i.hoverClass,'none')}}\\" hover-stop-propagation=\\"{{xs.b(i.hoverStopPropagation,false)}}\\" hover-start-time=\\"{{xs.b(i.hoverStartTime,50)}}\\" hover-stay-time=\\"{{xs.b(i.hoverStayTime,400)}}\\" animation=\\"{{i.animation}}\\" bindtouchstart=\\"eh\\" bindtouchmove=\\"eh\\" bindtouchend=\\"eh\\" bindtouchcancel=\\"eh\\" bindlongpress=\\"eh\\" bindanimationstart=\\"eh\\" bindanimationiteration=\\"eh\\" bindanimationend=\\"eh\\" bindtransitionend=\\"eh\\" style=\\"{{i.st}}\\" class=\\"{{i.cl}}\\" bindtap=\\"eh\\"  id=\\"{{i.uid}}\\">
    <block wx:for=\\"{{i.cn}}\\" wx:key=\\"uid\\">
      <template is=\\"{{xs.e(cid+1)}}\\" data=\\"{{i:item,l:l}}\\" />
    </block>
  </view>
</template>

<template name=\\"tmpl_8_text\\">
  <text selectable=\\"{{xs.b(i.selectable,false)}}\\" space=\\"{{i.space}}\\" decode=\\"{{xs.b(i.decode,false)}}\\" style=\\"{{i.st}}\\" class=\\"{{i.cl}}\\" bindtap=\\"eh\\"  id=\\"{{i.uid}}\\">
    <block wx:for=\\"{{i.cn}}\\" wx:key=\\"uid\\">
      <template is=\\"{{xs.e(cid+1)}}\\" data=\\"{{i:item,l:l}}\\" />
    </block>
  </text>
</template>

<template name=\\"tmpl_8_container\\">
  <template is=\\"{{xs.a(8, i.nn, l)}}\\" data=\\"{{i:i,cid:8,l:xs.f(l,i.nn)}}\\" />
</template>

<template name=\\"tmpl_9_catch-view\\">
  <view hover-class=\\"{{xs.b(i.hoverClass,'none')}}\\" hover-stop-propagation=\\"{{xs.b(i.hoverStopPropagation,false)}}\\" hover-start-time=\\"{{xs.b(i.hoverStartTime,50)}}\\" hover-stay-time=\\"{{xs.b(i.hoverStayTime,400)}}\\" animation=\\"{{i.animation}}\\" bindtouchstart=\\"eh\\" bindtouchend=\\"eh\\" bindtouchcancel=\\"eh\\" bindlongpress=\\"eh\\" bindanimationstart=\\"eh\\" bindanimationiteration=\\"eh\\" bindanimationend=\\"eh\\" bindtransitionend=\\"eh\\" style=\\"{{i.st}}\\" class=\\"{{i.cl}}\\" bindtap=\\"eh\\" catchtouchmove=\\"eh\\"  id=\\"{{i.uid}}\\">
    <block wx:for=\\"{{i.cn}}\\" wx:key=\\"uid\\">
      <template is=\\"{{xs.e(cid+1)}}\\" data=\\"{{i:item,l:l}}\\" />
    </block>
  </view>
</template>

<template name=\\"tmpl_9_static-view\\">
  <view hover-class=\\"{{xs.b(i.hoverClass,'none')}}\\" hover-stop-propagation=\\"{{xs.b(i.hoverStopPropagation,false)}}\\" hover-start-time=\\"{{xs.b(i.hoverStartTime,50)}}\\" hover-stay-time=\\"{{xs.b(i.hoverStayTime,400)}}\\" animation=\\"{{i.animation}}\\" style=\\"{{i.st}}\\" class=\\"{{i.cl}}\\"  id=\\"{{i.uid}}\\">
    <block wx:for=\\"{{i.cn}}\\" wx:key=\\"uid\\">
      <template is=\\"{{xs.e(cid+1)}}\\" data=\\"{{i:item,l:l}}\\" />
    </block>
  </view>
</template>

<template name=\\"tmpl_9_pure-view\\">
  <view style=\\"{{i.st}}\\" class=\\"{{i.cl}}\\"  id=\\"{{i.uid}}\\">
    <block wx:for=\\"{{i.cn}}\\" wx:key=\\"uid\\">
      <template is=\\"{{xs.e(cid+1)}}\\" data=\\"{{i:item,l:l}}\\" />
    </block>
  </view>
</template>

<template name=\\"tmpl_9_view\\">
  <view hover-class=\\"{{xs.b(i.hoverClass,'none')}}\\" hover-stop-propagation=\\"{{xs.b(i.hoverStopPropagation,false)}}\\" hover-start-time=\\"{{xs.b(i.hoverStartTime,50)}}\\" hover-stay-time=\\"{{xs.b(i.hoverStayTime,400)}}\\" animation=\\"{{i.animation}}\\" bindtouchstart=\\"eh\\" bindtouchmove=\\"eh\\" bindtouchend=\\"eh\\" bindtouchcancel=\\"eh\\" bindlongpress=\\"eh\\" bindanimationstart=\\"eh\\" bindanimationiteration=\\"eh\\" bindanimationend=\\"eh\\" bindtransitionend=\\"eh\\" style=\\"{{i.st}}\\" class=\\"{{i.cl}}\\" bindtap=\\"eh\\"  id=\\"{{i.uid}}\\">
    <block wx:for=\\"{{i.cn}}\\" wx:key=\\"uid\\">
      <template is=\\"{{xs.e(cid+1)}}\\" data=\\"{{i:item,l:l}}\\" />
    </block>
  </view>
</template>

<template name=\\"tmpl_9_text\\">
  <text selectable=\\"{{xs.b(i.selectable,false)}}\\" space=\\"{{i.space}}\\" decode=\\"{{xs.b(i.decode,false)}}\\" style=\\"{{i.st}}\\" class=\\"{{i.cl}}\\" bindtap=\\"eh\\"  id=\\"{{i.uid}}\\">
    <block wx:for=\\"{{i.cn}}\\" wx:key=\\"uid\\">
      <template is=\\"{{xs.e(cid+1)}}\\" data=\\"{{i:item,l:l}}\\" />
    </block>
  </text>
</template>

<template name=\\"tmpl_9_container\\">
  <template is=\\"{{xs.a(9, i.nn, l)}}\\" data=\\"{{i:i,cid:9,l:xs.f(l,i.nn)}}\\" />
</template>

<template name=\\"tmpl_10_catch-view\\">
  <view hover-class=\\"{{xs.b(i.hoverClass,'none')}}\\" hover-stop-propagation=\\"{{xs.b(i.hoverStopPropagation,false)}}\\" hover-start-time=\\"{{xs.b(i.hoverStartTime,50)}}\\" hover-stay-time=\\"{{xs.b(i.hoverStayTime,400)}}\\" animation=\\"{{i.animation}}\\" bindtouchstart=\\"eh\\" bindtouchend=\\"eh\\" bindtouchcancel=\\"eh\\" bindlongpress=\\"eh\\" bindanimationstart=\\"eh\\" bindanimationiteration=\\"eh\\" bindanimationend=\\"eh\\" bindtransitionend=\\"eh\\" style=\\"{{i.st}}\\" class=\\"{{i.cl}}\\" bindtap=\\"eh\\" catchtouchmove=\\"eh\\"  id=\\"{{i.uid}}\\">
    <block wx:for=\\"{{i.cn}}\\" wx:key=\\"uid\\">
      <template is=\\"{{xs.e(cid+1)}}\\" data=\\"{{i:item,l:l}}\\" />
    </block>
  </view>
</template>

<template name=\\"tmpl_10_static-view\\">
  <view hover-class=\\"{{xs.b(i.hoverClass,'none')}}\\" hover-stop-propagation=\\"{{xs.b(i.hoverStopPropagation,false)}}\\" hover-start-time=\\"{{xs.b(i.hoverStartTime,50)}}\\" hover-stay-time=\\"{{xs.b(i.hoverStayTime,400)}}\\" animation=\\"{{i.animation}}\\" style=\\"{{i.st}}\\" class=\\"{{i.cl}}\\"  id=\\"{{i.uid}}\\">
    <block wx:for=\\"{{i.cn}}\\" wx:key=\\"uid\\">
      <template is=\\"{{xs.e(cid+1)}}\\" data=\\"{{i:item,l:l}}\\" />
    </block>
  </view>
</template>

<template name=\\"tmpl_10_pure-view\\">
  <view style=\\"{{i.st}}\\" class=\\"{{i.cl}}\\"  id=\\"{{i.uid}}\\">
    <block wx:for=\\"{{i.cn}}\\" wx:key=\\"uid\\">
      <template is=\\"{{xs.e(cid+1)}}\\" data=\\"{{i:item,l:l}}\\" />
    </block>
  </view>
</template>

<template name=\\"tmpl_10_view\\">
  <view hover-class=\\"{{xs.b(i.hoverClass,'none')}}\\" hover-stop-propagation=\\"{{xs.b(i.hoverStopPropagation,false)}}\\" hover-start-time=\\"{{xs.b(i.hoverStartTime,50)}}\\" hover-stay-time=\\"{{xs.b(i.hoverStayTime,400)}}\\" animation=\\"{{i.animation}}\\" bindtouchstart=\\"eh\\" bindtouchmove=\\"eh\\" bindtouchend=\\"eh\\" bindtouchcancel=\\"eh\\" bindlongpress=\\"eh\\" bindanimationstart=\\"eh\\" bindanimationiteration=\\"eh\\" bindanimationend=\\"eh\\" bindtransitionend=\\"eh\\" style=\\"{{i.st}}\\" class=\\"{{i.cl}}\\" bindtap=\\"eh\\"  id=\\"{{i.uid}}\\">
    <block wx:for=\\"{{i.cn}}\\" wx:key=\\"uid\\">
      <template is=\\"{{xs.e(cid+1)}}\\" data=\\"{{i:item,l:l}}\\" />
    </block>
  </view>
</template>

<template name=\\"tmpl_10_text\\">
  <text selectable=\\"{{xs.b(i.selectable,false)}}\\" space=\\"{{i.space}}\\" decode=\\"{{xs.b(i.decode,false)}}\\" style=\\"{{i.st}}\\" class=\\"{{i.cl}}\\" bindtap=\\"eh\\"  id=\\"{{i.uid}}\\">
    <block wx:for=\\"{{i.cn}}\\" wx:key=\\"uid\\">
      <template is=\\"{{xs.e(cid+1)}}\\" data=\\"{{i:item,l:l}}\\" />
    </block>
  </text>
</template>

<<<<<<< HEAD
<template name=\\"tmpl_10_container\\">
  <template is=\\"{{xs.a(10, i.nn, l)}}\\" data=\\"{{i:i,cid:10,l:xs.f(l,i.nn)}}\\" />
</template>
=======
/** filePath: dist/custom-wrapper.js **/
(wx[\\"webpackJsonp\\"] = wx[\\"webpackJsonp\\"] || []).push([ [ 7 ], {
    13: function(module, __webpack_exports__, __webpack_require__) {
        \\"use strict\\";
        __webpack_require__.r(__webpack_exports__);
        var _tarojs_runtime__WEBPACK_IMPORTED_MODULE_0__ = __webpack_require__(1);
        Component(Object(_tarojs_runtime__WEBPACK_IMPORTED_MODULE_0__[\\"createRecursiveComponentConfig\\"])(\\"custom-wrapper\\"));
    }
}, [ [ 13, 0, 1 ] ] ]);
>>>>>>> 10f1fbc0

<template name=\\"tmpl_11_catch-view\\">
  <view hover-class=\\"{{xs.b(i.hoverClass,'none')}}\\" hover-stop-propagation=\\"{{xs.b(i.hoverStopPropagation,false)}}\\" hover-start-time=\\"{{xs.b(i.hoverStartTime,50)}}\\" hover-stay-time=\\"{{xs.b(i.hoverStayTime,400)}}\\" animation=\\"{{i.animation}}\\" bindtouchstart=\\"eh\\" bindtouchend=\\"eh\\" bindtouchcancel=\\"eh\\" bindlongpress=\\"eh\\" bindanimationstart=\\"eh\\" bindanimationiteration=\\"eh\\" bindanimationend=\\"eh\\" bindtransitionend=\\"eh\\" style=\\"{{i.st}}\\" class=\\"{{i.cl}}\\" bindtap=\\"eh\\" catchtouchmove=\\"eh\\"  id=\\"{{i.uid}}\\">
    <block wx:for=\\"{{i.cn}}\\" wx:key=\\"uid\\">
      <template is=\\"{{xs.e(cid+1)}}\\" data=\\"{{i:item,l:l}}\\" />
    </block>
  </view>
</template>

<template name=\\"tmpl_11_static-view\\">
  <view hover-class=\\"{{xs.b(i.hoverClass,'none')}}\\" hover-stop-propagation=\\"{{xs.b(i.hoverStopPropagation,false)}}\\" hover-start-time=\\"{{xs.b(i.hoverStartTime,50)}}\\" hover-stay-time=\\"{{xs.b(i.hoverStayTime,400)}}\\" animation=\\"{{i.animation}}\\" style=\\"{{i.st}}\\" class=\\"{{i.cl}}\\"  id=\\"{{i.uid}}\\">
    <block wx:for=\\"{{i.cn}}\\" wx:key=\\"uid\\">
      <template is=\\"{{xs.e(cid+1)}}\\" data=\\"{{i:item,l:l}}\\" />
    </block>
  </view>
</template>

<template name=\\"tmpl_11_pure-view\\">
  <view style=\\"{{i.st}}\\" class=\\"{{i.cl}}\\"  id=\\"{{i.uid}}\\">
    <block wx:for=\\"{{i.cn}}\\" wx:key=\\"uid\\">
      <template is=\\"{{xs.e(cid+1)}}\\" data=\\"{{i:item,l:l}}\\" />
    </block>
  </view>
</template>

<template name=\\"tmpl_11_view\\">
  <view hover-class=\\"{{xs.b(i.hoverClass,'none')}}\\" hover-stop-propagation=\\"{{xs.b(i.hoverStopPropagation,false)}}\\" hover-start-time=\\"{{xs.b(i.hoverStartTime,50)}}\\" hover-stay-time=\\"{{xs.b(i.hoverStayTime,400)}}\\" animation=\\"{{i.animation}}\\" bindtouchstart=\\"eh\\" bindtouchmove=\\"eh\\" bindtouchend=\\"eh\\" bindtouchcancel=\\"eh\\" bindlongpress=\\"eh\\" bindanimationstart=\\"eh\\" bindanimationiteration=\\"eh\\" bindanimationend=\\"eh\\" bindtransitionend=\\"eh\\" style=\\"{{i.st}}\\" class=\\"{{i.cl}}\\" bindtap=\\"eh\\"  id=\\"{{i.uid}}\\">
    <block wx:for=\\"{{i.cn}}\\" wx:key=\\"uid\\">
      <template is=\\"{{xs.e(cid+1)}}\\" data=\\"{{i:item,l:l}}\\" />
    </block>
  </view>
</template>

<template name=\\"tmpl_11_text\\">
  <text selectable=\\"{{xs.b(i.selectable,false)}}\\" space=\\"{{i.space}}\\" decode=\\"{{xs.b(i.decode,false)}}\\" style=\\"{{i.st}}\\" class=\\"{{i.cl}}\\" bindtap=\\"eh\\"  id=\\"{{i.uid}}\\">
    <block wx:for=\\"{{i.cn}}\\" wx:key=\\"uid\\">
      <template is=\\"{{xs.e(cid+1)}}\\" data=\\"{{i:item,l:l}}\\" />
    </block>
  </text>
</template>

<template name=\\"tmpl_11_container\\">
  <template is=\\"{{xs.a(11, i.nn, l)}}\\" data=\\"{{i:i,cid:11,l:xs.f(l,i.nn)}}\\" />
</template>

<template name=\\"tmpl_12_catch-view\\">
  <view hover-class=\\"{{xs.b(i.hoverClass,'none')}}\\" hover-stop-propagation=\\"{{xs.b(i.hoverStopPropagation,false)}}\\" hover-start-time=\\"{{xs.b(i.hoverStartTime,50)}}\\" hover-stay-time=\\"{{xs.b(i.hoverStayTime,400)}}\\" animation=\\"{{i.animation}}\\" bindtouchstart=\\"eh\\" bindtouchend=\\"eh\\" bindtouchcancel=\\"eh\\" bindlongpress=\\"eh\\" bindanimationstart=\\"eh\\" bindanimationiteration=\\"eh\\" bindanimationend=\\"eh\\" bindtransitionend=\\"eh\\" style=\\"{{i.st}}\\" class=\\"{{i.cl}}\\" bindtap=\\"eh\\" catchtouchmove=\\"eh\\"  id=\\"{{i.uid}}\\">
    <block wx:for=\\"{{i.cn}}\\" wx:key=\\"uid\\">
      <template is=\\"{{xs.e(cid+1)}}\\" data=\\"{{i:item,l:l}}\\" />
    </block>
  </view>
</template>

<template name=\\"tmpl_12_static-view\\">
  <view hover-class=\\"{{xs.b(i.hoverClass,'none')}}\\" hover-stop-propagation=\\"{{xs.b(i.hoverStopPropagation,false)}}\\" hover-start-time=\\"{{xs.b(i.hoverStartTime,50)}}\\" hover-stay-time=\\"{{xs.b(i.hoverStayTime,400)}}\\" animation=\\"{{i.animation}}\\" style=\\"{{i.st}}\\" class=\\"{{i.cl}}\\"  id=\\"{{i.uid}}\\">
    <block wx:for=\\"{{i.cn}}\\" wx:key=\\"uid\\">
      <template is=\\"{{xs.e(cid+1)}}\\" data=\\"{{i:item,l:l}}\\" />
    </block>
  </view>
</template>

<template name=\\"tmpl_12_pure-view\\">
  <view style=\\"{{i.st}}\\" class=\\"{{i.cl}}\\"  id=\\"{{i.uid}}\\">
    <block wx:for=\\"{{i.cn}}\\" wx:key=\\"uid\\">
      <template is=\\"{{xs.e(cid+1)}}\\" data=\\"{{i:item,l:l}}\\" />
    </block>
  </view>
</template>

<template name=\\"tmpl_12_view\\">
  <view hover-class=\\"{{xs.b(i.hoverClass,'none')}}\\" hover-stop-propagation=\\"{{xs.b(i.hoverStopPropagation,false)}}\\" hover-start-time=\\"{{xs.b(i.hoverStartTime,50)}}\\" hover-stay-time=\\"{{xs.b(i.hoverStayTime,400)}}\\" animation=\\"{{i.animation}}\\" bindtouchstart=\\"eh\\" bindtouchmove=\\"eh\\" bindtouchend=\\"eh\\" bindtouchcancel=\\"eh\\" bindlongpress=\\"eh\\" bindanimationstart=\\"eh\\" bindanimationiteration=\\"eh\\" bindanimationend=\\"eh\\" bindtransitionend=\\"eh\\" style=\\"{{i.st}}\\" class=\\"{{i.cl}}\\" bindtap=\\"eh\\"  id=\\"{{i.uid}}\\">
    <block wx:for=\\"{{i.cn}}\\" wx:key=\\"uid\\">
      <template is=\\"{{xs.e(cid+1)}}\\" data=\\"{{i:item,l:l}}\\" />
    </block>
  </view>
</template>

<template name=\\"tmpl_12_text\\">
  <text selectable=\\"{{xs.b(i.selectable,false)}}\\" space=\\"{{i.space}}\\" decode=\\"{{xs.b(i.decode,false)}}\\" style=\\"{{i.st}}\\" class=\\"{{i.cl}}\\" bindtap=\\"eh\\"  id=\\"{{i.uid}}\\">
    <block wx:for=\\"{{i.cn}}\\" wx:key=\\"uid\\">
      <template is=\\"{{xs.e(cid+1)}}\\" data=\\"{{i:item,l:l}}\\" />
    </block>
  </text>
</template>

<template name=\\"tmpl_12_container\\">
  <template is=\\"{{xs.a(12, i.nn, l)}}\\" data=\\"{{i:i,cid:12,l:xs.f(l,i.nn)}}\\" />
</template>

<template name=\\"tmpl_13_catch-view\\">
  <view hover-class=\\"{{xs.b(i.hoverClass,'none')}}\\" hover-stop-propagation=\\"{{xs.b(i.hoverStopPropagation,false)}}\\" hover-start-time=\\"{{xs.b(i.hoverStartTime,50)}}\\" hover-stay-time=\\"{{xs.b(i.hoverStayTime,400)}}\\" animation=\\"{{i.animation}}\\" bindtouchstart=\\"eh\\" bindtouchend=\\"eh\\" bindtouchcancel=\\"eh\\" bindlongpress=\\"eh\\" bindanimationstart=\\"eh\\" bindanimationiteration=\\"eh\\" bindanimationend=\\"eh\\" bindtransitionend=\\"eh\\" style=\\"{{i.st}}\\" class=\\"{{i.cl}}\\" bindtap=\\"eh\\" catchtouchmove=\\"eh\\"  id=\\"{{i.uid}}\\">
    <block wx:for=\\"{{i.cn}}\\" wx:key=\\"uid\\">
      <template is=\\"{{xs.e(cid+1)}}\\" data=\\"{{i:item,l:l}}\\" />
    </block>
  </view>
</template>

<template name=\\"tmpl_13_static-view\\">
  <view hover-class=\\"{{xs.b(i.hoverClass,'none')}}\\" hover-stop-propagation=\\"{{xs.b(i.hoverStopPropagation,false)}}\\" hover-start-time=\\"{{xs.b(i.hoverStartTime,50)}}\\" hover-stay-time=\\"{{xs.b(i.hoverStayTime,400)}}\\" animation=\\"{{i.animation}}\\" style=\\"{{i.st}}\\" class=\\"{{i.cl}}\\"  id=\\"{{i.uid}}\\">
    <block wx:for=\\"{{i.cn}}\\" wx:key=\\"uid\\">
      <template is=\\"{{xs.e(cid+1)}}\\" data=\\"{{i:item,l:l}}\\" />
    </block>
  </view>
</template>

<template name=\\"tmpl_13_pure-view\\">
  <view style=\\"{{i.st}}\\" class=\\"{{i.cl}}\\"  id=\\"{{i.uid}}\\">
    <block wx:for=\\"{{i.cn}}\\" wx:key=\\"uid\\">
      <template is=\\"{{xs.e(cid+1)}}\\" data=\\"{{i:item,l:l}}\\" />
    </block>
  </view>
</template>

<template name=\\"tmpl_13_view\\">
  <view hover-class=\\"{{xs.b(i.hoverClass,'none')}}\\" hover-stop-propagation=\\"{{xs.b(i.hoverStopPropagation,false)}}\\" hover-start-time=\\"{{xs.b(i.hoverStartTime,50)}}\\" hover-stay-time=\\"{{xs.b(i.hoverStayTime,400)}}\\" animation=\\"{{i.animation}}\\" bindtouchstart=\\"eh\\" bindtouchmove=\\"eh\\" bindtouchend=\\"eh\\" bindtouchcancel=\\"eh\\" bindlongpress=\\"eh\\" bindanimationstart=\\"eh\\" bindanimationiteration=\\"eh\\" bindanimationend=\\"eh\\" bindtransitionend=\\"eh\\" style=\\"{{i.st}}\\" class=\\"{{i.cl}}\\" bindtap=\\"eh\\"  id=\\"{{i.uid}}\\">
    <block wx:for=\\"{{i.cn}}\\" wx:key=\\"uid\\">
      <template is=\\"{{xs.e(cid+1)}}\\" data=\\"{{i:item,l:l}}\\" />
    </block>
  </view>
</template>

<template name=\\"tmpl_13_text\\">
  <text selectable=\\"{{xs.b(i.selectable,false)}}\\" space=\\"{{i.space}}\\" decode=\\"{{xs.b(i.decode,false)}}\\" style=\\"{{i.st}}\\" class=\\"{{i.cl}}\\" bindtap=\\"eh\\"  id=\\"{{i.uid}}\\">
    <block wx:for=\\"{{i.cn}}\\" wx:key=\\"uid\\">
      <template is=\\"{{xs.e(cid+1)}}\\" data=\\"{{i:item,l:l}}\\" />
    </block>
  </text>
</template>

<template name=\\"tmpl_13_container\\">
  <template is=\\"{{xs.a(13, i.nn, l)}}\\" data=\\"{{i:i,cid:13,l:xs.f(l,i.nn)}}\\" />
</template>

<template name=\\"tmpl_14_catch-view\\">
  <view hover-class=\\"{{xs.b(i.hoverClass,'none')}}\\" hover-stop-propagation=\\"{{xs.b(i.hoverStopPropagation,false)}}\\" hover-start-time=\\"{{xs.b(i.hoverStartTime,50)}}\\" hover-stay-time=\\"{{xs.b(i.hoverStayTime,400)}}\\" animation=\\"{{i.animation}}\\" bindtouchstart=\\"eh\\" bindtouchend=\\"eh\\" bindtouchcancel=\\"eh\\" bindlongpress=\\"eh\\" bindanimationstart=\\"eh\\" bindanimationiteration=\\"eh\\" bindanimationend=\\"eh\\" bindtransitionend=\\"eh\\" style=\\"{{i.st}}\\" class=\\"{{i.cl}}\\" bindtap=\\"eh\\" catchtouchmove=\\"eh\\"  id=\\"{{i.uid}}\\">
    <block wx:for=\\"{{i.cn}}\\" wx:key=\\"uid\\">
      <template is=\\"{{xs.e(cid+1)}}\\" data=\\"{{i:item,l:l}}\\" />
    </block>
  </view>
</template>

<template name=\\"tmpl_14_static-view\\">
  <view hover-class=\\"{{xs.b(i.hoverClass,'none')}}\\" hover-stop-propagation=\\"{{xs.b(i.hoverStopPropagation,false)}}\\" hover-start-time=\\"{{xs.b(i.hoverStartTime,50)}}\\" hover-stay-time=\\"{{xs.b(i.hoverStayTime,400)}}\\" animation=\\"{{i.animation}}\\" style=\\"{{i.st}}\\" class=\\"{{i.cl}}\\"  id=\\"{{i.uid}}\\">
    <block wx:for=\\"{{i.cn}}\\" wx:key=\\"uid\\">
      <template is=\\"{{xs.e(cid+1)}}\\" data=\\"{{i:item,l:l}}\\" />
    </block>
  </view>
</template>

<template name=\\"tmpl_14_pure-view\\">
  <view style=\\"{{i.st}}\\" class=\\"{{i.cl}}\\"  id=\\"{{i.uid}}\\">
    <block wx:for=\\"{{i.cn}}\\" wx:key=\\"uid\\">
      <template is=\\"{{xs.e(cid+1)}}\\" data=\\"{{i:item,l:l}}\\" />
    </block>
  </view>
</template>

<template name=\\"tmpl_14_view\\">
  <view hover-class=\\"{{xs.b(i.hoverClass,'none')}}\\" hover-stop-propagation=\\"{{xs.b(i.hoverStopPropagation,false)}}\\" hover-start-time=\\"{{xs.b(i.hoverStartTime,50)}}\\" hover-stay-time=\\"{{xs.b(i.hoverStayTime,400)}}\\" animation=\\"{{i.animation}}\\" bindtouchstart=\\"eh\\" bindtouchmove=\\"eh\\" bindtouchend=\\"eh\\" bindtouchcancel=\\"eh\\" bindlongpress=\\"eh\\" bindanimationstart=\\"eh\\" bindanimationiteration=\\"eh\\" bindanimationend=\\"eh\\" bindtransitionend=\\"eh\\" style=\\"{{i.st}}\\" class=\\"{{i.cl}}\\" bindtap=\\"eh\\"  id=\\"{{i.uid}}\\">
    <block wx:for=\\"{{i.cn}}\\" wx:key=\\"uid\\">
      <template is=\\"{{xs.e(cid+1)}}\\" data=\\"{{i:item,l:l}}\\" />
    </block>
  </view>
</template>

<template name=\\"tmpl_14_text\\">
  <text selectable=\\"{{xs.b(i.selectable,false)}}\\" space=\\"{{i.space}}\\" decode=\\"{{xs.b(i.decode,false)}}\\" style=\\"{{i.st}}\\" class=\\"{{i.cl}}\\" bindtap=\\"eh\\"  id=\\"{{i.uid}}\\">
    <block wx:for=\\"{{i.cn}}\\" wx:key=\\"uid\\">
      <template is=\\"{{xs.e(cid+1)}}\\" data=\\"{{i:item,l:l}}\\" />
    </block>
  </text>
</template>

<template name=\\"tmpl_14_container\\">
  <template is=\\"{{xs.a(14, i.nn, l)}}\\" data=\\"{{i:i,cid:14,l:xs.f(l,i.nn)}}\\" />
</template>

<template name=\\"tmpl_15_container\\">
  <block wx:if=\\"{{i.nn === '#text'}}\\">
    <template is=\\"tmpl_0_#text\\" data=\\"{{i:i}}\\" />
  </block>
  <block wx:else>
    <comp i=\\"{{i}}\\" l=\\"{{l}}\\" />
  </block>
</template>


/** filePath: dist/common.js **/
(qq[\\"webpackJsonp\\"] = qq[\\"webpackJsonp\\"] || []).push([ [ 2 ], [ function(module, __webpack_exports__, __webpack_require__) {
    \\"use strict\\";
    __webpack_require__.r(__webpack_exports__);
    __webpack_exports__[\\"default\\"] = \\"react-mock\\";
} ] ]);

/** filePath: dist/comp.js **/
(qq[\\"webpackJsonp\\"] = qq[\\"webpackJsonp\\"] || []).push([ [ 6 ], {
    12: function(module, __webpack_exports__, __webpack_require__) {
        \\"use strict\\";
        __webpack_require__.r(__webpack_exports__);
        var _tarojs_runtime__WEBPACK_IMPORTED_MODULE_0__ = __webpack_require__(1);
        Component(Object(_tarojs_runtime__WEBPACK_IMPORTED_MODULE_0__[\\"createRecursiveComponentConfig\\"])());
    }
}, [ [ 12, 0, 1 ] ] ]);

/** filePath: dist/comp.json **/
{\\"component\\":true,\\"usingComponents\\":{\\"comp\\":\\"./comp\\",\\"custom-wrapper\\":\\"./custom-wrapper\\"}}

/** filePath: dist/comp.qml **/
<import src=\\"./base.qml\\" />
<template is=\\"tmpl_0_container\\" data=\\"{{i:i,l:l}}\\" />

/** filePath: dist/custom-wrapper.js **/
(qq[\\"webpackJsonp\\"] = qq[\\"webpackJsonp\\"] || []).push([ [ 7 ], {
    13: function(module, __webpack_exports__, __webpack_require__) {
        \\"use strict\\";
        __webpack_require__.r(__webpack_exports__);
        var _tarojs_runtime__WEBPACK_IMPORTED_MODULE_0__ = __webpack_require__(1);
        Component(Object(_tarojs_runtime__WEBPACK_IMPORTED_MODULE_0__[\\"createRecursiveComponentConfig\\"])());
    }
}, [ [ 13, 0, 1 ] ] ]);

/** filePath: dist/custom-wrapper.json **/
{\\"component\\":true,\\"usingComponents\\":{\\"comp\\":\\"./comp\\",\\"custom-wrapper\\":\\"./custom-wrapper\\"}}

/** filePath: dist/custom-wrapper.qml **/
<import src=\\"./base.qml\\" />
  <block wx:for=\\"{{i.cn}}\\" wx:key=\\"uid\\">
    <template is=\\"tmpl_0_container\\" data=\\"{{i:item,l:''}}\\" />
  </block>

/** filePath: dist/pages/index/index.js **/
(qq[\\"webpackJsonp\\"] = qq[\\"webpackJsonp\\"] || []).push([ [ 8 ], [ , , , , , , , function(module, exports, __webpack_require__) {
    module.exports = __webpack_require__(14);
}, , , , , , , function(module, exports, __webpack_require__) {
    var g = function() {
        return this;
    }() || Function(\\"return this\\")();
    var hadRuntime = g.regeneratorRuntime && Object.getOwnPropertyNames(g).indexOf(\\"regeneratorRuntime\\") >= 0;
    var oldRuntime = hadRuntime && g.regeneratorRuntime;
    g.regeneratorRuntime = undefined;
    module.exports = __webpack_require__(15);
    if (hadRuntime) {
        g.regeneratorRuntime = oldRuntime;
    } else {
        try {
            delete g.regeneratorRuntime;
        } catch (e) {
            g.regeneratorRuntime = undefined;
        }
    }
}, function(module, exports, __webpack_require__) {
    (function(module) {
        var _typeof = __webpack_require__(17);
        !function(global) {
            \\"use strict\\";
            var Op = Object.prototype;
            var hasOwn = Op.hasOwnProperty;
            var undefined;
            var $Symbol = typeof Symbol === \\"function\\" ? Symbol : {};
            var iteratorSymbol = $Symbol.iterator || \\"@@iterator\\";
            var asyncIteratorSymbol = $Symbol.asyncIterator || \\"@@asyncIterator\\";
            var toStringTagSymbol = $Symbol.toStringTag || \\"@@toStringTag\\";
            var inModule = (false ? undefined : _typeof(module)) === \\"object\\";
            var runtime = global.regeneratorRuntime;
            if (runtime) {
                if (inModule) {
                    module.exports = runtime;
                }
                return;
            }
            runtime = global.regeneratorRuntime = inModule ? module.exports : {};
            function wrap(innerFn, outerFn, self, tryLocsList) {
                var protoGenerator = outerFn && outerFn.prototype instanceof Generator ? outerFn : Generator;
                var generator = Object.create(protoGenerator.prototype);
                var context = new Context(tryLocsList || []);
                generator._invoke = makeInvokeMethod(innerFn, self, context);
                return generator;
            }
            runtime.wrap = wrap;
            function tryCatch(fn, obj, arg) {
                try {
                    return {
                        type: \\"normal\\",
                        arg: fn.call(obj, arg)
                    };
                } catch (err) {
                    return {
                        type: \\"throw\\",
                        arg: err
                    };
                }
            }
            var GenStateSuspendedStart = \\"suspendedStart\\";
            var GenStateSuspendedYield = \\"suspendedYield\\";
            var GenStateExecuting = \\"executing\\";
            var GenStateCompleted = \\"completed\\";
            var ContinueSentinel = {};
            function Generator() {}
            function GeneratorFunction() {}
            function GeneratorFunctionPrototype() {}
            var IteratorPrototype = {};
            IteratorPrototype[iteratorSymbol] = function() {
                return this;
            };
            var getProto = Object.getPrototypeOf;
            var NativeIteratorPrototype = getProto && getProto(getProto(values([])));
            if (NativeIteratorPrototype && NativeIteratorPrototype !== Op && hasOwn.call(NativeIteratorPrototype, iteratorSymbol)) {
                IteratorPrototype = NativeIteratorPrototype;
            }
            var Gp = GeneratorFunctionPrototype.prototype = Generator.prototype = Object.create(IteratorPrototype);
            GeneratorFunction.prototype = Gp.constructor = GeneratorFunctionPrototype;
            GeneratorFunctionPrototype.constructor = GeneratorFunction;
            GeneratorFunctionPrototype[toStringTagSymbol] = GeneratorFunction.displayName = \\"GeneratorFunction\\";
            function defineIteratorMethods(prototype) {
                [ \\"next\\", \\"throw\\", \\"return\\" ].forEach((function(method) {
                    prototype[method] = function(arg) {
                        return this._invoke(method, arg);
                    };
                }));
            }
            runtime.isGeneratorFunction = function(genFun) {
                var ctor = typeof genFun === \\"function\\" && genFun.constructor;
                return ctor ? ctor === GeneratorFunction || (ctor.displayName || ctor.name) === \\"GeneratorFunction\\" : false;
            };
            runtime.mark = function(genFun) {
                if (Object.setPrototypeOf) {
                    Object.setPrototypeOf(genFun, GeneratorFunctionPrototype);
                } else {
                    genFun.__proto__ = GeneratorFunctionPrototype;
                    if (!(toStringTagSymbol in genFun)) {
                        genFun[toStringTagSymbol] = \\"GeneratorFunction\\";
                    }
                }
                genFun.prototype = Object.create(Gp);
                return genFun;
            };
            runtime.awrap = function(arg) {
                return {
                    __await: arg
                };
            };
            function AsyncIterator(generator) {
                function invoke(method, arg, resolve, reject) {
                    var record = tryCatch(generator[method], generator, arg);
                    if (record.type === \\"throw\\") {
                        reject(record.arg);
                    } else {
                        var result = record.arg;
                        var value = result.value;
                        if (value && _typeof(value) === \\"object\\" && hasOwn.call(value, \\"__await\\")) {
                            return Promise.resolve(value.__await).then((function(value) {
                                invoke(\\"next\\", value, resolve, reject);
                            }), (function(err) {
                                invoke(\\"throw\\", err, resolve, reject);
                            }));
                        }
                        return Promise.resolve(value).then((function(unwrapped) {
                            result.value = unwrapped;
                            resolve(result);
                        }), reject);
                    }
                }
                var previousPromise;
                function enqueue(method, arg) {
                    function callInvokeWithMethodAndArg() {
                        return new Promise((function(resolve, reject) {
                            invoke(method, arg, resolve, reject);
                        }));
                    }
                    return previousPromise = previousPromise ? previousPromise.then(callInvokeWithMethodAndArg, callInvokeWithMethodAndArg) : callInvokeWithMethodAndArg();
                }
                this._invoke = enqueue;
            }
            defineIteratorMethods(AsyncIterator.prototype);
            AsyncIterator.prototype[asyncIteratorSymbol] = function() {
                return this;
            };
            runtime.AsyncIterator = AsyncIterator;
            runtime.async = function(innerFn, outerFn, self, tryLocsList) {
                var iter = new AsyncIterator(wrap(innerFn, outerFn, self, tryLocsList));
                return runtime.isGeneratorFunction(outerFn) ? iter : iter.next().then((function(result) {
                    return result.done ? result.value : iter.next();
                }));
            };
            function makeInvokeMethod(innerFn, self, context) {
                var state = GenStateSuspendedStart;
                return function invoke(method, arg) {
                    if (state === GenStateExecuting) {
                        throw new Error(\\"Generator is already running\\");
                    }
                    if (state === GenStateCompleted) {
                        if (method === \\"throw\\") {
                            throw arg;
                        }
                        return doneResult();
                    }
                    context.method = method;
                    context.arg = arg;
                    while (true) {
                        var delegate = context.delegate;
                        if (delegate) {
                            var delegateResult = maybeInvokeDelegate(delegate, context);
                            if (delegateResult) {
                                if (delegateResult === ContinueSentinel) continue;
                                return delegateResult;
                            }
                        }
                        if (context.method === \\"next\\") {
                            context.sent = context._sent = context.arg;
                        } else if (context.method === \\"throw\\") {
                            if (state === GenStateSuspendedStart) {
                                state = GenStateCompleted;
                                throw context.arg;
                            }
                            context.dispatchException(context.arg);
                        } else if (context.method === \\"return\\") {
                            context.abrupt(\\"return\\", context.arg);
                        }
                        state = GenStateExecuting;
                        var record = tryCatch(innerFn, self, context);
                        if (record.type === \\"normal\\") {
                            state = context.done ? GenStateCompleted : GenStateSuspendedYield;
                            if (record.arg === ContinueSentinel) {
                                continue;
                            }
                            return {
                                value: record.arg,
                                done: context.done
                            };
                        } else if (record.type === \\"throw\\") {
                            state = GenStateCompleted;
                            context.method = \\"throw\\";
                            context.arg = record.arg;
                        }
                    }
                };
            }
            function maybeInvokeDelegate(delegate, context) {
                var method = delegate.iterator[context.method];
                if (method === undefined) {
                    context.delegate = null;
                    if (context.method === \\"throw\\") {
                        if (delegate.iterator.return) {
                            context.method = \\"return\\";
                            context.arg = undefined;
                            maybeInvokeDelegate(delegate, context);
                            if (context.method === \\"throw\\") {
                                return ContinueSentinel;
                            }
                        }
                        context.method = \\"throw\\";
                        context.arg = new TypeError(\\"The iterator does not provide a 'throw' method\\");
                    }
                    return ContinueSentinel;
                }
                var record = tryCatch(method, delegate.iterator, context.arg);
                if (record.type === \\"throw\\") {
                    context.method = \\"throw\\";
                    context.arg = record.arg;
                    context.delegate = null;
                    return ContinueSentinel;
                }
                var info = record.arg;
                if (!info) {
                    context.method = \\"throw\\";
                    context.arg = new TypeError(\\"iterator result is not an object\\");
                    context.delegate = null;
                    return ContinueSentinel;
                }
                if (info.done) {
                    context[delegate.resultName] = info.value;
                    context.next = delegate.nextLoc;
                    if (context.method !== \\"return\\") {
                        context.method = \\"next\\";
                        context.arg = undefined;
                    }
                } else {
                    return info;
                }
                context.delegate = null;
                return ContinueSentinel;
            }
            defineIteratorMethods(Gp);
            Gp[toStringTagSymbol] = \\"Generator\\";
            Gp[iteratorSymbol] = function() {
                return this;
            };
            Gp.toString = function() {
                return \\"[object Generator]\\";
            };
            function pushTryEntry(locs) {
                var entry = {
                    tryLoc: locs[0]
                };
                if (1 in locs) {
                    entry.catchLoc = locs[1];
                }
                if (2 in locs) {
                    entry.finallyLoc = locs[2];
                    entry.afterLoc = locs[3];
                }
                this.tryEntries.push(entry);
            }
            function resetTryEntry(entry) {
                var record = entry.completion || {};
                record.type = \\"normal\\";
                delete record.arg;
                entry.completion = record;
            }
            function Context(tryLocsList) {
                this.tryEntries = [ {
                    tryLoc: \\"root\\"
                } ];
                tryLocsList.forEach(pushTryEntry, this);
                this.reset(true);
            }
            runtime.keys = function(object) {
                var keys = [];
                for (var key in object) {
                    keys.push(key);
                }
                keys.reverse();
                return function next() {
                    while (keys.length) {
                        var key = keys.pop();
                        if (key in object) {
                            next.value = key;
                            next.done = false;
                            return next;
                        }
                    }
                    next.done = true;
                    return next;
                };
            };
            function values(iterable) {
                if (iterable) {
                    var iteratorMethod = iterable[iteratorSymbol];
                    if (iteratorMethod) {
                        return iteratorMethod.call(iterable);
                    }
                    if (typeof iterable.next === \\"function\\") {
                        return iterable;
                    }
                    if (!isNaN(iterable.length)) {
                        var i = -1, next = function next() {
                            while (++i < iterable.length) {
                                if (hasOwn.call(iterable, i)) {
                                    next.value = iterable[i];
                                    next.done = false;
                                    return next;
                                }
                            }
                            next.value = undefined;
                            next.done = true;
                            return next;
                        };
                        return next.next = next;
                    }
                }
                return {
                    next: doneResult
                };
            }
            runtime.values = values;
            function doneResult() {
                return {
                    value: undefined,
                    done: true
                };
            }
            Context.prototype = {
                constructor: Context,
                reset: function reset(skipTempReset) {
                    this.prev = 0;
                    this.next = 0;
                    this.sent = this._sent = undefined;
                    this.done = false;
                    this.delegate = null;
                    this.method = \\"next\\";
                    this.arg = undefined;
                    this.tryEntries.forEach(resetTryEntry);
                    if (!skipTempReset) {
                        for (var name in this) {
                            if (name.charAt(0) === \\"t\\" && hasOwn.call(this, name) && !isNaN(+name.slice(1))) {
                                this[name] = undefined;
                            }
                        }
                    }
                },
                stop: function stop() {
                    this.done = true;
                    var rootEntry = this.tryEntries[0];
                    var rootRecord = rootEntry.completion;
                    if (rootRecord.type === \\"throw\\") {
                        throw rootRecord.arg;
                    }
                    return this.rval;
                },
                dispatchException: function dispatchException(exception) {
                    if (this.done) {
                        throw exception;
                    }
                    var context = this;
                    function handle(loc, caught) {
                        record.type = \\"throw\\";
                        record.arg = exception;
                        context.next = loc;
                        if (caught) {
                            context.method = \\"next\\";
                            context.arg = undefined;
                        }
                        return !!caught;
                    }
                    for (var i = this.tryEntries.length - 1; i >= 0; --i) {
                        var entry = this.tryEntries[i];
                        var record = entry.completion;
                        if (entry.tryLoc === \\"root\\") {
                            return handle(\\"end\\");
                        }
                        if (entry.tryLoc <= this.prev) {
                            var hasCatch = hasOwn.call(entry, \\"catchLoc\\");
                            var hasFinally = hasOwn.call(entry, \\"finallyLoc\\");
                            if (hasCatch && hasFinally) {
                                if (this.prev < entry.catchLoc) {
                                    return handle(entry.catchLoc, true);
                                } else if (this.prev < entry.finallyLoc) {
                                    return handle(entry.finallyLoc);
                                }
                            } else if (hasCatch) {
                                if (this.prev < entry.catchLoc) {
                                    return handle(entry.catchLoc, true);
                                }
                            } else if (hasFinally) {
                                if (this.prev < entry.finallyLoc) {
                                    return handle(entry.finallyLoc);
                                }
                            } else {
                                throw new Error(\\"try statement without catch or finally\\");
                            }
                        }
                    }
                },
                abrupt: function abrupt(type, arg) {
                    for (var i = this.tryEntries.length - 1; i >= 0; --i) {
                        var entry = this.tryEntries[i];
                        if (entry.tryLoc <= this.prev && hasOwn.call(entry, \\"finallyLoc\\") && this.prev < entry.finallyLoc) {
                            var finallyEntry = entry;
                            break;
                        }
                    }
                    if (finallyEntry && (type === \\"break\\" || type === \\"continue\\") && finallyEntry.tryLoc <= arg && arg <= finallyEntry.finallyLoc) {
                        finallyEntry = null;
                    }
                    var record = finallyEntry ? finallyEntry.completion : {};
                    record.type = type;
                    record.arg = arg;
                    if (finallyEntry) {
                        this.method = \\"next\\";
                        this.next = finallyEntry.finallyLoc;
                        return ContinueSentinel;
                    }
                    return this.complete(record);
                },
                complete: function complete(record, afterLoc) {
                    if (record.type === \\"throw\\") {
                        throw record.arg;
                    }
                    if (record.type === \\"break\\" || record.type === \\"continue\\") {
                        this.next = record.arg;
                    } else if (record.type === \\"return\\") {
                        this.rval = this.arg = record.arg;
                        this.method = \\"return\\";
                        this.next = \\"end\\";
                    } else if (record.type === \\"normal\\" && afterLoc) {
                        this.next = afterLoc;
                    }
                    return ContinueSentinel;
                },
                finish: function finish(finallyLoc) {
                    for (var i = this.tryEntries.length - 1; i >= 0; --i) {
                        var entry = this.tryEntries[i];
                        if (entry.finallyLoc === finallyLoc) {
                            this.complete(entry.completion, entry.afterLoc);
                            resetTryEntry(entry);
                            return ContinueSentinel;
                        }
                    }
                },
                catch: function _catch(tryLoc) {
                    for (var i = this.tryEntries.length - 1; i >= 0; --i) {
                        var entry = this.tryEntries[i];
                        if (entry.tryLoc === tryLoc) {
                            var record = entry.completion;
                            if (record.type === \\"throw\\") {
                                var thrown = record.arg;
                                resetTryEntry(entry);
                            }
                            return thrown;
                        }
                    }
                    throw new Error(\\"illegal catch attempt\\");
                },
                delegateYield: function delegateYield(iterable, resultName, nextLoc) {
                    this.delegate = {
                        iterator: values(iterable),
                        resultName: resultName,
                        nextLoc: nextLoc
                    };
                    if (this.method === \\"next\\") {
                        this.arg = undefined;
                    }
                    return ContinueSentinel;
                }
            };
        }(function() {
            return this;
        }() || Function(\\"return this\\")());
    }).call(this, __webpack_require__(16)(module));
}, function(module, exports) {
    module.exports = function(module) {
        if (!module.webpackPolyfill) {
            module.deprecate = function() {};
            module.paths = [];
            if (!module.children) module.children = [];
            Object.defineProperty(module, \\"loaded\\", {
                enumerable: true,
                get: function get() {
                    return module.l;
                }
            });
            Object.defineProperty(module, \\"id\\", {
                enumerable: true,
                get: function get() {
                    return module.i;
                }
            });
            module.webpackPolyfill = 1;
        }
        return module;
    };
}, function(module, exports) {
    function _typeof(obj) {
        \\"@babel/helpers - typeof\\";
        if (typeof Symbol === \\"function\\" && typeof Symbol.iterator === \\"symbol\\") {
            module.exports = _typeof = function _typeof(obj) {
                return typeof obj;
            };
        } else {
            module.exports = _typeof = function _typeof(obj) {
                return obj && typeof Symbol === \\"function\\" && obj.constructor === Symbol && obj !== Symbol.prototype ? \\"symbol\\" : typeof obj;
            };
        }
        return _typeof(obj);
    }
    module.exports = _typeof;
}, function(module, exports, __webpack_require__) {}, , function(module, __webpack_exports__, __webpack_require__) {
    \\"use strict\\";
    __webpack_require__.r(__webpack_exports__);
    var taro_runtime = __webpack_require__(1);
    var regenerator = __webpack_require__(7);
    var regenerator_default = __webpack_require__.n(regenerator);
    function asyncGeneratorStep(gen, resolve, reject, _next, _throw, key, arg) {
        try {
            var info = gen[key](arg);
            var value = info.value;
        } catch (error) {
            reject(error);
            return;
        }
        if (info.done) {
            resolve(value);
        } else {
            Promise.resolve(value).then(_next, _throw);
        }
    }
    function _asyncToGenerator(fn) {
        return function() {
            var self = this, args = arguments;
            return new Promise((function(resolve, reject) {
                var gen = fn.apply(self, args);
                function _next(value) {
                    asyncGeneratorStep(gen, resolve, reject, _next, _throw, \\"next\\", value);
                }
                function _throw(err) {
                    asyncGeneratorStep(gen, resolve, reject, _next, _throw, \\"throw\\", err);
                }
                _next(undefined);
            }));
        };
    }
    var classCallCheck = __webpack_require__(3);
    var createClass = __webpack_require__(4);
    var inherits = __webpack_require__(6);
    var createSuper = __webpack_require__(5);
    var react = __webpack_require__(0);
    var taro_components = __webpack_require__(2);
    var index = __webpack_require__(18);
    var index_Index = function(_Component) {
        Object(inherits[\\"a\\"])(Index, _Component);
        var _super = Object(createSuper[\\"a\\"])(Index);
        function Index() {
            Object(classCallCheck[\\"a\\"])(this, Index);
            return _super.apply(this, arguments);
        }
        Object(createClass[\\"a\\"])(Index, [ {
            key: \\"componentWillMount\\",
            value: function() {
                var _componentWillMount = _asyncToGenerator(regenerator_default.a.mark((function _callee() {
                    return regenerator_default.a.wrap((function _callee$(_context) {
                        while (1) {
                            switch (_context.prev = _context.next) {
                              case 0:
                                _context.next = 2;
                                return Promise.resolve(1);

                              case 2:
                              case \\"end\\":
                                return _context.stop();
                            }
                        }
                    }), _callee);
                })));
                function componentWillMount() {
                    return _componentWillMount.apply(this, arguments);
                }
                return componentWillMount;
            }()
        }, {
            key: \\"componentDidMount\\",
            value: function componentDidMount() {}
        }, {
            key: \\"componentWillUnmount\\",
            value: function componentWillUnmount() {}
        }, {
            key: \\"componentDidShow\\",
            value: function componentDidShow() {}
        }, {
            key: \\"componentDidHide\\",
            value: function componentDidHide() {}
        }, {
            key: \\"render\\",
            value: function render() {
                return react[\\"default\\"].createElement(taro_components[\\"View\\"], {
                    className: \\"index\\"
                }, react[\\"default\\"].createElement(taro_components[\\"Text\\"], null, \\"Hello world!\\"), react[\\"default\\"].createElement(taro_components[\\"Input\\"], {
                    placeholder: \\"input\\",
                    value: \\"\\"
                }), react[\\"default\\"].createElement(taro_components[\\"Textarea\\"], {
                    value: \\"\\"
                }));
            }
        } ]);
        return Index;
    }(react[\\"Component\\"]);
    var config = {
        navigationBarTitleText: \\"\\\\u9996\\\\u9875\\"
    };
    var inst = Page(Object(taro_runtime[\\"createPageConfig\\"])(index_Index, \\"pages/index/index\\", {
        root: {
            cn: []
        }
    }, config || {}));
} ], [ [ 20, 0, 1, 3, 2 ] ] ]);

/** filePath: dist/pages/index/index.json **/
{\\"navigationBarTitleText\\":\\"首页\\",\\"usingComponents\\":{\\"custom-wrapper\\":\\"../../custom-wrapper\\",\\"comp\\":\\"../../comp\\"}}

/** filePath: dist/pages/index/index.qml **/
<import src=\\"../../base.qml\\"/>
<template is=\\"taro_tmpl\\" data=\\"{{root:root}}\\" />

/** filePath: dist/pages/index/index.qss **/


/** filePath: dist/runtime.js **/
(function(modules) {
    function webpackJsonpCallback(data) {
        var chunkIds = data[0];
        var moreModules = data[1];
        var executeModules = data[2];
        var moduleId, chunkId, i = 0, resolves = [];
        for (;i < chunkIds.length; i++) {
            chunkId = chunkIds[i];
            if (Object.prototype.hasOwnProperty.call(installedChunks, chunkId) && installedChunks[chunkId]) {
                resolves.push(installedChunks[chunkId][0]);
            }
            installedChunks[chunkId] = 0;
        }
        for (moduleId in moreModules) {
            if (Object.prototype.hasOwnProperty.call(moreModules, moduleId)) {
                modules[moduleId] = moreModules[moduleId];
            }
        }
        if (parentJsonpFunction) parentJsonpFunction(data);
        while (resolves.length) {
            resolves.shift()();
        }
        deferredModules.push.apply(deferredModules, executeModules || []);
        return checkDeferredModules();
    }
    function checkDeferredModules() {
        var result;
        for (var i = 0; i < deferredModules.length; i++) {
            var deferredModule = deferredModules[i];
            var fulfilled = true;
            for (var j = 1; j < deferredModule.length; j++) {
                var depId = deferredModule[j];
                if (installedChunks[depId] !== 0) fulfilled = false;
            }
            if (fulfilled) {
                deferredModules.splice(i--, 1);
                result = __webpack_require__(__webpack_require__.s = deferredModule[0]);
            }
        }
        return result;
    }
    var installedModules = {};
    var installedChunks = {
        0: 0
    };
    var deferredModules = [];
    function __webpack_require__(moduleId) {
        if (installedModules[moduleId]) {
            return installedModules[moduleId].exports;
        }
        var module = installedModules[moduleId] = {
            i: moduleId,
            l: false,
            exports: {}
        };
        modules[moduleId].call(module.exports, module, module.exports, __webpack_require__);
        module.l = true;
        return module.exports;
    }
    __webpack_require__.m = modules;
    __webpack_require__.c = installedModules;
    __webpack_require__.d = function(exports, name, getter) {
        if (!__webpack_require__.o(exports, name)) {
            Object.defineProperty(exports, name, {
                enumerable: true,
                get: getter
            });
        }
    };
    __webpack_require__.r = function(exports) {
        if (typeof Symbol !== \\"undefined\\" && Symbol.toStringTag) {
            Object.defineProperty(exports, Symbol.toStringTag, {
                value: \\"Module\\"
            });
        }
        Object.defineProperty(exports, \\"__esModule\\", {
            value: true
        });
    };
    __webpack_require__.t = function(value, mode) {
        if (mode & 1) value = __webpack_require__(value);
        if (mode & 8) return value;
        if (mode & 4 && typeof value === \\"object\\" && value && value.__esModule) return value;
        var ns = Object.create(null);
        __webpack_require__.r(ns);
        Object.defineProperty(ns, \\"default\\", {
            enumerable: true,
            value: value
        });
        if (mode & 2 && typeof value != \\"string\\") for (var key in value) __webpack_require__.d(ns, key, function(key) {
            return value[key];
        }.bind(null, key));
        return ns;
    };
    __webpack_require__.n = function(module) {
        var getter = module && module.__esModule ? function getDefault() {
            return module[\\"default\\"];
        } : function getModuleExports() {
            return module;
        };
        __webpack_require__.d(getter, \\"a\\", getter);
        return getter;
    };
    __webpack_require__.o = function(object, property) {
        return Object.prototype.hasOwnProperty.call(object, property);
    };
    __webpack_require__.p = \\"/\\";
    var jsonpArray = qq[\\"webpackJsonp\\"] = qq[\\"webpackJsonp\\"] || [];
    var oldJsonpFunction = jsonpArray.push.bind(jsonpArray);
    jsonpArray.push = webpackJsonpCallback;
    jsonpArray = jsonpArray.slice();
    for (var i = 0; i < jsonpArray.length; i++) webpackJsonpCallback(jsonpArray[i]);
    var parentJsonpFunction = oldJsonpFunction;
    checkDeferredModules();
})([]);

/** filePath: dist/taro.js **/
(qq[\\"webpackJsonp\\"] = qq[\\"webpackJsonp\\"] || []).push([ [ 1 ], {
    1: function(module, __webpack_exports__, __webpack_require__) {
        \\"use strict\\";
        var _unused_webpack_default_export = \\"taro-runtime-mock\\";
    },
    2: function(module, __webpack_exports__, __webpack_require__) {
        \\"use strict\\";
        var _unused_webpack_default_export = \\"taro-components-mock\\";
    },
    8: function(module, __webpack_exports__, __webpack_require__) {
        \\"use strict\\";
        __webpack_exports__[\\"a\\"] = \\"taro-react-mock\\";
    }
} ]);

/** filePath: dist/utils.wxs **/
module.exports = {
  a: function (l, n, s) {
    var a = [\\"view\\",\\"catch-view\\",\\"cover-view\\",\\"static-view\\",\\"pure-view\\",\\"block\\",\\"text\\",\\"static-text\\",\\"slot\\",\\"slot-view\\",\\"label\\",\\"form\\",\\"scroll-view\\",\\"swiper\\",\\"swiper-item\\"]
    var b = [\\"static-text\\",\\"slot\\",\\"slot-view\\",\\"label\\",\\"form\\",\\"scroll-view\\",\\"swiper\\",\\"swiper-item\\"]
    if (a.indexOf(n) === -1) {
      l = 0
    }
    if (b.indexOf(n) > -1) {
      var u = s.split(',')
      var depth = 0
      for (var i = 0; i < u.length; i++) {
        if (u[i] === n) depth++
      }
      l = depth
    }
    return 'tmpl_' + l + '_' + n
  },
  b: function (a, b) {
    return a === undefined ? b : a
  },
  c: function(i, prefix) {
    var s = i.focus !== undefined ? 'focus' : 'blur'
    return prefix + i.nn + '_' + s
  },
  d: function (i, v) {
    return i === undefined ? v : i
  },
  e: function (n) {
    return 'tmpl_' + n + '_container'
  },
  f: function (l, n) {
    var b = [\\"static-text\\",\\"slot\\",\\"slot-view\\",\\"label\\",\\"form\\",\\"scroll-view\\",\\"swiper\\",\\"swiper-item\\"]
    if (b.indexOf(n) > -1) {
      if (l) l += ','
      l += n
    }
    return l
  }
}

/** filePath: dist/vendors.js **/
(qq[\\"webpackJsonp\\"] = qq[\\"webpackJsonp\\"] || []).push([ [ 3 ], [ , , , function(module, __webpack_exports__, __webpack_require__) {
    \\"use strict\\";
    __webpack_require__.d(__webpack_exports__, \\"a\\", (function() {
        return _classCallCheck;
    }));
    function _classCallCheck(instance, Constructor) {
        if (!(instance instanceof Constructor)) {
            throw new TypeError(\\"Cannot call a class as a function\\");
        }
    }
}, function(module, __webpack_exports__, __webpack_require__) {
    \\"use strict\\";
    __webpack_require__.d(__webpack_exports__, \\"a\\", (function() {
        return _createClass;
    }));
    function _defineProperties(target, props) {
        for (var i = 0; i < props.length; i++) {
            var descriptor = props[i];
            descriptor.enumerable = descriptor.enumerable || false;
            descriptor.configurable = true;
            if (\\"value\\" in descriptor) descriptor.writable = true;
            Object.defineProperty(target, descriptor.key, descriptor);
        }
    }
    function _createClass(Constructor, protoProps, staticProps) {
        if (protoProps) _defineProperties(Constructor.prototype, protoProps);
        if (staticProps) _defineProperties(Constructor, staticProps);
        return Constructor;
    }
}, function(module, __webpack_exports__, __webpack_require__) {
    \\"use strict\\";
    __webpack_require__.d(__webpack_exports__, \\"a\\", (function() {
        return _createSuper;
    }));
    function _getPrototypeOf(o) {
        _getPrototypeOf = Object.setPrototypeOf ? Object.getPrototypeOf : function _getPrototypeOf(o) {
            return o.__proto__ || Object.getPrototypeOf(o);
        };
        return _getPrototypeOf(o);
    }
    function _isNativeReflectConstruct() {
        if (typeof Reflect === \\"undefined\\" || !Reflect.construct) return false;
        if (Reflect.construct.sham) return false;
        if (typeof Proxy === \\"function\\") return true;
        try {
            Date.prototype.toString.call(Reflect.construct(Date, [], (function() {})));
            return true;
        } catch (e) {
            return false;
        }
    }
    function _typeof(obj) {
        \\"@babel/helpers - typeof\\";
        if (typeof Symbol === \\"function\\" && typeof Symbol.iterator === \\"symbol\\") {
            _typeof = function _typeof(obj) {
                return typeof obj;
            };
        } else {
            _typeof = function _typeof(obj) {
                return obj && typeof Symbol === \\"function\\" && obj.constructor === Symbol && obj !== Symbol.prototype ? \\"symbol\\" : typeof obj;
            };
        }
        return _typeof(obj);
    }
    function _assertThisInitialized(self) {
        if (self === void 0) {
            throw new ReferenceError(\\"this hasn't been initialised - super() hasn't been called\\");
        }
        return self;
    }
    function _possibleConstructorReturn(self, call) {
        if (call && (_typeof(call) === \\"object\\" || typeof call === \\"function\\")) {
            return call;
        }
        return _assertThisInitialized(self);
    }
    function _createSuper(Derived) {
        var hasNativeReflectConstruct = _isNativeReflectConstruct();
        return function _createSuperInternal() {
            var Super = _getPrototypeOf(Derived), result;
            if (hasNativeReflectConstruct) {
                var NewTarget = _getPrototypeOf(this).constructor;
                result = Reflect.construct(Super, arguments, NewTarget);
            } else {
                result = Super.apply(this, arguments);
            }
            return _possibleConstructorReturn(this, result);
        };
    }
}, function(module, __webpack_exports__, __webpack_require__) {
    \\"use strict\\";
    __webpack_require__.d(__webpack_exports__, \\"a\\", (function() {
        return _inherits;
    }));
    function _setPrototypeOf(o, p) {
        _setPrototypeOf = Object.setPrototypeOf || function _setPrototypeOf(o, p) {
            o.__proto__ = p;
            return o;
        };
        return _setPrototypeOf(o, p);
    }
    function _inherits(subClass, superClass) {
        if (typeof superClass !== \\"function\\" && superClass !== null) {
            throw new TypeError(\\"Super expression must either be null or a function\\");
        }
        subClass.prototype = Object.create(superClass && superClass.prototype, {
            constructor: {
                value: subClass,
                writable: true,
                configurable: true
            }
        });
        if (superClass) _setPrototypeOf(subClass, superClass);
    }
} ] ]);
"
`;

exports[`qq should build qq app 1`] = `19`;

exports[`qq should build qq app 2`] = `
"
/** filePath: dist/app.js **/
require(\\"./runtime\\");

require(\\"./common\\");

require(\\"./vendors\\");

require(\\"./taro\\");

(qq[\\"webpackJsonp\\"] = qq[\\"webpackJsonp\\"] || []).push([ [ 4 ], {
    11: function(module, exports, __webpack_require__) {},
    19: function(module, __webpack_exports__, __webpack_require__) {
        \\"use strict\\";
        __webpack_require__.r(__webpack_exports__);
        function _arrayLikeToArray(arr, len) {
            if (len == null || len > arr.length) len = arr.length;
            for (var i = 0, arr2 = new Array(len); i < len; i++) {
                arr2[i] = arr[i];
            }
            return arr2;
        }
        function _arrayWithoutHoles(arr) {
            if (Array.isArray(arr)) return _arrayLikeToArray(arr);
        }
        function _iterableToArray(iter) {
            if (typeof Symbol !== \\"undefined\\" && Symbol.iterator in Object(iter)) return Array.from(iter);
        }
        function _unsupportedIterableToArray(o, minLen) {
            if (!o) return;
            if (typeof o === \\"string\\") return _arrayLikeToArray(o, minLen);
            var n = Object.prototype.toString.call(o).slice(8, -1);
            if (n === \\"Object\\" && o.constructor) n = o.constructor.name;
            if (n === \\"Map\\" || n === \\"Set\\") return Array.from(o);
            if (n === \\"Arguments\\" || /^(?:Ui|I)nt(?:8|16|32)(?:Clamped)?Array$/.test(n)) return _arrayLikeToArray(o, minLen);
        }
        function _nonIterableSpread() {
            throw new TypeError(\\"Invalid attempt to spread non-iterable instance.\\\\nIn order to be iterable, non-array objects must have a [Symbol.iterator]() method.\\");
        }
        function _toConsumableArray(arr) {
            return _arrayWithoutHoles(arr) || _iterableToArray(arr) || _unsupportedIterableToArray(arr) || _nonIterableSpread();
        }
        function _setPrototypeOf(o, p) {
            _setPrototypeOf = Object.setPrototypeOf || function _setPrototypeOf(o, p) {
                o.__proto__ = p;
                return o;
            };
            return _setPrototypeOf(o, p);
        }
        function _inherits(subClass, superClass) {
            if (typeof superClass !== \\"function\\" && superClass !== null) {
                throw new TypeError(\\"Super expression must either be null or a function\\");
            }
            subClass.prototype = Object.create(superClass && superClass.prototype, {
                constructor: {
                    value: subClass,
                    writable: true,
                    configurable: true
                }
            });
            if (superClass) _setPrototypeOf(subClass, superClass);
        }
        function _getPrototypeOf(o) {
            _getPrototypeOf = Object.setPrototypeOf ? Object.getPrototypeOf : function _getPrototypeOf(o) {
                return o.__proto__ || Object.getPrototypeOf(o);
            };
            return _getPrototypeOf(o);
        }
        function _isNativeReflectConstruct() {
            if (typeof Reflect === \\"undefined\\" || !Reflect.construct) return false;
            if (Reflect.construct.sham) return false;
            if (typeof Proxy === \\"function\\") return true;
            try {
                Date.prototype.toString.call(Reflect.construct(Date, [], (function() {})));
                return true;
            } catch (e) {
                return false;
            }
        }
        function _typeof(obj) {
            \\"@babel/helpers - typeof\\";
            if (typeof Symbol === \\"function\\" && typeof Symbol.iterator === \\"symbol\\") {
                _typeof = function _typeof(obj) {
                    return typeof obj;
                };
            } else {
                _typeof = function _typeof(obj) {
                    return obj && typeof Symbol === \\"function\\" && obj.constructor === Symbol && obj !== Symbol.prototype ? \\"symbol\\" : typeof obj;
                };
            }
            return _typeof(obj);
        }
        function _assertThisInitialized(self) {
            if (self === void 0) {
                throw new ReferenceError(\\"this hasn't been initialised - super() hasn't been called\\");
            }
            return self;
        }
        function _possibleConstructorReturn(self, call) {
            if (call && (_typeof(call) === \\"object\\" || typeof call === \\"function\\")) {
                return call;
            }
            return _assertThisInitialized(self);
        }
        function _createSuper(Derived) {
            var hasNativeReflectConstruct = _isNativeReflectConstruct();
            return function _createSuperInternal() {
                var Super = _getPrototypeOf(Derived), result;
                if (hasNativeReflectConstruct) {
                    var NewTarget = _getPrototypeOf(this).constructor;
                    result = Reflect.construct(Super, arguments, NewTarget);
                } else {
                    result = Super.apply(this, arguments);
                }
                return _possibleConstructorReturn(this, result);
            };
        }
        function _classCallCheck(instance, Constructor) {
            if (!(instance instanceof Constructor)) {
                throw new TypeError(\\"Cannot call a class as a function\\");
            }
        }
        function _defineProperties(target, props) {
            for (var i = 0; i < props.length; i++) {
                var descriptor = props[i];
                descriptor.enumerable = descriptor.enumerable || false;
                descriptor.configurable = true;
                if (\\"value\\" in descriptor) descriptor.writable = true;
                Object.defineProperty(target, descriptor.key, descriptor);
            }
        }
        function _createClass(Constructor, protoProps, staticProps) {
            if (protoProps) _defineProperties(Constructor.prototype, protoProps);
            if (staticProps) _defineProperties(Constructor, staticProps);
            return Constructor;
        }
        function isString(o) {
            return typeof o === \\"string\\";
        }
        function isUndefined(o) {
            return typeof o === \\"undefined\\";
        }
        function isNull(o) {
            return o === null;
        }
        function isObject(o) {
            return o !== null && _typeof(o) === \\"object\\";
        }
        function isBoolean(o) {
            return o === true || o === false;
        }
        function isFunction(o) {
            return typeof o === \\"function\\";
        }
        function isNumber(o) {
            return typeof o === \\"number\\";
        }
        function isBooleanStringLiteral(o) {
            return o === \\"true\\" || o === \\"false\\";
        }
        var isArray = Array.isArray;
        var styles = {
            style: \\"i.\\".concat(\\"st\\"),
            class: \\"i.\\".concat(\\"cl\\")
        };
        var events = {
            bindtap: \\"eh\\"
        };
        var touchEvents = {
            bindTouchStart: \\"\\",
            bindTouchMove: \\"\\",
            bindTouchEnd: \\"\\",
            bindTouchCancel: \\"\\",
            bindLongTap: \\"\\"
        };
        var animationEvents = {
            bindAnimationStart: \\"\\",
            bindAnimationIteration: \\"\\",
            bindAnimationEnd: \\"\\",
            bindTransitionEnd: \\"\\"
        };
        var specialEvents = new Set([ \\"htouchmove\\", \\"vtouchmove\\" ]);
        function singleQuote(s) {
            return \\"'\\".concat(s, \\"'\\");
        }
        var View = Object.assign(Object.assign({
            \\"hover-class\\": singleQuote(\\"none\\"),
            \\"hover-stop-propagation\\": \\"false\\",
            \\"hover-start-time\\": \\"50\\",
            \\"hover-stay-time\\": \\"400\\",
            animation: \\"\\"
        }, touchEvents), animationEvents);
        var Icon = {
            type: \\"\\",
            size: \\"23\\",
            color: \\"\\"
        };
        var MapComp = Object.assign({
            longitude: \\"\\",
            latitude: \\"\\",
            scale: \\"16\\",
            markers: \\"[]\\",
            covers: \\"\\",
            polyline: \\"[]\\",
            circles: \\"[]\\",
            controls: \\"[]\\",
            \\"include-points\\": \\"[]\\",
            \\"show-location\\": \\"\\",
            \\"layer-style\\": \\"1\\",
            bindMarkerTap: \\"\\",
            bindControlTap: \\"\\",
            bindCalloutTap: \\"\\",
            bindUpdated: \\"\\"
        }, touchEvents);
        var Progress = {
            percent: \\"\\",
            \\"stroke-width\\": \\"6\\",
            color: singleQuote(\\"#09BB07\\"),
            activeColor: singleQuote(\\"#09BB07\\"),
            backgroundColor: singleQuote(\\"#EBEBEB\\"),
            active: \\"false\\",
            \\"active-mode\\": singleQuote(\\"backwards\\"),
            \\"show-info\\": \\"false\\"
        };
        var RichText = {
            nodes: \\"[]\\"
        };
        var Text = {
            selectable: \\"false\\",
            space: \\"\\",
            decode: \\"false\\"
        };
        var Button = {
            size: singleQuote(\\"default\\"),
            type: \\"\\",
            plain: \\"false\\",
            disabled: \\"\\",
            loading: \\"false\\",
            \\"form-type\\": \\"\\",
            \\"open-type\\": \\"\\",
            \\"hover-class\\": singleQuote(\\"button-hover\\"),
            \\"hover-stop-propagation\\": \\"false\\",
            \\"hover-start-time\\": \\"20\\",
            \\"hover-stay-time\\": \\"70\\",
            name: \\"\\"
        };
        var Checkbox = {
            value: \\"\\",
            disabled: \\"\\",
            checked: \\"false\\",
            color: singleQuote(\\"#09BB07\\"),
            name: \\"\\"
        };
        var CheckboxGroup = {
            bindChange: \\"\\",
            name: \\"\\"
        };
        var Form = {
            \\"report-submit\\": \\"false\\",
            bindSubmit: \\"\\",
            bindReset: \\"\\",
            name: \\"\\"
        };
        var Input = {
            value: \\"\\",
            type: singleQuote(\\"\\"),
            password: \\"false\\",
            placeholder: \\"\\",
            \\"placeholder-style\\": \\"\\",
            \\"placeholder-class\\": singleQuote(\\"input-placeholder\\"),
            disabled: \\"\\",
            maxlength: \\"140\\",
            \\"cursor-spacing\\": \\"0\\",
            focus: \\"false\\",
            \\"confirm-type\\": singleQuote(\\"done\\"),
            \\"confirm-hold\\": \\"false\\",
            cursor: \\"i.value.length\\",
            \\"selection-start\\": \\"-1\\",
            \\"selection-end\\": \\"-1\\",
            bindInput: \\"\\",
            bindFocus: \\"\\",
            bindBlur: \\"\\",
            bindConfirm: \\"\\",
            name: \\"\\"
        };
        var Label = {
            for: \\"\\",
            name: \\"\\"
        };
        var Picker = {
            mode: singleQuote(\\"selector\\"),
            disabled: \\"\\",
            range: \\"\\",
            \\"range-key\\": \\"\\",
            value: \\"\\",
            start: \\"\\",
            end: \\"\\",
            fields: singleQuote(\\"day\\"),
            \\"custom-item\\": \\"\\",
            name: \\"\\",
            bindCancel: \\"\\",
            bindChange: \\"\\",
            bindColumnChange: \\"\\"
        };
        var PickerView = {
            value: \\"\\",
            \\"indicator-style\\": \\"\\",
            \\"indicator-class\\": \\"\\",
            \\"mask-style\\": \\"\\",
            \\"mask-class\\": \\"\\",
            bindChange: \\"\\",
            name: \\"\\"
        };
        var PickerViewColumn = {
            name: \\"\\"
        };
        var Radio = {
            value: \\"\\",
            checked: \\"false\\",
            disabled: \\"\\",
            color: singleQuote(\\"#09BB07\\"),
            name: \\"\\"
        };
        var RadioGroup = {
            bindChange: \\"\\",
            name: \\"\\"
        };
        var Slider = {
            min: \\"0\\",
            max: \\"100\\",
            step: \\"1\\",
            disabled: \\"\\",
            value: \\"0\\",
            activeColor: singleQuote(\\"#1aad19\\"),
            backgroundColor: singleQuote(\\"#e9e9e9\\"),
            \\"block-size\\": \\"28\\",
            \\"block-color\\": singleQuote(\\"#ffffff\\"),
            \\"show-value\\": \\"false\\",
            bindChange: \\"\\",
            bindChanging: \\"\\",
            name: \\"\\"
        };
        var Switch = {
            checked: \\"false\\",
            disabled: \\"\\",
            type: singleQuote(\\"switch\\"),
            color: singleQuote(\\"#04BE02\\"),
            bindChange: \\"\\",
            name: \\"\\"
        };
        var Textarea = {
            value: \\"\\",
            placeholder: \\"\\",
            \\"placeholder-style\\": \\"\\",
            \\"placeholder-class\\": singleQuote(\\"textarea-placeholder\\"),
            disabled: \\"\\",
            maxlength: \\"140\\",
            \\"auto-focus\\": \\"false\\",
            focus: \\"false\\",
            \\"auto-height\\": \\"false\\",
            fixed: \\"false\\",
            \\"cursor-spacing\\": \\"0\\",
            cursor: \\"-1\\",
            \\"selection-start\\": \\"-1\\",
            \\"selection-end\\": \\"-1\\",
            bindFocus: \\"\\",
            bindBlur: \\"\\",
            bindLineChange: \\"\\",
            bindInput: \\"\\",
            bindConfirm: \\"\\",
            name: \\"\\"
        };
        var CoverImage = {
            src: \\"\\",
            bindLoad: \\"eh\\",
            bindError: \\"eh\\"
        };
        var CoverView = Object.assign({
            \\"scroll-top\\": \\"false\\"
        }, touchEvents);
        var MovableArea = {
            \\"scale-area\\": \\"false\\"
        };
        var MovableView = Object.assign(Object.assign({
            direction: \\"none\\",
            inertia: \\"false\\",
            \\"out-of-bounds\\": \\"false\\",
            x: \\"\\",
            y: \\"\\",
            damping: \\"20\\",
            friction: \\"2\\",
            disabled: \\"\\",
            scale: \\"false\\",
            \\"scale-min\\": \\"0.5\\",
            \\"scale-max\\": \\"10\\",
            \\"scale-value\\": \\"1\\",
            animation: \\"true\\",
            bindChange: \\"\\",
            bindScale: \\"\\",
            htouchmove: \\"\\",
            vtouchmove: \\"\\",
            width: singleQuote(\\"10px\\"),
            height: singleQuote(\\"10px\\")
        }, touchEvents), animationEvents);
        var ScrollView = Object.assign(Object.assign({
            \\"scroll-x\\": \\"false\\",
            \\"scroll-y\\": \\"false\\",
            \\"upper-threshold\\": \\"50\\",
            \\"lower-threshold\\": \\"50\\",
            \\"scroll-top\\": \\"\\",
            \\"scroll-left\\": \\"\\",
            \\"scroll-into-view\\": \\"\\",
            \\"scroll-with-animation\\": \\"false\\",
            \\"enable-back-to-top\\": \\"false\\",
            bindScrollToUpper: \\"\\",
            bindScrollToLower: \\"\\",
            bindScroll: \\"\\"
        }, touchEvents), animationEvents);
        var Swiper = Object.assign({
            \\"indicator-dots\\": \\"false\\",
            \\"indicator-color\\": singleQuote(\\"rgba(0, 0, 0, .3)\\"),
            \\"indicator-active-color\\": singleQuote(\\"#000000\\"),
            autoplay: \\"false\\",
            current: \\"0\\",
            interval: \\"5000\\",
            duration: \\"500\\",
            circular: \\"false\\",
            vertical: \\"false\\",
            \\"previous-margin\\": \\"'0px'\\",
            \\"next-margin\\": \\"'0px'\\",
            \\"display-multiple-items\\": \\"1\\",
            bindChange: \\"\\",
            bindTransition: \\"\\",
            bindAnimationFinish: \\"\\"
        }, touchEvents);
        var SwiperItem = {
            \\"item-id\\": \\"\\"
        };
        var Navigator = {
            url: \\"\\",
            \\"open-type\\": singleQuote(\\"navigate\\"),
            delta: \\"1\\",
            \\"hover-class\\": singleQuote(\\"navigator-hover\\"),
            \\"hover-stop-propagation\\": \\"false\\",
            \\"hover-start-time\\": \\"50\\",
            \\"hover-stay-time\\": \\"600\\",
            bindSuccess: \\"\\",
            bindFail: \\"\\",
            bindComplete: \\"\\"
        };
        var Audio = {
            id: \\"\\",
            src: \\"\\",
            loop: \\"false\\",
            controls: \\"false\\",
            poster: \\"\\",
            name: \\"\\",
            author: \\"\\",
            bindError: \\"\\",
            bindPlay: \\"\\",
            bindPause: \\"\\",
            bindTimeUpdate: \\"\\",
            bindEnded: \\"\\"
        };
        var Camera = {
            \\"device-position\\": singleQuote(\\"back\\"),
            flash: singleQuote(\\"auto\\"),
            bindStop: \\"\\",
            bindError: \\"\\"
        };
        var Image = Object.assign({
            src: \\"\\",
            mode: singleQuote(\\"scaleToFill\\"),
            \\"lazy-load\\": \\"false\\",
            bindError: \\"\\",
            bindLoad: \\"\\"
        }, touchEvents);
        var LivePlayer = {
            src: \\"\\",
            autoplay: \\"false\\",
            muted: \\"false\\",
            orientation: singleQuote(\\"vertical\\"),
            \\"object-fit\\": singleQuote(\\"contain\\"),
            \\"background-mute\\": \\"false\\",
            \\"min-cache\\": \\"1\\",
            \\"max-cache\\": \\"3\\",
            animation: \\"\\",
            bindStateChange: \\"\\",
            bindFullScreenChange: \\"\\",
            bindNetStatus: \\"\\"
        };
        var Video = {
            src: \\"\\",
            duration: \\"\\",
            controls: \\"true\\",
            \\"danmu-list\\": \\"\\",
            \\"danmu-btn\\": \\"\\",
            \\"enable-danmu\\": \\"\\",
            autoplay: \\"false\\",
            loop: \\"false\\",
            muted: \\"false\\",
            \\"initial-time\\": \\"0\\",
            \\"page-gesture\\": \\"false\\",
            direction: \\"\\",
            \\"show-progress\\": \\"true\\",
            \\"show-fullscreen-btn\\": \\"true\\",
            \\"show-play-btn\\": \\"true\\",
            \\"show-center-play-btn\\": \\"true\\",
            \\"enable-progress-gesture\\": \\"true\\",
            \\"object-fit\\": singleQuote(\\"contain\\"),
            poster: \\"\\",
            \\"show-mute-btn\\": \\"false\\",
            animation: \\"\\",
            bindPlay: \\"\\",
            bindPause: \\"\\",
            bindEnded: \\"\\",
            bindTimeUpdate: \\"\\",
            bindFullScreenChange: \\"\\",
            bindWaiting: \\"\\",
            bindError: \\"\\"
        };
        var Canvas = Object.assign({
            \\"canvas-id\\": \\"\\",
            \\"disable-scroll\\": \\"false\\",
            bindError: \\"\\"
        }, touchEvents);
        var Ad = {
            \\"unit-id\\": \\"\\",
            \\"ad-intervals\\": \\"\\",
            bindLoad: \\"\\",
            bindError: \\"\\",
            bindClose: \\"\\"
        };
        var WebView = {
            src: \\"\\",
            bindMessage: \\"\\",
            bindLoad: \\"\\",
            bindError: \\"\\"
        };
        var Block = {};
        var SlotView = {
            name: \\"\\"
        };
        var Slot = {
            name: \\"\\"
        };
        var internalComponents = {
            View: View,
            Icon: Icon,
            Progress: Progress,
            RichText: RichText,
            Text: Text,
            Button: Button,
            Checkbox: Checkbox,
            CheckboxGroup: CheckboxGroup,
            Form: Form,
            Input: Input,
            Label: Label,
            Picker: Picker,
            PickerView: PickerView,
            PickerViewColumn: PickerViewColumn,
            Radio: Radio,
            RadioGroup: RadioGroup,
            Slider: Slider,
            Switch: Switch,
            CoverImage: CoverImage,
            Textarea: Textarea,
            CoverView: CoverView,
            MovableArea: MovableArea,
            MovableView: MovableView,
            ScrollView: ScrollView,
            Swiper: Swiper,
            SwiperItem: SwiperItem,
            Navigator: Navigator,
            Audio: Audio,
            Camera: Camera,
            Image: Image,
            LivePlayer: LivePlayer,
            Video: Video,
            Canvas: Canvas,
            Ad: Ad,
            WebView: WebView,
            Block: Block,
            Map: MapComp,
            Slot: Slot,
            SlotView: SlotView
        };
        var controlledComponent = new Set([ \\"input\\", \\"checkbox\\", \\"picker\\", \\"picker-view\\", \\"radio\\", \\"slider\\", \\"switch\\", \\"textarea\\" ]);
        var focusComponents = new Set([ \\"input\\", \\"textarea\\" ]);
        var voidElements = new Set([ \\"progress\\", \\"icon\\", \\"rich-text\\", \\"input\\", \\"textarea\\", \\"slider\\", \\"switch\\", \\"audio\\", \\"ad\\", \\"official-account\\", \\"open-data\\", \\"navigation-bar\\" ]);
        var nestElements = new Map([ [ \\"view\\", -1 ], [ \\"catch-view\\", -1 ], [ \\"cover-view\\", -1 ], [ \\"static-view\\", -1 ], [ \\"pure-view\\", -1 ], [ \\"block\\", -1 ], [ \\"text\\", -1 ], [ \\"static-text\\", 6 ], [ \\"slot\\", 8 ], [ \\"slot-view\\", 8 ], [ \\"label\\", 6 ], [ \\"form\\", 4 ], [ \\"scroll-view\\", 4 ], [ \\"swiper\\", 4 ], [ \\"swiper-item\\", 4 ] ]);
        var EMPTY_OBJ = {};
        var EMPTY_ARR = [];
        var noop = function noop() {};
        var defaultReconciler = {};
        var box = function box(v) {
            return {
                v: v
            };
        };
        var unbox = function unbox(b) {
            return b.v;
        };
        function toDashed(s) {
            return s.replace(/([a-z0-9])([A-Z])/g, \\"$1-$2\\").toLowerCase();
        }
        function toCamelCase(s) {
            var camel = \\"\\";
            var nextCap = false;
            for (var i = 0; i < s.length; i++) {
                if (s[i] !== \\"-\\") {
                    camel += nextCap ? s[i].toUpperCase() : s[i];
                    nextCap = false;
                } else {
                    nextCap = true;
                }
            }
<<<<<<< HEAD
            return camel;
        }
        var toKebabCase = function toKebabCase(string) {
            return string.replace(/([a-z])([A-Z])/g, \\"$1-$2\\").toLowerCase();
        };
        function capitalize(s) {
            return s.charAt(0).toUpperCase() + s.slice(1);
        }
        var shared_esm_hasOwnProperty = Object.prototype.hasOwnProperty;
        var hasOwn = function hasOwn(val, key) {
            return shared_esm_hasOwnProperty.call(val, key);
        };
        var reportIssue = \\"\\\\u5982\\\\u6709\\\\u7591\\\\u95ee\\\\uff0c\\\\u8bf7\\\\u63d0\\\\u4ea4 issue \\\\u81f3\\\\uff1ahttps://github.com/nervjs/taro/issues\\";
        function ensure(condition, msg) {
            if (!condition) {
                throw new Error(msg + \\"\\\\n\\" + reportIssue);
            }
        }
        function warn(condition, msg) {
            if (false) {}
        }
        function queryToJson(str) {
            var dec = decodeURIComponent;
            var qp = str.split(\\"&\\");
            var ret = {};
            var name;
            var val;
            for (var i = 0, l = qp.length, item; i < l; ++i) {
                item = qp[i];
                if (item.length) {
                    var s = item.indexOf(\\"=\\");
                    if (s < 0) {
                        name = dec(item);
                        val = \\"\\";
                    } else {
                        name = dec(item.slice(0, s));
                        val = dec(item.slice(s + 1));
                    }
                    if (typeof ret[name] === \\"string\\") {
                        ret[name] = [ ret[name] ];
                    }
                    if (Array.isArray(ret[name])) {
                        ret[name].push(val);
                    } else {
                        ret[name] = val;
                    }
                }
=======
        } ]);
        return Index;
    }(react[\\"Component\\"]);
    var config = {
        navigationBarTitleText: \\"\\\\u9996\\\\u9875\\"
    };
    var inst = Page(Object(taro_runtime[\\"createPageConfig\\"])(index_Index, \\"pages/index/index\\", {
        root: {
            cn: []
        }
    }, config || {}));
} ], [ [ 19, 0, 1, 3, 2 ] ] ]);

/** filePath: dist/pages/index/index.json **/
{\\"navigationBarTitleText\\":\\"首页\\",\\"usingComponents\\":{\\"custom-wrapper\\":\\"../../custom-wrapper\\",\\"comp\\":\\"../../comp\\"}}

/** filePath: dist/pages/index/index.wxml **/
<import src=\\"../../base.wxml\\"/>
  <template is=\\"taro_tmpl\\" data=\\"{{root:root}}\\" />

/** filePath: dist/pages/index/index.wxss **/


/** filePath: dist/runtime.js **/
(function(modules) {
    function webpackJsonpCallback(data) {
        var chunkIds = data[0];
        var moreModules = data[1];
        var executeModules = data[2];
        var moduleId, chunkId, i = 0, resolves = [];
        for (;i < chunkIds.length; i++) {
            chunkId = chunkIds[i];
            if (Object.prototype.hasOwnProperty.call(installedChunks, chunkId) && installedChunks[chunkId]) {
                resolves.push(installedChunks[chunkId][0]);
>>>>>>> 10f1fbc0
            }
            return ret;
        }
        var _uniqueId = 1;
        var _loadTime = (new Date).getTime().toString();
        function getUniqueKey() {
            return _loadTime + _uniqueId++;
        }
        var cacheData = {};
        function cacheDataSet(key, val) {
            cacheData[key] = val;
        }
        function cacheDataGet(key, delelteAfterGet) {
            var temp = cacheData[key];
            delelteAfterGet && delete cacheData[key];
            return temp;
        }
        function cacheDataHas(key) {
            return key in cacheData;
        }
        function mergeInternalComponents(components) {
            Object.keys(components).forEach((function(name) {
                if (name in internalComponents) {
                    Object.assign(internalComponents[name], components[name]);
                } else {
                    internalComponents[name] = components[name];
                }
            }));
        }
        function mergeReconciler(hostConfig) {
            Object.assign(defaultReconciler, hostConfig);
        }
        function unsupport(api) {
            return function() {
                console.warn(\\"\\\\u5c0f\\\\u7a0b\\\\u5e8f\\\\u6682\\\\u4e0d\\\\u652f\\\\u6301 \\".concat(api));
            };
        }
        function setUniqueKeyToRoute(key, obj) {
            var routerParamsPrivateKey = \\"__key_\\";
            var useDataCacheApis = [ \\"navigateTo\\", \\"redirectTo\\", \\"reLaunch\\", \\"switchTab\\" ];
            if (useDataCacheApis.indexOf(key) > -1) {
                var url = obj.url = obj.url || \\"\\";
                var hasMark = url.indexOf(\\"?\\") > -1;
                var cacheKey = getUniqueKey();
                obj.url += (hasMark ? \\"&\\" : \\"?\\") + \\"\\".concat(routerParamsPrivateKey, \\"=\\").concat(cacheKey);
            }
        }
        var weixinAdapter = {
            if: \\"wx:if\\",
            else: \\"wx:else\\",
            elseif: \\"wx:elif\\",
            for: \\"wx:for\\",
            forItem: \\"wx:for-item\\",
            forIndex: \\"wx:for-index\\",
            key: \\"wx:key\\",
            xs: \\"wxs\\",
            type: \\"weapp\\"
        };
        var shared_esm_BaseTemplate = function() {
            function BaseTemplate() {
                var _this = this;
                _classCallCheck(this, BaseTemplate);
                this.exportExpr = \\"module.exports =\\";
                this.supportXS = false;
                this.Adapter = weixinAdapter;
                this.internalComponents = internalComponents;
                this.focusComponents = focusComponents;
                this.voidElements = voidElements;
                this.nestElements = nestElements;
                this.buildPageTemplate = function(baseTempPath) {
                    var template = '<import src=\\"'.concat(baseTempPath, '\\"/>\\\\n<template is=\\"taro_tmpl\\" data=\\"{{').concat(_this.dataKeymap(\\"root:root\\"), '}}\\" />');
                    return template;
                };
                this.buildBaseComponentTemplate = function(ext) {
                    var data = !_this.isSupportRecursive && _this.supportXS ? _this.dataKeymap(\\"i:i,l:l\\") : _this.dataKeymap(\\"i:i\\");
                    return '<import src=\\"./base'.concat(ext, '\\" />\\\\n<template is=\\"tmpl_0_', \\"container\\", '\\" data=\\"{{').concat(data, '}}\\" />');
                };
                this.buildCustomComponentTemplate = function(ext) {
                    var Adapter = _this.Adapter;
                    var data = !_this.isSupportRecursive && _this.supportXS ? \\"\\".concat(_this.dataKeymap(\\"i:item,l:''\\")) : _this.dataKeymap(\\"i:item\\");
                    return '<import src=\\"./base'.concat(ext, '\\" />\\\\n  <block ').concat(Adapter.for, '=\\"{{i.', \\"cn\\", '}}\\" ').concat(Adapter.key, '=\\"uid\\">\\\\n    <template is=\\"tmpl_0_container\\" data=\\"{{').concat(data, '}}\\" />\\\\n  </block>');
                };
                this.buildXScript = function() {
                    return \\"\\".concat(_this.exportExpr, \\" {\\\\n  a: \\").concat(_this.buildXSTmplName(), \\",\\\\n  b: function (a, b) {\\\\n    return a === undefined ? b : a\\\\n  },\\\\n  c: function(i, prefix) {\\\\n    var s = i.focus !== undefined ? 'focus' : 'blur'\\\\n    return prefix + i.\\", \\"nn\\", \\" + '_' + s\\\\n  },\\\\n  d: function (i, v) {\\\\n    return i === undefined ? v : i\\\\n  },\\\\n  e: function (n) {\\\\n    return 'tmpl_' + n + '_\\", \\"container\\", \\"'\\\\n  },\\\\n  \\").concat(_this.buildXSTmpExtra(), \\"\\\\n}\\");
                };
            }
            _createClass(BaseTemplate, [ {
                key: \\"buildAttribute\\",
                value: function buildAttribute(attrs, nodeName) {
                    var _this2 = this;
                    return Object.keys(attrs).map((function(k) {
                        return \\"\\".concat(k, '=\\"').concat(k.startsWith(\\"bind\\") || k.startsWith(\\"on\\") || k.startsWith(\\"catch\\") ? attrs[k] : \\"{\\".concat(_this2.getAttrValue(attrs[k], k, nodeName), \\"}\\"), '\\" ');
                    })).join(\\"\\");
                }
            }, {
                key: \\"replacePropName\\",
                value: function replacePropName(name, value, _componentName) {
                    if (value === \\"eh\\") return name.toLowerCase();
                    return name;
                }
            }, {
                key: \\"createMiniComponents\\",
                value: function createMiniComponents(components) {
                    var _this3 = this;
                    var result = Object.create(null);
                    for (var key in components) {
                        if (hasOwn(components, key)) {
                            (function() {
                                var component = components[key];
                                var compName = toDashed(key);
                                var newComp = Object.create(null);
                                if (isFunction(_this3.modifyCompProps)) {
                                    component = _this3.modifyCompProps(compName, component);
                                }
                                for (var prop in component) {
                                    if (hasOwn(component, prop)) {
                                        var propValue = component[prop];
                                        if (prop.startsWith(\\"bind\\") || specialEvents.has(prop)) {
                                            propValue = \\"eh\\";
                                        } else if (propValue === \\"\\") {
                                            propValue = \\"i.\\".concat(toCamelCase(prop));
                                        } else if (isBooleanStringLiteral(propValue) || isNumber(+propValue)) {
                                            propValue = _this3.supportXS ? \\"xs.b(i.\\".concat(toCamelCase(prop), \\",\\").concat(propValue, \\")\\") : \\"i.\\".concat(toCamelCase(prop), \\"===undefined?\\").concat(propValue, \\":i.\\").concat(toCamelCase(prop));
                                        } else {
                                            propValue = \\"i.\\".concat(toCamelCase(prop), \\"||\\").concat(propValue || singleQuote(\\"\\"));
                                        }
                                        prop = _this3.replacePropName(prop, propValue, compName);
                                        newComp[prop] = propValue;
                                    }
                                }
                                if (compName !== \\"block\\") {
                                    Object.assign(newComp, styles, _this3.getEvents());
                                }
                                if (compName === \\"swiper-item\\") {
                                    delete newComp.style;
                                }
                                if (compName === \\"view\\") {
                                    var reg = /^(bind|on)(touchmove|TouchMove)$/;
                                    var comp = Object.assign({}, newComp);
                                    Object.keys(comp).forEach((function(originKey) {
                                        if (!reg.test(originKey)) return;
                                        var key = originKey.replace(reg, \\"catch$2\\");
                                        comp[key] = comp[originKey];
                                        delete comp[originKey];
                                    }));
                                    result[\\"catch-view\\"] = comp;
                                }
                                if (compName === \\"view\\" || compName === \\"text\\" || compName === \\"image\\") {
                                    var _comp = {};
                                    Object.keys(newComp).forEach((function(key) {
                                        var value = newComp[key];
                                        if (value !== \\"eh\\") _comp[key] = value;
                                    }));
                                    result[\\"static-\\".concat(compName)] = _comp;
                                    if (compName === \\"view\\") {
                                        result[\\"pure-view\\"] = {
                                            style: _comp.style,
                                            class: _comp.class
                                        };
                                    }
                                }
                                if (compName === \\"slot\\" || compName === \\"slot-view\\") {
                                    result[compName] = {
                                        slot: \\"i.name\\"
                                    };
                                } else {
                                    result[compName] = newComp;
                                }
                            })();
                        }
                    }
                    return result;
                }
            }, {
                key: \\"buildBaseTemplate\\",
                value: function buildBaseTemplate() {
                    var Adapter = this.Adapter;
                    var data = !this.isSupportRecursive && this.supportXS ? \\"\\".concat(this.dataKeymap(\\"i:item,l:''\\")) : this.dataKeymap(\\"i:item\\");
                    return \\"\\".concat(this.buildXsTemplate(), '\\\\n<template name=\\"taro_tmpl\\">\\\\n  <block ').concat(Adapter.for, '=\\"{{root.cn}}\\" ').concat(Adapter.key, '=\\"uid\\">\\\\n    <template is=\\"tmpl_0_', \\"container\\", '\\" data=\\"{{').concat(data, '}}\\" />\\\\n  </block>\\\\n</template>\\\\n');
                }
            }, {
                key: \\"buildThirdPartyAttr\\",
                value: function buildThirdPartyAttr(attrs) {
                    return Array.from(attrs).reduce((function(str, attr) {
                        if (attr.startsWith(\\"@\\")) {
                            var value = attr.slice(1);
                            if (value.indexOf(\\"-\\") > -1) {
                                value = \\":\\".concat(value);
                            }
                            return str + \\"bind\\".concat(value, '=\\"eh\\" ');
                        } else if (attr.startsWith(\\"bind\\")) {
                            return str + \\"\\".concat(attr, '=\\"eh\\" ');
                        } else if (attr.startsWith(\\"on\\")) {
                            var _value = toKebabCase(attr.slice(2));
                            if (_value.indexOf(\\"-\\") > -1) {
                                _value = \\":\\".concat(_value);
                            }
                            return str + \\"bind\\".concat(_value, '=\\"eh\\" ');
                        }
                        return str + \\"\\".concat(attr, '=\\"{{i.').concat(toCamelCase(attr), '}}\\" ');
                    }), \\"\\");
                }
            }, {
                key: \\"buildComponentTemplate\\",
                value: function buildComponentTemplate(comp, level) {
                    return this.focusComponents.has(comp.nodeName) ? this.buildFocusComponentTemplte(comp, level) : this.buildStandardComponentTemplate(comp, level);
                }
            }, {
                key: \\"buildFocusComponentTemplte\\",
                value: function buildFocusComponentTemplte(comp, level) {
                    var attrs = Object.assign({}, comp.attributes);
                    var templateName = this.supportXS ? \\"xs.c(i, 'tmpl_\\".concat(level, \\"_')\\") : \\"i.focus ? 'tmpl_\\".concat(level, \\"_\\").concat(comp.nodeName, \\"_focus' : 'tmpl_\\").concat(level, \\"_\\").concat(comp.nodeName, \\"_blur'\\");
                    delete attrs.focus;
                    return '\\\\n<template name=\\"tmpl_'.concat(level, \\"_\\").concat(comp.nodeName, '\\">\\\\n  <template is=\\"{{').concat(templateName, '}}\\" data=\\"{{').concat(this.dataKeymap(\\"i:i\\"), '}}\\" />\\\\n</template>\\\\n\\\\n<template name=\\"tmpl_').concat(level, \\"_\\").concat(comp.nodeName, '_focus\\">\\\\n  <').concat(comp.nodeName, \\" \\").concat(this.buildAttribute(comp.attributes, comp.nodeName), ' id=\\"{{i.uid}}\\" />\\\\n</template>\\\\n\\\\n<template name=\\"tmpl_').concat(level, \\"_\\").concat(comp.nodeName, '_blur\\">\\\\n  <').concat(comp.nodeName, \\" \\").concat(this.buildAttribute(attrs, comp.nodeName), ' id=\\"{{i.uid}}\\" />\\\\n</template>\\\\n');
                }
            }, {
                key: \\"buildStandardComponentTemplate\\",
                value: function buildStandardComponentTemplate(comp, level) {
                    var isSupportRecursive = this.isSupportRecursive, Adapter = this.Adapter;
                    var nextLevel = isSupportRecursive ? 0 : level + 1;
                    var data = !this.isSupportRecursive && this.supportXS ? \\"\\".concat(this.dataKeymap(\\"i:item,l:l\\")) : this.dataKeymap(\\"i:item\\");
                    var child = this.supportXS ? '<template is=\\"{{xs.e('.concat(isSupportRecursive ? 0 : \\"cid+1\\", ')}}\\" data=\\"{{').concat(data, '}}\\" />') : '<template is=\\"tmpl_'.concat(nextLevel, \\"_\\", \\"container\\", '\\" data=\\"{{').concat(data, '}}\\" />');
                    if (isFunction(this.modifyLoopBody)) {
                        child = this.modifyLoopBody(child, comp.nodeName);
                    }
                    var children = this.voidElements.has(comp.nodeName) ? \\"\\" : \\"\\\\n    <block \\".concat(Adapter.for, '=\\"{{i.', \\"cn\\", '}}\\" ').concat(Adapter.key, '=\\"uid\\">\\\\n      ').concat(child, \\"\\\\n    </block>\\\\n  \\");
                    if (isFunction(this.modifyLoopContainer)) {
                        children = this.modifyLoopContainer(children, comp.nodeName);
                    }
                    var nodeName = \\"\\";
                    switch (comp.nodeName) {
                      case \\"slot\\":
                      case \\"slot-view\\":
                      case \\"catch-view\\":
                      case \\"static-view\\":
                      case \\"pure-view\\":
                        nodeName = \\"view\\";
                        break;

                      case \\"static-text\\":
                        nodeName = \\"text\\";
                        break;

                      case \\"static-image\\":
                        nodeName = \\"image\\";
                        break;

                      default:
                        nodeName = comp.nodeName;
                        break;
                    }
                    var res = '\\\\n<template name=\\"tmpl_'.concat(level, \\"_\\").concat(comp.nodeName, '\\">\\\\n  <').concat(nodeName, \\" \\").concat(this.buildAttribute(comp.attributes, comp.nodeName), ' id=\\"{{i.uid}}\\">').concat(children, \\"</\\").concat(nodeName, \\">\\\\n</template>\\\\n\\");
                    if (isFunction(this.modifyTemplateResult)) {
                        res = this.modifyTemplateResult(res, comp.nodeName, level, children);
                    }
                    return res;
                }
            }, {
                key: \\"buildPlainTextTemplate\\",
                value: function buildPlainTextTemplate(level) {
                    return '\\\\n<template name=\\"tmpl_'.concat(level, '_#text\\" data=\\"{{').concat(this.dataKeymap(\\"i:i\\"), '}}\\">\\\\n  <block>{{i.', \\"v\\", \\"}}</block>\\\\n</template>\\\\n\\");
                }
            }, {
                key: \\"buildThirdPartyTemplate\\",
                value: function buildThirdPartyTemplate(level, componentConfig) {
                    var _this4 = this;
                    var Adapter = this.Adapter, isSupportRecursive = this.isSupportRecursive, supportXS = this.supportXS, nestElements = this.nestElements;
                    var nextLevel = isSupportRecursive ? 0 : level + 1;
                    var template = \\"\\";
                    var data = !isSupportRecursive && supportXS ? \\"\\".concat(this.dataKeymap(\\"i:item,l:l\\")) : this.dataKeymap(\\"i:item\\");
                    componentConfig.thirdPartyComponents.forEach((function(attrs, compName) {
                        if (compName === \\"custom-wrapper\\") {
                            template += '\\\\n<template name=\\"tmpl_'.concat(level, \\"_\\").concat(compName, '\\">\\\\n  <').concat(compName, ' i=\\"{{i}}\\" l=\\"{{l}}\\" id=\\"{{i.uid}}\\">\\\\n  </').concat(compName, \\">\\\\n</template>\\\\n  \\");
                        } else {
                            if (!isSupportRecursive && supportXS && nestElements.has(compName) && level + 1 > nestElements.get(compName)) return;
                            var child = supportXS ? '<template is=\\"{{xs.e('.concat(isSupportRecursive ? 0 : \\"cid+1\\", ')}}\\" data=\\"{{').concat(data, '}}\\" />') : '<template is=\\"tmpl_'.concat(nextLevel, \\"_\\", \\"container\\", '\\" data=\\"{{').concat(data, '}}\\" />');
                            template += '\\\\n<template name=\\"tmpl_'.concat(level, \\"_\\").concat(compName, '\\">\\\\n  <').concat(compName, \\" \\").concat(_this4.buildThirdPartyAttr(attrs), ' id=\\"{{i.uid}}\\">\\\\n    <block ').concat(Adapter.for, '=\\"{{i.', \\"cn\\", '}}\\" ').concat(Adapter.key, '=\\"uid\\">\\\\n      ').concat(child, \\"\\\\n    </block>\\\\n  </\\").concat(compName, \\">\\\\n</template>\\\\n  \\");
                        }
                    }));
                    return template;
                }
            }, {
                key: \\"buildContainerTemplate\\",
                value: function buildContainerTemplate(level) {
                    var restart = arguments.length > 1 && arguments[1] !== undefined ? arguments[1] : false;
                    var tmpl = \\"\\";
                    if (restart) {
                        tmpl = \\"<block \\".concat(this.Adapter.if, '=\\"{{i.nn === \\\\'#text\\\\'}}\\">\\\\n    <template is=\\"tmpl_0_#text\\" data=\\"{{i:i}}\\" />\\\\n  </block>\\\\n  <block ').concat(this.Adapter.else, \\">\\\\n    \\").concat(!this.isSupportRecursive && this.supportXS ? '<comp i=\\"{{i}}\\" l=\\"{{l}}\\" />' : '<comp i=\\"{{i}}\\" />', \\"\\\\n  </block>\\");
                    } else {
                        var xs = !this.isSupportRecursive ? \\"xs.a(\\".concat(level, \\", i.\\", \\"nn\\", \\", l)\\") : \\"xs.a(\\".concat(level, \\", i.\\", \\"nn\\", \\")\\");
                        var data = !this.isSupportRecursive ? \\"\\".concat(this.dataKeymap(\\"i:i,cid:\\".concat(level, \\",l:xs.f(l,i.\\", \\"nn\\", \\")\\"))) : \\"\\".concat(this.dataKeymap(\\"i:i\\"));
                        tmpl = this.supportXS ? '<template is=\\"{{'.concat(xs, '}}\\" data=\\"{{').concat(data, '}}\\" />') : \\"<template is=\\\\\\"{{'tmpl_\\".concat(level, \\"_' + i.\\", \\"nn\\", '}}\\" data=\\"{{').concat(this.dataKeymap(\\"i:i\\"), '}}\\" />');
                    }
                    return '\\\\n<template name=\\"tmpl_'.concat(level, \\"_\\", \\"container\\", '\\">\\\\n  ').concat(tmpl, \\"\\\\n</template>\\\\n\\");
                }
            }, {
                key: \\"dataKeymap\\",
                value: function dataKeymap(keymap) {
                    return keymap;
                }
            }, {
                key: \\"getEvents\\",
                value: function getEvents() {
                    return events;
                }
            }, {
                key: \\"getAttrValue\\",
                value: function getAttrValue(value, _key, _nodeName) {
                    return \\"{\\".concat(value, \\"}\\");
                }
            }, {
                key: \\"buildXsTemplate\\",
                value: function buildXsTemplate() {
                    return \\"\\";
                }
            }, {
                key: \\"mergeComponents\\",
                value: function mergeComponents(ctx, patch) {
                    ctx.helper.recursiveMerge(this.internalComponents, patch);
                }
            }, {
                key: \\"buildXSTmplName\\",
                value: function buildXSTmplName() {
                    return \\"function (l, n) {\\\\n    return 'tmpl_' + l + '_' + n\\\\n  }\\";
                }
            }, {
                key: \\"buildXSTmpExtra\\",
                value: function buildXSTmpExtra() {
                    return \\"\\";
                }
            } ]);
            return BaseTemplate;
        }();
        var shared_esm_RecursiveTemplate = function(_BaseTemplate) {
            _inherits(RecursiveTemplate, _BaseTemplate);
            var _super = _createSuper(RecursiveTemplate);
            function RecursiveTemplate() {
                var _this5;
                _classCallCheck(this, RecursiveTemplate);
                _this5 = _super.apply(this, arguments);
                _this5.isSupportRecursive = true;
                _this5.buildTemplate = function(componentConfig) {
                    var template = _this5.buildBaseTemplate();
                    if (!_this5.miniComponents) {
                        _this5.miniComponents = _this5.createMiniComponents(_this5.internalComponents);
                    }
                    var ZERO_FLOOR = 0;
                    var components = Object.keys(_this5.miniComponents).filter((function(c) {
                        return componentConfig.includes.size && !componentConfig.includeAll ? componentConfig.includes.has(c) : true;
                    }));
                    template = components.reduce((function(current, nodeName) {
                        var attributes = _this5.miniComponents[nodeName];
                        return current + _this5.buildComponentTemplate({
                            nodeName: nodeName,
                            attributes: attributes
                        }, ZERO_FLOOR);
                    }), template);
                    template += _this5.buildPlainTextTemplate(ZERO_FLOOR);
                    template += _this5.buildThirdPartyTemplate(ZERO_FLOOR, componentConfig);
                    template += _this5.buildContainerTemplate(ZERO_FLOOR);
                    return template;
                };
                return _this5;
            }
            return RecursiveTemplate;
        }(shared_esm_BaseTemplate);
        var shared_esm_UnRecursiveTemplate = function(_BaseTemplate2) {
            _inherits(UnRecursiveTemplate, _BaseTemplate2);
            var _super2 = _createSuper(UnRecursiveTemplate);
            function UnRecursiveTemplate() {
                var _this6;
                _classCallCheck(this, UnRecursiveTemplate);
                _this6 = _super2.apply(this, arguments);
                _this6.isSupportRecursive = false;
                _this6._baseLevel = 16;
                _this6.buildTemplate = function(componentConfig) {
                    _this6.componentConfig = componentConfig;
                    if (!_this6.miniComponents) {
                        _this6.miniComponents = _this6.createMiniComponents(_this6.internalComponents);
                    }
                    var components = Object.keys(_this6.miniComponents).filter((function(c) {
                        return componentConfig.includes.size && !componentConfig.includeAll ? componentConfig.includes.has(c) : true;
                    }));
                    var template = _this6.buildBaseTemplate();
                    for (var i = 0; i < _this6.baseLevel; i++) {
                        template += _this6.supportXS ? _this6.buildOptimizeFloor(i, components, _this6.baseLevel === i + 1) : _this6.buildFloor(i, components, _this6.baseLevel === i + 1);
                    }
                    return template;
                };
                return _this6;
            }
            _createClass(UnRecursiveTemplate, [ {
                key: \\"buildFloor\\",
                value: function buildFloor(level, components) {
                    var _this7 = this;
                    var restart = arguments.length > 2 && arguments[2] !== undefined ? arguments[2] : false;
                    if (restart) return this.buildContainerTemplate(level, restart);
                    var template = components.reduce((function(current, nodeName) {
                        var attributes = _this7.miniComponents[nodeName];
                        return current + _this7.buildComponentTemplate({
                            nodeName: nodeName,
                            attributes: attributes
                        }, level);
                    }), \\"\\");
                    template += this.buildPlainTextTemplate(level);
                    template += this.buildThirdPartyTemplate(level, this.componentConfig);
                    template += this.buildContainerTemplate(level, restart);
                    return template;
                }
            }, {
                key: \\"buildOptimizeFloor\\",
                value: function buildOptimizeFloor(level, components) {
                    var _this8 = this;
                    var restart = arguments.length > 2 && arguments[2] !== undefined ? arguments[2] : false;
                    if (restart) return this.buildContainerTemplate(level, restart);
                    var template = components.reduce((function(current, nodeName) {
                        if (level !== 0) {
                            if (!_this8.nestElements.has(nodeName)) {
                                return current;
                            } else {
                                var max = _this8.nestElements.get(nodeName);
                                if (max > 0 && level >= max) {
                                    return current;
                                }
                            }
                        }
                        var attributes = _this8.miniComponents[nodeName];
                        return current + _this8.buildComponentTemplate({
                            nodeName: nodeName,
                            attributes: attributes
                        }, level);
                    }), \\"\\");
                    if (level === 0) template += this.buildPlainTextTemplate(level);
                    template += this.buildThirdPartyTemplate(level, this.componentConfig);
                    template += this.buildContainerTemplate(level);
                    return template;
                }
            }, {
                key: \\"buildXSTmplName\\",
                value: function buildXSTmplName() {
                    var isLoopComps = [].concat(_toConsumableArray(Array.from(this.nestElements.keys())), _toConsumableArray(Array.from(this.componentConfig.thirdPartyComponents.keys())));
                    var isLoopCompsSet = new Set(isLoopComps);
                    var hasMaxComps = [];
                    this.nestElements.forEach((function(max, comp) {
                        if (max > 1) {
                            hasMaxComps.push(comp);
                        } else if (max === 1 && isLoopCompsSet.has(comp)) {
                            isLoopCompsSet.delete(comp);
                        }
                    }));
                    return \\"function (l, n, s) {\\\\n    var a = \\".concat(JSON.stringify(Array.from(isLoopCompsSet)), \\"\\\\n    var b = \\").concat(JSON.stringify(hasMaxComps), \\"\\\\n    if (a.indexOf(n) === -1) {\\\\n      l = 0\\\\n    }\\\\n    if (b.indexOf(n) > -1) {\\\\n      var u = s.split(',')\\\\n      var depth = 0\\\\n      for (var i = 0; i < u.length; i++) {\\\\n        if (u[i] === n) depth++\\\\n      }\\\\n      l = depth\\\\n    }\\\\n    return 'tmpl_' + l + '_' + n\\\\n  }\\");
                }
            }, {
                key: \\"buildXSTmpExtra\\",
                value: function buildXSTmpExtra() {
                    var hasMaxComps = [];
                    this.nestElements.forEach((function(max, comp) {
                        if (max > 1) hasMaxComps.push(comp);
                    }));
                    return \\"f: function (l, n) {\\\\n    var b = \\".concat(JSON.stringify(hasMaxComps), \\"\\\\n    if (b.indexOf(n) > -1) {\\\\n      if (l) l += ','\\\\n      l += n\\\\n    }\\\\n    return l\\\\n  }\\");
                }
            }, {
                key: \\"baseLevel\\",
                set: function set(lv) {
                    this._baseLevel = lv;
                },
                get: function get() {
                    return this._baseLevel;
                }
            } ]);
            return UnRecursiveTemplate;
        }(shared_esm_BaseTemplate);
        var noPromiseApis = new Set([ \\"clearStorageSync\\", \\"getBatteryInfoSync\\", \\"getExtConfigSync\\", \\"getFileSystemManager\\", \\"getLaunchOptionsSync\\", \\"getStorageInfoSync\\", \\"getStorageSync\\", \\"getSystemInfoSync\\", \\"offAccelerometerChange\\", \\"offAppHide\\", \\"offAppShow\\", \\"offAudioInterruptionBegin\\", \\"offAudioInterruptionEnd\\", \\"offBLECharacteristicValueChange\\", \\"offBLEConnectionStateChange\\", \\"offBluetoothAdapterStateChange\\", \\"offBluetoothDeviceFound\\", \\"offCompassChange\\", \\"offError\\", \\"offGetWifiList\\", \\"offGyroscopeChange\\", \\"offMemoryWarning\\", \\"offNetworkStatusChange\\", \\"offPageNotFound\\", \\"offUnhandledRejection\\", \\"offUserCaptureScreen\\", \\"onAccelerometerChange\\", \\"onAppHide\\", \\"onAppShow\\", \\"onAudioInterruptionBegin\\", \\"onAudioInterruptionEnd\\", \\"onBLECharacteristicValueChange\\", \\"onBLEConnectionStateChange\\", \\"onBeaconServiceChange\\", \\"onBeaconUpdate\\", \\"onBluetoothAdapterStateChange\\", \\"onBluetoothDeviceFound\\", \\"onCompassChange\\", \\"onDeviceMotionChange\\", \\"onError\\", \\"onGetWifiList\\", \\"onGyroscopeChange\\", \\"onMemoryWarning\\", \\"onNetworkStatusChange\\", \\"onPageNotFound\\", \\"onSocketClose\\", \\"onSocketError\\", \\"onSocketMessage\\", \\"onSocketOpen\\", \\"onUnhandledRejection\\", \\"onUserCaptureScreen\\", \\"removeStorageSync\\", \\"reportAnalytics\\", \\"setStorageSync\\", \\"arrayBufferToBase64\\", \\"base64ToArrayBuffer\\", \\"canIUse\\", \\"createAnimation\\", \\"createCameraContext\\", \\"createCanvasContext\\", \\"createInnerAudioContext\\", \\"createIntersectionObserver\\", \\"createInterstitialAd\\", \\"createLivePlayerContext\\", \\"createMapContext\\", \\"createSelectorQuery\\", \\"createVideoContext\\", \\"getBackgroundAudioManager\\", \\"getMenuButtonBoundingClientRect\\", \\"getRecorderManager\\", \\"getUpdateManager\\" ]);
        var needPromiseApis = new Set([ \\"addPhoneContact\\", \\"authorize\\", \\"canvasGetImageData\\", \\"canvasPutImageData\\", \\"canvasToTempFilePath\\", \\"checkSession\\", \\"chooseAddress\\", \\"chooseImage\\", \\"chooseInvoiceTitle\\", \\"chooseLocation\\", \\"chooseVideo\\", \\"clearStorage\\", \\"closeBLEConnection\\", \\"closeBluetoothAdapter\\", \\"closeSocket\\", \\"compressImage\\", \\"connectSocket\\", \\"createBLEConnection\\", \\"downloadFile\\", \\"getAvailableAudioSources\\", \\"getBLEDeviceCharacteristics\\", \\"getBLEDeviceServices\\", \\"getBatteryInfo\\", \\"getBeacons\\", \\"getBluetoothAdapterState\\", \\"getBluetoothDevices\\", \\"getClipboardData\\", \\"getConnectedBluetoothDevices\\", \\"getConnectedWifi\\", \\"getExtConfig\\", \\"getFileInfo\\", \\"getImageInfo\\", \\"getLocation\\", \\"getNetworkType\\", \\"getSavedFileInfo\\", \\"getSavedFileList\\", \\"getScreenBrightness\\", \\"getSetting\\", \\"getStorage\\", \\"getStorageInfo\\", \\"getSystemInfo\\", \\"getUserInfo\\", \\"getWifiList\\", \\"hideHomeButton\\", \\"hideShareMenu\\", \\"hideTabBar\\", \\"hideTabBarRedDot\\", \\"loadFontFace\\", \\"login\\", \\"makePhoneCall\\", \\"navigateBack\\", \\"navigateBackMiniProgram\\", \\"navigateTo\\", \\"navigateToBookshelf\\", \\"navigateToMiniProgram\\", \\"notifyBLECharacteristicValueChange\\", \\"hideKeyboard\\", \\"hideLoading\\", \\"hideNavigationBarLoading\\", \\"hideToast\\", \\"openBluetoothAdapter\\", \\"openDocument\\", \\"openLocation\\", \\"openSetting\\", \\"pageScrollTo\\", \\"previewImage\\", \\"queryBookshelf\\", \\"reLaunch\\", \\"readBLECharacteristicValue\\", \\"redirectTo\\", \\"removeSavedFile\\", \\"removeStorage\\", \\"removeTabBarBadge\\", \\"requestSubscribeMessage\\", \\"saveFile\\", \\"saveImageToPhotosAlbum\\", \\"saveVideoToPhotosAlbum\\", \\"scanCode\\", \\"sendSocketMessage\\", \\"setBackgroundColor\\", \\"setBackgroundTextStyle\\", \\"setClipboardData\\", \\"setEnableDebug\\", \\"setInnerAudioOption\\", \\"setKeepScreenOn\\", \\"setNavigationBarColor\\", \\"setNavigationBarTitle\\", \\"setScreenBrightness\\", \\"setStorage\\", \\"setTabBarBadge\\", \\"setTabBarItem\\", \\"setTabBarStyle\\", \\"showActionSheet\\", \\"showFavoriteGuide\\", \\"showLoading\\", \\"showModal\\", \\"showShareMenu\\", \\"showTabBar\\", \\"showTabBarRedDot\\", \\"showToast\\", \\"startBeaconDiscovery\\", \\"startBluetoothDevicesDiscovery\\", \\"startDeviceMotionListening\\", \\"startPullDownRefresh\\", \\"stopBeaconDiscovery\\", \\"stopBluetoothDevicesDiscovery\\", \\"stopCompass\\", \\"startCompass\\", \\"startAccelerometer\\", \\"stopAccelerometer\\", \\"showNavigationBarLoading\\", \\"stopDeviceMotionListening\\", \\"stopPullDownRefresh\\", \\"switchTab\\", \\"uploadFile\\", \\"vibrateLong\\", \\"vibrateShort\\", \\"writeBLECharacteristicValue\\" ]);
        function getCanIUseWebp(taro) {
            return function() {
                if (typeof taro.getSystemInfoSync !== \\"function\\") {
                    console.error(\\"\\\\u4e0d\\\\u652f\\\\u6301 API canIUseWebp\\");
                    return false;
                }
                var _taro$getSystemInfoSy = taro.getSystemInfoSync(), platform = _taro$getSystemInfoSy.platform;
                var platformLower = platform.toLowerCase();
                if (platformLower === \\"android\\" || platformLower === \\"devtools\\") {
                    return true;
                }
                return false;
            };
        }
        function getNormalRequest(global) {
            return function request(options) {
                options = options || {};
                if (typeof options === \\"string\\") {
                    options = {
                        url: options
                    };
                }
                var originSuccess = options.success;
                var originFail = options.fail;
                var originComplete = options.complete;
                var requestTask;
                var p = new Promise((function(resolve, reject) {
                    options.success = function(res) {
                        originSuccess && originSuccess(res);
                        resolve(res);
                    };
                    options.fail = function(res) {
                        originFail && originFail(res);
                        reject(res);
                    };
                    options.complete = function(res) {
                        originComplete && originComplete(res);
                    };
                    requestTask = global.request(options);
                }));
                p.abort = function(cb) {
                    cb && cb();
                    if (requestTask) {
                        requestTask.abort();
                    }
                    return p;
                };
                return p;
            };
        }
        function processApis(taro, global) {
            var config = arguments.length > 2 && arguments[2] !== undefined ? arguments[2] : {};
            var patchNoPromiseApis = config.noPromiseApis || [];
            var patchNeedPromiseApis = config.needPromiseApis || [];
            var _noPromiseApis = new Set([].concat(_toConsumableArray(patchNoPromiseApis), _toConsumableArray(noPromiseApis)));
            var _needPromiseApis = new Set([].concat(_toConsumableArray(patchNeedPromiseApis), _toConsumableArray(needPromiseApis)));
            var apis = [].concat(_toConsumableArray(_noPromiseApis), _toConsumableArray(_needPromiseApis));
            apis.forEach((function(key) {
                if (_needPromiseApis.has(key)) {
                    var originKey = key;
                    taro[originKey] = function() {
                        var options = arguments.length > 0 && arguments[0] !== undefined ? arguments[0] : {};
                        for (var _len = arguments.length, args = new Array(_len > 1 ? _len - 1 : 0), _key2 = 1; _key2 < _len; _key2++) {
                            args[_key2 - 1] = arguments[_key2];
                        }
                        var key = originKey;
                        if (typeof options === \\"string\\") {
                            if (args.length) {
                                return global[key].apply(global, [ options ].concat(args));
                            }
                            return global[key](options);
                        }
                        if (config.transformMeta) {
                            var transformResult = config.transformMeta(key, options);
                            key = transformResult.key;
                            options = transformResult.options;
                            if (!global.hasOwnProperty(key)) {
                                return unsupport(key)();
                            }
                        }
                        var task = null;
                        var obj = Object.assign({}, options);
                        setUniqueKeyToRoute(key, options);
                        var p = new Promise((function(resolve, reject) {
                            obj.success = function(res) {
                                var _a, _b;
                                (_a = config.modifyAsyncResult) === null || _a === void 0 ? void 0 : _a.call(config, key, res);
                                (_b = options.success) === null || _b === void 0 ? void 0 : _b.call(options, res);
                                if (key === \\"connectSocket\\") {
                                    resolve(Promise.resolve().then((function() {
                                        return Object.assign(task, res);
                                    })));
                                } else {
                                    resolve(res);
                                }
                            };
                            obj.fail = function(res) {
                                var _a;
                                (_a = options.fail) === null || _a === void 0 ? void 0 : _a.call(options, res);
                                reject(res);
                            };
                            obj.complete = function(res) {
                                var _a;
                                (_a = options.complete) === null || _a === void 0 ? void 0 : _a.call(options, res);
                            };
                            if (args.length) {
                                task = global[key].apply(global, [ obj ].concat(args));
                            } else {
                                task = global[key](obj);
                            }
                        }));
                        if (key === \\"uploadFile\\" || key === \\"downloadFile\\") {
                            p.progress = function(cb) {
                                task === null || task === void 0 ? void 0 : task.onProgressUpdate(cb);
                                return p;
                            };
                            p.abort = function(cb) {
                                cb === null || cb === void 0 ? void 0 : cb();
                                task === null || task === void 0 ? void 0 : task.abort();
                                return p;
                            };
                        }
                        return p;
                    };
                } else {
                    if (!global.hasOwnProperty(key)) {
                        taro[key] = unsupport(key);
                        return;
                    }
                    taro[key] = function() {
                        for (var _len2 = arguments.length, args = new Array(_len2), _key3 = 0; _key3 < _len2; _key3++) {
                            args[_key3] = arguments[_key3];
                        }
                        if (config.handleSyncApis) {
                            return config.handleSyncApis(key, global, args);
                        } else {
                            return global[key].apply(global, args);
                        }
                    };
                }
            }));
            equipCommonApis(taro, global, config);
        }
        function equipCommonApis(taro, global) {
            var apis = arguments.length > 2 && arguments[2] !== undefined ? arguments[2] : {};
            taro.canIUseWebp = getCanIUseWebp(taro);
            taro.getCurrentPages = getCurrentPages || unsupport(\\"getCurrentPages\\");
            taro.getApp = getApp || unsupport(\\"getApp\\");
            taro.env = global.env || {};
            try {
                taro.requirePlugin = requirePlugin || unsupport(\\"requirePlugin\\");
            } catch (error) {
                taro.requirePlugin = unsupport(\\"requirePlugin\\");
            }
            var request = apis.request ? apis.request : getNormalRequest(global);
            function taroInterceptor(chain) {
                return request(chain.requestParams);
            }
            var link = new taro.Link(taroInterceptor);
            taro.request = link.request.bind(link);
            taro.addInterceptor = link.addInterceptor.bind(link);
            taro.cleanInterceptors = link.cleanInterceptors.bind(link);
            taro.miniGlobal = global;
        }
        var runtime_utils_noPromiseApis = new Set([ \\"getAccountInfoSync\\", \\"getEnterOptionsSync\\", \\"offBLEPeripheralConnectionStateChanged\\", \\"offBeaconServiceChange\\", \\"offBeaconUpdate\\", \\"offDeviceMotionChange\\", \\"offHCEMessage\\", \\"offKeyboardHeightChange\\", \\"offLocalServiceDiscoveryStop\\", \\"offLocalServiceFound\\", \\"offLocalServiceLost\\", \\"offLocalServiceResolveFail\\", \\"offLocationChange\\", \\"offThemeChange\\", \\"offVoIPChatInterrupted\\", \\"offVoIPChatMembersChanged\\", \\"offVoIPVideoMembersChanged\\", \\"offWifiConnected\\", \\"offWindowResize\\", \\"onBLEPeripheralConnectionStateChanged\\", \\"onBackgroundAudioPause\\", \\"onBackgroundAudioPlay\\", \\"onBackgroundAudioStop\\", \\"onBackgroundFetchData\\", \\"onHCEMessage\\", \\"onKeyboardHeightChange\\", \\"onLocalServiceDiscoveryStop\\", \\"onLocalServiceFound\\", \\"onLocalServiceLost\\", \\"onLocalServiceResolveFail\\", \\"onLocationChange\\", \\"onThemeChange\\", \\"onVoIPChatInterrupted\\", \\"onVoIPChatMembersChanged\\", \\"onVoIPChatSpeakersChanged\\", \\"onVoIPVideoMembersChanged\\", \\"onWifiConnected\\", \\"onWindowResize\\", \\"reportMonitor\\", \\"onGyroscopeChange\\", \\"offGyroscopeChange\\", \\"createAudioContext\\", \\"createLivePusherContext\\", \\"createMediaContainer\\", \\"createMediaRecorder\\", \\"createOffscreenCanvas\\", \\"createRewardedVideoAd\\", \\"createUDPSocket\\", \\"createVideoDecoder\\", \\"createWorker\\", \\"getLogManager\\", \\"getNFCAdapter\\", \\"getPerformance\\", \\"getRealtimeLogManager\\", \\"pauseBackgroundAudio\\", \\"pauseVoice\\", \\"reportPerformance\\", \\"stopBackgroundAudio\\", \\"stopRecord\\", \\"stopVoice\\" ]);
        var runtime_utils_needPromiseApis = new Set([ \\"addCard\\", \\"authPrivateMessage\\", \\"checkIsOpenAccessibility\\", \\"checkIsSoterEnrolledInDevice\\", \\"checkIsSupportSoterAuthentication\\", \\"chooseInvoice\\", \\"chooseMedia\\", \\"chooseMessageFile\\", \\"compressVideo\\", \\"connectWifi\\", \\"createBLEPeripheralServer\\", \\"disableAlertBeforeUnload\\", \\"enableAlertBeforeUnload\\", \\"exitVoIPChat\\", \\"getBLEDeviceRSSI\\", \\"getBackgroundAudioPlayerState\\", \\"getBackgroundFetchData\\", \\"getBackgroundFetchToken\\", \\"getGroupEnterInfo\\", \\"getHCEState\\", \\"getSelectedTextRange\\", \\"getShareInfo\\", \\"getVideoInfo\\", \\"getWeRunData\\", \\"join1v1Chat\\", \\"joinVoIPChat\\", \\"makeBluetoothPair\\", \\"openCard\\", \\"openVideoEditor\\", \\"playBackgroundAudio\\", \\"playVoice\\", \\"previewMedia\\", \\"requestPayment\\", \\"saveFileToDisk\\", \\"scanItem\\", \\"seekBackgroundAudio\\", \\"sendHCEMessage\\", \\"setBLEMTU\\", \\"setBackgroundFetchToken\\", \\"setEnable1v1Chat\\", \\"setTopBarText\\", \\"setWifiList\\", \\"setWindowSize\\", \\"showRedPackage\\", \\"startGyroscope\\", \\"startHCE\\", \\"startLocalServiceDiscovery\\", \\"startLocationUpdate\\", \\"startLocationUpdateBackground\\", \\"startRecord\\", \\"startSoterAuthentication\\", \\"startWifi\\", \\"stopGyroscope\\", \\"stopHCE\\", \\"stopLocalServiceDiscovery\\", \\"stopLocationUpdate\\", \\"stopWifi\\", \\"subscribeVoIPVideoMembers\\", \\"updateShareMenu\\", \\"updateVoIPChatMuteConfig\\", \\"updateWeChatApp\\" ]);
        function initNativeApi(taro) {
            processApis(taro, wx, {
                noPromiseApis: runtime_utils_noPromiseApis,
                needPromiseApis: runtime_utils_needPromiseApis
            });
            taro.cloud = wx.cloud;
        }
        var components = {
            Progress: {
                \\"border-radius\\": \\"0\\",
                \\"font-size\\": \\"16\\",
                duration: \\"30\\",
                bindActiveEnd: \\"\\"
            },
            RichText: {
                space: \\"\\"
            },
            Text: {
                \\"user-select\\": \\"false\\"
            },
            Map: {
                polygons: \\"[]\\",
                subkey: \\"\\",
                rotate: \\"0\\",
                skew: \\"0\\",
                \\"enable-3D\\": \\"false\\",
                \\"show-compass\\": \\"false\\",
                \\"show-scale\\": \\"false\\",
                \\"enable-overlooking\\": \\"false\\",
                \\"enable-zoom\\": \\"true\\",
                \\"enable-scroll\\": \\"true\\",
                \\"enable-rotate\\": \\"false\\",
                \\"enable-satellite\\": \\"false\\",
                \\"enable-traffic\\": \\"false\\",
                setting: \\"[]\\",
                bindLabelTap: \\"\\",
                bindRegionChange: \\"\\",
                bindPoiTap: \\"\\"
            },
            Button: {
                lang: \\"en\\",
                \\"session-from\\": \\"\\",
                \\"send-message-title\\": \\"\\",
                \\"send-message-path\\": \\"\\",
                \\"send-message-img\\": \\"\\",
                \\"app-parameter\\": \\"\\",
                \\"show-message-card\\": \\"false\\",
                \\"business-id\\": \\"\\",
                bindGetUserInfo: \\"\\",
                bindContact: \\"\\",
                bindGetPhoneNumber: \\"\\",
                bindError: \\"\\",
                bindOpenSetting: \\"\\",
                bindLaunchApp: \\"\\"
            },
            Form: {
                \\"report-submit-timeout\\": \\"0\\"
            },
            Input: {
                \\"auto-focus\\": \\"false\\",
                \\"always-embed\\": \\"false\\",
                \\"adjust-position\\": \\"true\\",
                \\"hold-keyboard\\": \\"false\\",
                bindKeyboardHeightChange: \\"\\"
            },
            Picker: {
                \\"header-text\\": \\"\\"
            },
            PickerView: {
                bindPickStart: \\"\\",
                bindPickEnd: \\"\\"
            },
            Slider: {
                color: singleQuote(\\"#e9e9e9\\"),
                \\"selected-color\\": singleQuote(\\"#1aad19\\")
            },
            Textarea: {
                \\"show-confirm-bar\\": \\"true\\",
                \\"adjust-position\\": \\"true\\",
                \\"hold-keyboard\\": \\"false\\",
                \\"disable-default-padding\\": \\"false\\",
                bindKeyboardHeightChange: \\"\\"
            },
            ScrollView: {
                \\"enable-flex\\": \\"false\\",
                \\"scroll-anchoring\\": \\"false\\",
                \\"refresher-enabled\\": \\"false\\",
                \\"refresher-threshold\\": \\"45\\",
                \\"refresher-default-style\\": singleQuote(\\"black\\"),
                \\"refresher-background\\": singleQuote(\\"#FFF\\"),
                \\"refresher-triggered\\": \\"false\\",
                enhanced: \\"false\\",
                bounces: \\"true\\",
                \\"show-scrollbar\\": \\"true\\",
                \\"paging-enabled\\": \\"false\\",
                \\"fast-deceleration\\": \\"false\\",
                bindDragStart: \\"\\",
                bindDragging: \\"\\",
                bindDragEnd: \\"\\",
                bindRefresherPulling: \\"\\",
                bindRefresherRefresh: \\"\\",
                bindRefresherRestore: \\"\\",
                bindRefresherAbort: \\"\\"
            },
            Swiper: {
                \\"snap-to-edge\\": \\"false\\",
                \\"easing-function\\": singleQuote(\\"default\\")
            },
            SwiperItem: {
                \\"skip-hidden-item-layout\\": \\"false\\"
            },
            Navigator: {
                target: singleQuote(\\"self\\"),
                \\"app-id\\": \\"\\",
                path: \\"\\",
                \\"extra-data\\": \\"\\",
                version: singleQuote(\\"version\\")
            },
            Camera: {
                mode: singleQuote(\\"normal\\"),
                resolution: singleQuote(\\"medium\\"),
                \\"frame-size\\": singleQuote(\\"medium\\"),
                bindInitDone: \\"\\",
                bindScanCode: \\"\\"
            },
            Image: {
                webp: \\"false\\",
                \\"show-menu-by-longpress\\": \\"false\\"
            },
            LivePlayer: {
                mode: singleQuote(\\"live\\"),
                \\"sound-mode\\": singleQuote(\\"speaker\\"),
                \\"auto-pause-if-navigate\\": \\"true\\",
                \\"auto-pause-if-open-native\\": \\"true\\",
                \\"picture-in-picture-mode\\": \\"[]\\",
                bindstatechange: \\"\\",
                bindfullscreenchange: \\"\\",
                bindnetstatus: \\"\\",
                bindAudioVolumeNotify: \\"\\",
                bindEnterPictureInPicture: \\"\\",
                bindLeavePictureInPicture: \\"\\"
            },
            Video: {
                title: \\"\\",
                \\"play-btn-position\\": singleQuote(\\"bottom\\"),
                \\"enable-play-gesture\\": \\"false\\",
                \\"auto-pause-if-navigate\\": \\"true\\",
                \\"auto-pause-if-open-native\\": \\"true\\",
                \\"vslide-gesture\\": \\"false\\",
                \\"vslide-gesture-in-fullscreen\\": \\"true\\",
                \\"ad-unit-id\\": \\"\\",
                \\"poster-for-crawler\\": \\"\\",
                \\"show-casting-button\\": \\"false\\",
                \\"picture-in-picture-mode\\": \\"[]\\",
                \\"enable-auto-rotation\\": \\"false\\",
                \\"show-screen-lock-button\\": \\"false\\",
                bindProgress: \\"\\",
                bindLoadedMetadata: \\"\\",
                bindControlsToggle: \\"\\",
                bindEnterPictureInPicture: \\"\\",
                bindLeavePictureInPicture: \\"\\",
                bindSeekComplete: \\"\\"
            },
            Canvas: {
                type: \\"\\"
            },
            Ad: {
                \\"ad-type\\": singleQuote(\\"banner\\"),
                \\"ad-theme\\": singleQuote(\\"white\\")
            },
            Editor: {
                \\"read-only\\": \\"false\\",
                placeholder: \\"\\",
                \\"show-img-size\\": \\"false\\",
                \\"show-img-toolbar\\": \\"false\\",
                \\"show-img-resize\\": \\"false\\",
                focus: \\"false\\",
                bindReady: \\"\\",
                bindFocus: \\"\\",
                bindBlur: \\"\\",
                bindInput: \\"\\",
                bindStatusChange: \\"\\",
                name: \\"\\"
            },
            MatchMedia: {
                \\"min-width\\": \\"\\",
                \\"max-width\\": \\"\\",
                width: \\"\\",
                \\"min-height\\": \\"\\",
                \\"max-height\\": \\"\\",
                height: \\"\\",
                orientation: \\"\\"
            },
            FunctionalPageNavigator: {
                version: singleQuote(\\"release\\"),
                name: \\"\\",
                args: \\"\\",
                bindSuccess: \\"\\",
                bindFail: \\"\\",
                bindCancel: \\"\\"
            },
            LivePusher: {
                url: \\"\\",
                mode: singleQuote(\\"RTC\\"),
                autopush: \\"false\\",
                muted: \\"false\\",
                \\"enable-camera\\": \\"true\\",
                \\"auto-focus\\": \\"true\\",
                orientation: singleQuote(\\"vertical\\"),
                beauty: \\"0\\",
                whiteness: \\"0\\",
                aspect: singleQuote(\\"9:16\\"),
                \\"min-bitrate\\": \\"200\\",
                \\"max-bitrate\\": \\"1000\\",
                \\"audio-quality\\": singleQuote(\\"high\\"),
                \\"waiting-image\\": \\"\\",
                \\"waiting-image-hash\\": \\"\\",
                zoom: \\"false\\",
                \\"device-position\\": singleQuote(\\"front\\"),
                \\"background-mute\\": \\"false\\",
                mirror: \\"false\\",
                \\"remote-mirror\\": \\"false\\",
                \\"local-mirror\\": \\"false\\",
                \\"audio-reverb-type\\": \\"0\\",
                \\"enable-mic\\": \\"true\\",
                \\"enable-agc\\": \\"false\\",
                \\"enable-ans\\": \\"false\\",
                \\"audio-volume-type\\": singleQuote(\\"voicecall\\"),
                \\"video-width\\": \\"360\\",
                \\"video-height\\": \\"640\\",
                \\"beauty-style\\": singleQuote(\\"smooth\\"),
                filter: singleQuote(\\"standard\\"),
                animation: \\"\\",
                bindStateChange: \\"\\",
                bindNetStatus: \\"\\",
                bindBgmStart: \\"\\",
                bindBgmProgress: \\"\\",
                bindBgmComplete: \\"\\",
                bindAudioVolumeNotify: \\"\\"
            },
            OfficialAccount: {
                bindLoad: \\"\\",
                bindError: \\"\\"
            },
            OpenData: {
                type: \\"\\",
                \\"open-gid\\": \\"\\",
                lang: singleQuote(\\"en\\"),
                \\"default-text\\": \\"\\",
                \\"default-avatar\\": \\"\\",
                bindError: \\"\\"
            },
            NavigationBar: {
                title: \\"\\",
                loading: \\"false\\",
                \\"front-color\\": \\"\\",
                \\"background-color\\": \\"\\",
                \\"color-animation-duration\\": \\"0\\",
                \\"color-animation-timing-func\\": singleQuote(\\"linear\\")
            },
            PageMeta: {
                \\"background-text-style\\": \\"\\",
                \\"background-color\\": \\"\\",
                \\"background-color-top\\": \\"\\",
                \\"background-color-bottom\\": \\"\\",
                \\"scroll-top\\": singleQuote(\\"\\"),
                \\"scroll-duration\\": \\"300\\",
                \\"page-style\\": singleQuote(\\"\\"),
                \\"root-font-size\\": singleQuote(\\"\\"),
                bindResize: \\"\\",
                bindScroll: \\"\\",
                bindScrollDone: \\"\\"
            },
            VoipRoom: {
                openid: \\"\\",
                mode: singleQuote(\\"camera\\"),
                \\"device-position\\": singleQuote(\\"front\\"),
                bindError: \\"\\"
            },
            AdCustom: {
                \\"unit-id\\": \\"\\",
                \\"ad-intervals\\": \\"\\",
                bindLoad: \\"\\",
                bindError: \\"\\"
            }
        };
        var hostConfig = {
            initNativeApi: initNativeApi,
            onTaroElementCreate: function onTaroElementCreate(tagName) {
                warn(tagName === \\"MAP\\", \\"\\\\u5fae\\\\u4fe1\\\\u5c0f\\\\u7a0b\\\\u5e8f map \\\\u7ec4\\\\u4ef6\\\\u7684 \`setting\` \\\\u5c5e\\\\u6027\\\\u9700\\\\u8981\\\\u4f20\\\\u9012\\\\u4e00\\\\u4e2a\\\\u9ed8\\\\u8ba4\\\\u503c\\\\u3002\\\\u8be6\\\\u60c5\\\\uff1a\\\\n https://developers.weixin.qq.com/miniprogram/dev/component/map.html\\");
            }
        };
        var syncApis = new Set([ \\"createAppBox\\" ]);
        var asyncApis = new Set([ \\"getQQRunData\\", \\"requestWxPayment\\", \\"setAvatar\\", \\"shareInvite\\", \\"updateBookshelfReadTime\\" ]);
        function runtime_initNativeApi(taro) {
            processApis(taro, qq, {
                noPromiseApis: new Set([].concat(_toConsumableArray(runtime_utils_noPromiseApis), _toConsumableArray(syncApis))),
                needPromiseApis: new Set([].concat(_toConsumableArray(runtime_utils_needPromiseApis), _toConsumableArray(asyncApis)))
            });
            taro.cloud = qq.cloud;
        }
        var runtime_components = {
            Button: {
                \\"app-packagename\\": \\"\\",
                \\"app-bundleid\\": \\"\\",
                \\"app-connect-id\\": \\"\\",
                \\"group-id\\": \\"\\",
                \\"public-id\\": \\"\\",
                \\"share-type\\": \\"27\\",
                \\"share-mode\\": \\"['qq', 'qzone']\\",
                \\"aria-label\\": \\"\\",
                \\"open-id\\": \\"\\",
                \\"share-message-friend-info\\": \\"\\",
                bindAddFriend: \\"\\",
                bindAddGroupApp: \\"\\"
            }
        };
        var runtime_hostConfig = {
            initNativeApi: runtime_initNativeApi
        };
        mergeReconciler(runtime_hostConfig);
        mergeInternalComponents(components);
        mergeInternalComponents(runtime_components);
        var taro_runtime = __webpack_require__(1);
        var classCallCheck = __webpack_require__(3);
        var createClass = __webpack_require__(4);
        var inherits = __webpack_require__(6);
        var createSuper = __webpack_require__(5);
        var react = __webpack_require__(0);
        var app = __webpack_require__(11);
        var app_App = function(_Component) {
            Object(inherits[\\"a\\"])(App, _Component);
            var _super = Object(createSuper[\\"a\\"])(App);
            function App() {
                Object(classCallCheck[\\"a\\"])(this, App);
                return _super.apply(this, arguments);
            }
            Object(createClass[\\"a\\"])(App, [ {
                key: \\"componentDidMount\\",
                value: function componentDidMount() {}
            }, {
                key: \\"componentDidShow\\",
                value: function componentDidShow() {}
            }, {
                key: \\"componentDidHide\\",
                value: function componentDidHide() {}
            }, {
                key: \\"componentDidCatchError\\",
                value: function componentDidCatchError() {}
            }, {
                key: \\"render\\",
                value: function render() {
                    return this.props.children;
                }
            } ]);
            return App;
        }(react[\\"Component\\"]);
        var lib_src_app = app_App;
        var taro_react = __webpack_require__(8);
        var app_config = {
            pages: [ \\"pages/index/index\\" ],
            window: {
                backgroundTextStyle: \\"light\\",
                navigationBarBackgroundColor: \\"#fff\\",
                navigationBarTitleText: \\"WeChat\\",
                navigationBarTextStyle: \\"black\\"
            }
        };
        taro_runtime[\\"window\\"].__taroAppConfig = app_config;
        var inst = App(Object(taro_runtime[\\"createReactApp\\"])(lib_src_app, react, taro_react[\\"a\\"], app_config));
    }
}, [ [ 19, 0, 1, 3, 2 ] ] ]);



/** filePath: dist/app.json **/
{\\"pages\\":[\\"pages/index/index\\"],\\"window\\":{\\"backgroundTextStyle\\":\\"light\\",\\"navigationBarBackgroundColor\\":\\"#fff\\",\\"navigationBarTitleText\\":\\"WeChat\\",\\"navigationBarTextStyle\\":\\"black\\"}}

/** filePath: dist/app.qss **/


/** filePath: dist/base.qml **/
<wxs module=\\"xs\\" src=\\"./utils.wxs\\" />
<template name=\\"taro_tmpl\\">
  <block wx:for=\\"{{root.cn}}\\" wx:key=\\"uid\\">
    <template is=\\"tmpl_0_container\\" data=\\"{{i:item,l:''}}\\" />
  </block>
</template>

<template name=\\"tmpl_0_catch-view\\">
  <view hover-class=\\"{{xs.b(i.hoverClass,'none')}}\\" hover-stop-propagation=\\"{{xs.b(i.hoverStopPropagation,false)}}\\" hover-start-time=\\"{{xs.b(i.hoverStartTime,50)}}\\" hover-stay-time=\\"{{xs.b(i.hoverStayTime,400)}}\\" animation=\\"{{i.animation}}\\" bindtouchstart=\\"eh\\" bindtouchend=\\"eh\\" bindtouchcancel=\\"eh\\" bindlongpress=\\"eh\\" bindanimationstart=\\"eh\\" bindanimationiteration=\\"eh\\" bindanimationend=\\"eh\\" bindtransitionend=\\"eh\\" style=\\"{{i.st}}\\" class=\\"{{i.cl}}\\" bindtap=\\"eh\\" catchtouchmove=\\"eh\\"  id=\\"{{i.uid}}\\">
    <block wx:for=\\"{{i.cn}}\\" wx:key=\\"uid\\">
      <template is=\\"{{xs.e(cid+1)}}\\" data=\\"{{i:item,l:l}}\\" />
    </block>
  </view>
</template>

<template name=\\"tmpl_0_static-view\\">
  <view hover-class=\\"{{xs.b(i.hoverClass,'none')}}\\" hover-stop-propagation=\\"{{xs.b(i.hoverStopPropagation,false)}}\\" hover-start-time=\\"{{xs.b(i.hoverStartTime,50)}}\\" hover-stay-time=\\"{{xs.b(i.hoverStayTime,400)}}\\" animation=\\"{{i.animation}}\\" style=\\"{{i.st}}\\" class=\\"{{i.cl}}\\"  id=\\"{{i.uid}}\\">
    <block wx:for=\\"{{i.cn}}\\" wx:key=\\"uid\\">
      <template is=\\"{{xs.e(cid+1)}}\\" data=\\"{{i:item,l:l}}\\" />
    </block>
  </view>
</template>

<template name=\\"tmpl_0_pure-view\\">
  <view style=\\"{{i.st}}\\" class=\\"{{i.cl}}\\"  id=\\"{{i.uid}}\\">
    <block wx:for=\\"{{i.cn}}\\" wx:key=\\"uid\\">
      <template is=\\"{{xs.e(cid+1)}}\\" data=\\"{{i:item,l:l}}\\" />
    </block>
  </view>
</template>

<template name=\\"tmpl_0_view\\">
  <view hover-class=\\"{{xs.b(i.hoverClass,'none')}}\\" hover-stop-propagation=\\"{{xs.b(i.hoverStopPropagation,false)}}\\" hover-start-time=\\"{{xs.b(i.hoverStartTime,50)}}\\" hover-stay-time=\\"{{xs.b(i.hoverStayTime,400)}}\\" animation=\\"{{i.animation}}\\" bindtouchstart=\\"eh\\" bindtouchmove=\\"eh\\" bindtouchend=\\"eh\\" bindtouchcancel=\\"eh\\" bindlongpress=\\"eh\\" bindanimationstart=\\"eh\\" bindanimationiteration=\\"eh\\" bindanimationend=\\"eh\\" bindtransitionend=\\"eh\\" style=\\"{{i.st}}\\" class=\\"{{i.cl}}\\" bindtap=\\"eh\\"  id=\\"{{i.uid}}\\">
    <block wx:for=\\"{{i.cn}}\\" wx:key=\\"uid\\">
      <template is=\\"{{xs.e(cid+1)}}\\" data=\\"{{i:item,l:l}}\\" />
    </block>
  </view>
</template>

<template name=\\"tmpl_0_static-text\\">
  <text selectable=\\"{{xs.b(i.selectable,false)}}\\" space=\\"{{i.space}}\\" decode=\\"{{xs.b(i.decode,false)}}\\" style=\\"{{i.st}}\\" class=\\"{{i.cl}}\\"  id=\\"{{i.uid}}\\">
    <block wx:for=\\"{{i.cn}}\\" wx:key=\\"uid\\">
      <template is=\\"{{xs.e(cid+1)}}\\" data=\\"{{i:item,l:l}}\\" />
    </block>
  </text>
</template>

<template name=\\"tmpl_0_text\\">
  <text selectable=\\"{{xs.b(i.selectable,false)}}\\" space=\\"{{i.space}}\\" decode=\\"{{xs.b(i.decode,false)}}\\" style=\\"{{i.st}}\\" class=\\"{{i.cl}}\\" bindtap=\\"eh\\"  id=\\"{{i.uid}}\\">
    <block wx:for=\\"{{i.cn}}\\" wx:key=\\"uid\\">
      <template is=\\"{{xs.e(cid+1)}}\\" data=\\"{{i:item,l:l}}\\" />
    </block>
  </text>
</template>

<template name=\\"tmpl_0_input\\">
  <template is=\\"{{xs.c(i, 'tmpl_0_')}}\\" data=\\"{{i:i}}\\" />
</template>

<template name=\\"tmpl_0_input_focus\\">
  <input value=\\"{{i.value}}\\" type=\\"{{xs.b(i.type,'')}}\\" password=\\"{{xs.b(i.password,false)}}\\" placeholder=\\"{{i.placeholder}}\\" placeholder-style=\\"{{i.placeholderStyle}}\\" placeholder-class=\\"{{xs.b(i.placeholderClass,'input-placeholder')}}\\" disabled=\\"{{i.disabled}}\\" maxlength=\\"{{xs.b(i.maxlength,140)}}\\" cursor-spacing=\\"{{xs.b(i.cursorSpacing,0)}}\\" focus=\\"{{xs.b(i.focus,false)}}\\" confirm-type=\\"{{xs.b(i.confirmType,'done')}}\\" confirm-hold=\\"{{xs.b(i.confirmHold,false)}}\\" cursor=\\"{{xs.b(i.cursor,i.value.length)}}\\" selection-start=\\"{{xs.b(i.selectionStart,-1)}}\\" selection-end=\\"{{xs.b(i.selectionEnd,-1)}}\\" bindinput=\\"eh\\" bindfocus=\\"eh\\" bindblur=\\"eh\\" bindconfirm=\\"eh\\" name=\\"{{i.name}}\\" style=\\"{{i.st}}\\" class=\\"{{i.cl}}\\" bindtap=\\"eh\\"  id=\\"{{i.uid}}\\" />
</template>

<template name=\\"tmpl_0_input_blur\\">
  <input value=\\"{{i.value}}\\" type=\\"{{xs.b(i.type,'')}}\\" password=\\"{{xs.b(i.password,false)}}\\" placeholder=\\"{{i.placeholder}}\\" placeholder-style=\\"{{i.placeholderStyle}}\\" placeholder-class=\\"{{xs.b(i.placeholderClass,'input-placeholder')}}\\" disabled=\\"{{i.disabled}}\\" maxlength=\\"{{xs.b(i.maxlength,140)}}\\" cursor-spacing=\\"{{xs.b(i.cursorSpacing,0)}}\\" confirm-type=\\"{{xs.b(i.confirmType,'done')}}\\" confirm-hold=\\"{{xs.b(i.confirmHold,false)}}\\" cursor=\\"{{xs.b(i.cursor,i.value.length)}}\\" selection-start=\\"{{xs.b(i.selectionStart,-1)}}\\" selection-end=\\"{{xs.b(i.selectionEnd,-1)}}\\" bindinput=\\"eh\\" bindfocus=\\"eh\\" bindblur=\\"eh\\" bindconfirm=\\"eh\\" name=\\"{{i.name}}\\" style=\\"{{i.st}}\\" class=\\"{{i.cl}}\\" bindtap=\\"eh\\"  id=\\"{{i.uid}}\\" />
</template>

<template name=\\"tmpl_0_textarea\\">
  <template is=\\"{{xs.c(i, 'tmpl_0_')}}\\" data=\\"{{i:i}}\\" />
</template>

<template name=\\"tmpl_0_textarea_focus\\">
  <textarea value=\\"{{i.value}}\\" placeholder=\\"{{i.placeholder}}\\" placeholder-style=\\"{{i.placeholderStyle}}\\" placeholder-class=\\"{{xs.b(i.placeholderClass,'textarea-placeholder')}}\\" disabled=\\"{{i.disabled}}\\" maxlength=\\"{{xs.b(i.maxlength,140)}}\\" auto-focus=\\"{{xs.b(i.autoFocus,false)}}\\" focus=\\"{{xs.b(i.focus,false)}}\\" auto-height=\\"{{xs.b(i.autoHeight,false)}}\\" fixed=\\"{{xs.b(i.fixed,false)}}\\" cursor-spacing=\\"{{xs.b(i.cursorSpacing,0)}}\\" cursor=\\"{{xs.b(i.cursor,-1)}}\\" selection-start=\\"{{xs.b(i.selectionStart,-1)}}\\" selection-end=\\"{{xs.b(i.selectionEnd,-1)}}\\" bindfocus=\\"eh\\" bindblur=\\"eh\\" bindlinechange=\\"eh\\" bindinput=\\"eh\\" bindconfirm=\\"eh\\" name=\\"{{i.name}}\\" style=\\"{{i.st}}\\" class=\\"{{i.cl}}\\" bindtap=\\"eh\\"  id=\\"{{i.uid}}\\" />
</template>

<template name=\\"tmpl_0_textarea_blur\\">
  <textarea value=\\"{{i.value}}\\" placeholder=\\"{{i.placeholder}}\\" placeholder-style=\\"{{i.placeholderStyle}}\\" placeholder-class=\\"{{xs.b(i.placeholderClass,'textarea-placeholder')}}\\" disabled=\\"{{i.disabled}}\\" maxlength=\\"{{xs.b(i.maxlength,140)}}\\" auto-focus=\\"{{xs.b(i.autoFocus,false)}}\\" auto-height=\\"{{xs.b(i.autoHeight,false)}}\\" fixed=\\"{{xs.b(i.fixed,false)}}\\" cursor-spacing=\\"{{xs.b(i.cursorSpacing,0)}}\\" cursor=\\"{{xs.b(i.cursor,-1)}}\\" selection-start=\\"{{xs.b(i.selectionStart,-1)}}\\" selection-end=\\"{{xs.b(i.selectionEnd,-1)}}\\" bindfocus=\\"eh\\" bindblur=\\"eh\\" bindlinechange=\\"eh\\" bindinput=\\"eh\\" bindconfirm=\\"eh\\" name=\\"{{i.name}}\\" style=\\"{{i.st}}\\" class=\\"{{i.cl}}\\" bindtap=\\"eh\\"  id=\\"{{i.uid}}\\" />
</template>

<template name=\\"tmpl_0_scroll-view\\">
  <scroll-view scroll-x=\\"{{xs.b(i.scrollX,false)}}\\" scroll-y=\\"{{xs.b(i.scrollY,false)}}\\" upper-threshold=\\"{{xs.b(i.upperThreshold,50)}}\\" lower-threshold=\\"{{xs.b(i.lowerThreshold,50)}}\\" scroll-top=\\"{{i.scrollTop}}\\" scroll-left=\\"{{i.scrollLeft}}\\" scroll-into-view=\\"{{i.scrollIntoView}}\\" scroll-with-animation=\\"{{xs.b(i.scrollWithAnimation,false)}}\\" enable-back-to-top=\\"{{xs.b(i.enableBackToTop,false)}}\\" bindscrolltoupper=\\"eh\\" bindscrolltolower=\\"eh\\" bindscroll=\\"eh\\" bindtouchstart=\\"eh\\" bindtouchmove=\\"eh\\" bindtouchend=\\"eh\\" bindtouchcancel=\\"eh\\" bindlongpress=\\"eh\\" bindanimationstart=\\"eh\\" bindanimationiteration=\\"eh\\" bindanimationend=\\"eh\\" bindtransitionend=\\"eh\\" style=\\"{{i.st}}\\" class=\\"{{i.cl}}\\" bindtap=\\"eh\\"  id=\\"{{i.uid}}\\">
    <block wx:for=\\"{{i.cn}}\\" wx:key=\\"uid\\">
      <template is=\\"{{xs.e(cid+1)}}\\" data=\\"{{i:item,l:l}}\\" />
    </block>
  </scroll-view>
</template>

<template name=\\"tmpl_0_static-image\\">
  <image src=\\"{{i.src}}\\" mode=\\"{{xs.b(i.mode,'scaleToFill')}}\\" lazy-load=\\"{{xs.b(i.lazyLoad,false)}}\\" style=\\"{{i.st}}\\" class=\\"{{i.cl}}\\"  id=\\"{{i.uid}}\\">
    <block wx:for=\\"{{i.cn}}\\" wx:key=\\"uid\\">
      <template is=\\"{{xs.e(cid+1)}}\\" data=\\"{{i:item,l:l}}\\" />
    </block>
  </image>
</template>

<template name=\\"tmpl_0_image\\">
  <image src=\\"{{i.src}}\\" mode=\\"{{xs.b(i.mode,'scaleToFill')}}\\" lazy-load=\\"{{xs.b(i.lazyLoad,false)}}\\" binderror=\\"eh\\" bindload=\\"eh\\" bindtouchstart=\\"eh\\" bindtouchmove=\\"eh\\" bindtouchend=\\"eh\\" bindtouchcancel=\\"eh\\" bindlongpress=\\"eh\\" style=\\"{{i.st}}\\" class=\\"{{i.cl}}\\" bindtap=\\"eh\\"  id=\\"{{i.uid}}\\">
    <block wx:for=\\"{{i.cn}}\\" wx:key=\\"uid\\">
      <template is=\\"{{xs.e(cid+1)}}\\" data=\\"{{i:item,l:l}}\\" />
    </block>
  </image>
</template>

<template name=\\"tmpl_0_#text\\" data=\\"{{i:i}}\\">
  <block>{{i.v}}</block>
</template>

<template name=\\"tmpl_0_container\\">
  <template is=\\"{{xs.a(0, i.nn, l)}}\\" data=\\"{{i:i,cid:0,l:xs.f(l,i.nn)}}\\" />
</template>

<template name=\\"tmpl_1_catch-view\\">
  <view hover-class=\\"{{xs.b(i.hoverClass,'none')}}\\" hover-stop-propagation=\\"{{xs.b(i.hoverStopPropagation,false)}}\\" hover-start-time=\\"{{xs.b(i.hoverStartTime,50)}}\\" hover-stay-time=\\"{{xs.b(i.hoverStayTime,400)}}\\" animation=\\"{{i.animation}}\\" bindtouchstart=\\"eh\\" bindtouchend=\\"eh\\" bindtouchcancel=\\"eh\\" bindlongpress=\\"eh\\" bindanimationstart=\\"eh\\" bindanimationiteration=\\"eh\\" bindanimationend=\\"eh\\" bindtransitionend=\\"eh\\" style=\\"{{i.st}}\\" class=\\"{{i.cl}}\\" bindtap=\\"eh\\" catchtouchmove=\\"eh\\"  id=\\"{{i.uid}}\\">
    <block wx:for=\\"{{i.cn}}\\" wx:key=\\"uid\\">
      <template is=\\"{{xs.e(cid+1)}}\\" data=\\"{{i:item,l:l}}\\" />
    </block>
  </view>
</template>

<template name=\\"tmpl_1_static-view\\">
  <view hover-class=\\"{{xs.b(i.hoverClass,'none')}}\\" hover-stop-propagation=\\"{{xs.b(i.hoverStopPropagation,false)}}\\" hover-start-time=\\"{{xs.b(i.hoverStartTime,50)}}\\" hover-stay-time=\\"{{xs.b(i.hoverStayTime,400)}}\\" animation=\\"{{i.animation}}\\" style=\\"{{i.st}}\\" class=\\"{{i.cl}}\\"  id=\\"{{i.uid}}\\">
    <block wx:for=\\"{{i.cn}}\\" wx:key=\\"uid\\">
      <template is=\\"{{xs.e(cid+1)}}\\" data=\\"{{i:item,l:l}}\\" />
    </block>
  </view>
</template>

<template name=\\"tmpl_1_pure-view\\">
  <view style=\\"{{i.st}}\\" class=\\"{{i.cl}}\\"  id=\\"{{i.uid}}\\">
    <block wx:for=\\"{{i.cn}}\\" wx:key=\\"uid\\">
      <template is=\\"{{xs.e(cid+1)}}\\" data=\\"{{i:item,l:l}}\\" />
    </block>
  </view>
</template>

<template name=\\"tmpl_1_view\\">
  <view hover-class=\\"{{xs.b(i.hoverClass,'none')}}\\" hover-stop-propagation=\\"{{xs.b(i.hoverStopPropagation,false)}}\\" hover-start-time=\\"{{xs.b(i.hoverStartTime,50)}}\\" hover-stay-time=\\"{{xs.b(i.hoverStayTime,400)}}\\" animation=\\"{{i.animation}}\\" bindtouchstart=\\"eh\\" bindtouchmove=\\"eh\\" bindtouchend=\\"eh\\" bindtouchcancel=\\"eh\\" bindlongpress=\\"eh\\" bindanimationstart=\\"eh\\" bindanimationiteration=\\"eh\\" bindanimationend=\\"eh\\" bindtransitionend=\\"eh\\" style=\\"{{i.st}}\\" class=\\"{{i.cl}}\\" bindtap=\\"eh\\"  id=\\"{{i.uid}}\\">
    <block wx:for=\\"{{i.cn}}\\" wx:key=\\"uid\\">
      <template is=\\"{{xs.e(cid+1)}}\\" data=\\"{{i:item,l:l}}\\" />
    </block>
  </view>
</template>

<template name=\\"tmpl_1_static-text\\">
  <text selectable=\\"{{xs.b(i.selectable,false)}}\\" space=\\"{{i.space}}\\" decode=\\"{{xs.b(i.decode,false)}}\\" style=\\"{{i.st}}\\" class=\\"{{i.cl}}\\"  id=\\"{{i.uid}}\\">
    <block wx:for=\\"{{i.cn}}\\" wx:key=\\"uid\\">
      <template is=\\"{{xs.e(cid+1)}}\\" data=\\"{{i:item,l:l}}\\" />
    </block>
  </text>
</template>

<template name=\\"tmpl_1_text\\">
  <text selectable=\\"{{xs.b(i.selectable,false)}}\\" space=\\"{{i.space}}\\" decode=\\"{{xs.b(i.decode,false)}}\\" style=\\"{{i.st}}\\" class=\\"{{i.cl}}\\" bindtap=\\"eh\\"  id=\\"{{i.uid}}\\">
    <block wx:for=\\"{{i.cn}}\\" wx:key=\\"uid\\">
      <template is=\\"{{xs.e(cid+1)}}\\" data=\\"{{i:item,l:l}}\\" />
    </block>
  </text>
</template>

<template name=\\"tmpl_1_scroll-view\\">
  <scroll-view scroll-x=\\"{{xs.b(i.scrollX,false)}}\\" scroll-y=\\"{{xs.b(i.scrollY,false)}}\\" upper-threshold=\\"{{xs.b(i.upperThreshold,50)}}\\" lower-threshold=\\"{{xs.b(i.lowerThreshold,50)}}\\" scroll-top=\\"{{i.scrollTop}}\\" scroll-left=\\"{{i.scrollLeft}}\\" scroll-into-view=\\"{{i.scrollIntoView}}\\" scroll-with-animation=\\"{{xs.b(i.scrollWithAnimation,false)}}\\" enable-back-to-top=\\"{{xs.b(i.enableBackToTop,false)}}\\" bindscrolltoupper=\\"eh\\" bindscrolltolower=\\"eh\\" bindscroll=\\"eh\\" bindtouchstart=\\"eh\\" bindtouchmove=\\"eh\\" bindtouchend=\\"eh\\" bindtouchcancel=\\"eh\\" bindlongpress=\\"eh\\" bindanimationstart=\\"eh\\" bindanimationiteration=\\"eh\\" bindanimationend=\\"eh\\" bindtransitionend=\\"eh\\" style=\\"{{i.st}}\\" class=\\"{{i.cl}}\\" bindtap=\\"eh\\"  id=\\"{{i.uid}}\\">
    <block wx:for=\\"{{i.cn}}\\" wx:key=\\"uid\\">
      <template is=\\"{{xs.e(cid+1)}}\\" data=\\"{{i:item,l:l}}\\" />
    </block>
  </scroll-view>
</template>

<template name=\\"tmpl_1_container\\">
  <template is=\\"{{xs.a(1, i.nn, l)}}\\" data=\\"{{i:i,cid:1,l:xs.f(l,i.nn)}}\\" />
</template>

<template name=\\"tmpl_2_catch-view\\">
  <view hover-class=\\"{{xs.b(i.hoverClass,'none')}}\\" hover-stop-propagation=\\"{{xs.b(i.hoverStopPropagation,false)}}\\" hover-start-time=\\"{{xs.b(i.hoverStartTime,50)}}\\" hover-stay-time=\\"{{xs.b(i.hoverStayTime,400)}}\\" animation=\\"{{i.animation}}\\" bindtouchstart=\\"eh\\" bindtouchend=\\"eh\\" bindtouchcancel=\\"eh\\" bindlongpress=\\"eh\\" bindanimationstart=\\"eh\\" bindanimationiteration=\\"eh\\" bindanimationend=\\"eh\\" bindtransitionend=\\"eh\\" style=\\"{{i.st}}\\" class=\\"{{i.cl}}\\" bindtap=\\"eh\\" catchtouchmove=\\"eh\\"  id=\\"{{i.uid}}\\">
    <block wx:for=\\"{{i.cn}}\\" wx:key=\\"uid\\">
      <template is=\\"{{xs.e(cid+1)}}\\" data=\\"{{i:item,l:l}}\\" />
    </block>
  </view>
</template>

<template name=\\"tmpl_2_static-view\\">
  <view hover-class=\\"{{xs.b(i.hoverClass,'none')}}\\" hover-stop-propagation=\\"{{xs.b(i.hoverStopPropagation,false)}}\\" hover-start-time=\\"{{xs.b(i.hoverStartTime,50)}}\\" hover-stay-time=\\"{{xs.b(i.hoverStayTime,400)}}\\" animation=\\"{{i.animation}}\\" style=\\"{{i.st}}\\" class=\\"{{i.cl}}\\"  id=\\"{{i.uid}}\\">
    <block wx:for=\\"{{i.cn}}\\" wx:key=\\"uid\\">
      <template is=\\"{{xs.e(cid+1)}}\\" data=\\"{{i:item,l:l}}\\" />
    </block>
  </view>
</template>

<template name=\\"tmpl_2_pure-view\\">
  <view style=\\"{{i.st}}\\" class=\\"{{i.cl}}\\"  id=\\"{{i.uid}}\\">
    <block wx:for=\\"{{i.cn}}\\" wx:key=\\"uid\\">
      <template is=\\"{{xs.e(cid+1)}}\\" data=\\"{{i:item,l:l}}\\" />
    </block>
  </view>
</template>

<template name=\\"tmpl_2_view\\">
  <view hover-class=\\"{{xs.b(i.hoverClass,'none')}}\\" hover-stop-propagation=\\"{{xs.b(i.hoverStopPropagation,false)}}\\" hover-start-time=\\"{{xs.b(i.hoverStartTime,50)}}\\" hover-stay-time=\\"{{xs.b(i.hoverStayTime,400)}}\\" animation=\\"{{i.animation}}\\" bindtouchstart=\\"eh\\" bindtouchmove=\\"eh\\" bindtouchend=\\"eh\\" bindtouchcancel=\\"eh\\" bindlongpress=\\"eh\\" bindanimationstart=\\"eh\\" bindanimationiteration=\\"eh\\" bindanimationend=\\"eh\\" bindtransitionend=\\"eh\\" style=\\"{{i.st}}\\" class=\\"{{i.cl}}\\" bindtap=\\"eh\\"  id=\\"{{i.uid}}\\">
    <block wx:for=\\"{{i.cn}}\\" wx:key=\\"uid\\">
      <template is=\\"{{xs.e(cid+1)}}\\" data=\\"{{i:item,l:l}}\\" />
    </block>
  </view>
</template>

<template name=\\"tmpl_2_static-text\\">
  <text selectable=\\"{{xs.b(i.selectable,false)}}\\" space=\\"{{i.space}}\\" decode=\\"{{xs.b(i.decode,false)}}\\" style=\\"{{i.st}}\\" class=\\"{{i.cl}}\\"  id=\\"{{i.uid}}\\">
    <block wx:for=\\"{{i.cn}}\\" wx:key=\\"uid\\">
      <template is=\\"{{xs.e(cid+1)}}\\" data=\\"{{i:item,l:l}}\\" />
    </block>
  </text>
</template>

<template name=\\"tmpl_2_text\\">
  <text selectable=\\"{{xs.b(i.selectable,false)}}\\" space=\\"{{i.space}}\\" decode=\\"{{xs.b(i.decode,false)}}\\" style=\\"{{i.st}}\\" class=\\"{{i.cl}}\\" bindtap=\\"eh\\"  id=\\"{{i.uid}}\\">
    <block wx:for=\\"{{i.cn}}\\" wx:key=\\"uid\\">
      <template is=\\"{{xs.e(cid+1)}}\\" data=\\"{{i:item,l:l}}\\" />
    </block>
  </text>
</template>

<template name=\\"tmpl_2_scroll-view\\">
  <scroll-view scroll-x=\\"{{xs.b(i.scrollX,false)}}\\" scroll-y=\\"{{xs.b(i.scrollY,false)}}\\" upper-threshold=\\"{{xs.b(i.upperThreshold,50)}}\\" lower-threshold=\\"{{xs.b(i.lowerThreshold,50)}}\\" scroll-top=\\"{{i.scrollTop}}\\" scroll-left=\\"{{i.scrollLeft}}\\" scroll-into-view=\\"{{i.scrollIntoView}}\\" scroll-with-animation=\\"{{xs.b(i.scrollWithAnimation,false)}}\\" enable-back-to-top=\\"{{xs.b(i.enableBackToTop,false)}}\\" bindscrolltoupper=\\"eh\\" bindscrolltolower=\\"eh\\" bindscroll=\\"eh\\" bindtouchstart=\\"eh\\" bindtouchmove=\\"eh\\" bindtouchend=\\"eh\\" bindtouchcancel=\\"eh\\" bindlongpress=\\"eh\\" bindanimationstart=\\"eh\\" bindanimationiteration=\\"eh\\" bindanimationend=\\"eh\\" bindtransitionend=\\"eh\\" style=\\"{{i.st}}\\" class=\\"{{i.cl}}\\" bindtap=\\"eh\\"  id=\\"{{i.uid}}\\">
    <block wx:for=\\"{{i.cn}}\\" wx:key=\\"uid\\">
      <template is=\\"{{xs.e(cid+1)}}\\" data=\\"{{i:item,l:l}}\\" />
    </block>
  </scroll-view>
</template>

<template name=\\"tmpl_2_container\\">
  <template is=\\"{{xs.a(2, i.nn, l)}}\\" data=\\"{{i:i,cid:2,l:xs.f(l,i.nn)}}\\" />
</template>

<template name=\\"tmpl_3_catch-view\\">
  <view hover-class=\\"{{xs.b(i.hoverClass,'none')}}\\" hover-stop-propagation=\\"{{xs.b(i.hoverStopPropagation,false)}}\\" hover-start-time=\\"{{xs.b(i.hoverStartTime,50)}}\\" hover-stay-time=\\"{{xs.b(i.hoverStayTime,400)}}\\" animation=\\"{{i.animation}}\\" bindtouchstart=\\"eh\\" bindtouchend=\\"eh\\" bindtouchcancel=\\"eh\\" bindlongpress=\\"eh\\" bindanimationstart=\\"eh\\" bindanimationiteration=\\"eh\\" bindanimationend=\\"eh\\" bindtransitionend=\\"eh\\" style=\\"{{i.st}}\\" class=\\"{{i.cl}}\\" bindtap=\\"eh\\" catchtouchmove=\\"eh\\"  id=\\"{{i.uid}}\\">
    <block wx:for=\\"{{i.cn}}\\" wx:key=\\"uid\\">
      <template is=\\"{{xs.e(cid+1)}}\\" data=\\"{{i:item,l:l}}\\" />
    </block>
  </view>
</template>

<template name=\\"tmpl_3_static-view\\">
  <view hover-class=\\"{{xs.b(i.hoverClass,'none')}}\\" hover-stop-propagation=\\"{{xs.b(i.hoverStopPropagation,false)}}\\" hover-start-time=\\"{{xs.b(i.hoverStartTime,50)}}\\" hover-stay-time=\\"{{xs.b(i.hoverStayTime,400)}}\\" animation=\\"{{i.animation}}\\" style=\\"{{i.st}}\\" class=\\"{{i.cl}}\\"  id=\\"{{i.uid}}\\">
    <block wx:for=\\"{{i.cn}}\\" wx:key=\\"uid\\">
      <template is=\\"{{xs.e(cid+1)}}\\" data=\\"{{i:item,l:l}}\\" />
    </block>
  </view>
</template>

<template name=\\"tmpl_3_pure-view\\">
  <view style=\\"{{i.st}}\\" class=\\"{{i.cl}}\\"  id=\\"{{i.uid}}\\">
    <block wx:for=\\"{{i.cn}}\\" wx:key=\\"uid\\">
      <template is=\\"{{xs.e(cid+1)}}\\" data=\\"{{i:item,l:l}}\\" />
    </block>
  </view>
</template>

<template name=\\"tmpl_3_view\\">
  <view hover-class=\\"{{xs.b(i.hoverClass,'none')}}\\" hover-stop-propagation=\\"{{xs.b(i.hoverStopPropagation,false)}}\\" hover-start-time=\\"{{xs.b(i.hoverStartTime,50)}}\\" hover-stay-time=\\"{{xs.b(i.hoverStayTime,400)}}\\" animation=\\"{{i.animation}}\\" bindtouchstart=\\"eh\\" bindtouchmove=\\"eh\\" bindtouchend=\\"eh\\" bindtouchcancel=\\"eh\\" bindlongpress=\\"eh\\" bindanimationstart=\\"eh\\" bindanimationiteration=\\"eh\\" bindanimationend=\\"eh\\" bindtransitionend=\\"eh\\" style=\\"{{i.st}}\\" class=\\"{{i.cl}}\\" bindtap=\\"eh\\"  id=\\"{{i.uid}}\\">
    <block wx:for=\\"{{i.cn}}\\" wx:key=\\"uid\\">
      <template is=\\"{{xs.e(cid+1)}}\\" data=\\"{{i:item,l:l}}\\" />
    </block>
  </view>
</template>

<template name=\\"tmpl_3_static-text\\">
  <text selectable=\\"{{xs.b(i.selectable,false)}}\\" space=\\"{{i.space}}\\" decode=\\"{{xs.b(i.decode,false)}}\\" style=\\"{{i.st}}\\" class=\\"{{i.cl}}\\"  id=\\"{{i.uid}}\\">
    <block wx:for=\\"{{i.cn}}\\" wx:key=\\"uid\\">
      <template is=\\"{{xs.e(cid+1)}}\\" data=\\"{{i:item,l:l}}\\" />
    </block>
  </text>
</template>

<template name=\\"tmpl_3_text\\">
  <text selectable=\\"{{xs.b(i.selectable,false)}}\\" space=\\"{{i.space}}\\" decode=\\"{{xs.b(i.decode,false)}}\\" style=\\"{{i.st}}\\" class=\\"{{i.cl}}\\" bindtap=\\"eh\\"  id=\\"{{i.uid}}\\">
    <block wx:for=\\"{{i.cn}}\\" wx:key=\\"uid\\">
      <template is=\\"{{xs.e(cid+1)}}\\" data=\\"{{i:item,l:l}}\\" />
    </block>
  </text>
</template>

<template name=\\"tmpl_3_scroll-view\\">
  <scroll-view scroll-x=\\"{{xs.b(i.scrollX,false)}}\\" scroll-y=\\"{{xs.b(i.scrollY,false)}}\\" upper-threshold=\\"{{xs.b(i.upperThreshold,50)}}\\" lower-threshold=\\"{{xs.b(i.lowerThreshold,50)}}\\" scroll-top=\\"{{i.scrollTop}}\\" scroll-left=\\"{{i.scrollLeft}}\\" scroll-into-view=\\"{{i.scrollIntoView}}\\" scroll-with-animation=\\"{{xs.b(i.scrollWithAnimation,false)}}\\" enable-back-to-top=\\"{{xs.b(i.enableBackToTop,false)}}\\" bindscrolltoupper=\\"eh\\" bindscrolltolower=\\"eh\\" bindscroll=\\"eh\\" bindtouchstart=\\"eh\\" bindtouchmove=\\"eh\\" bindtouchend=\\"eh\\" bindtouchcancel=\\"eh\\" bindlongpress=\\"eh\\" bindanimationstart=\\"eh\\" bindanimationiteration=\\"eh\\" bindanimationend=\\"eh\\" bindtransitionend=\\"eh\\" style=\\"{{i.st}}\\" class=\\"{{i.cl}}\\" bindtap=\\"eh\\"  id=\\"{{i.uid}}\\">
    <block wx:for=\\"{{i.cn}}\\" wx:key=\\"uid\\">
      <template is=\\"{{xs.e(cid+1)}}\\" data=\\"{{i:item,l:l}}\\" />
    </block>
  </scroll-view>
</template>

<template name=\\"tmpl_3_container\\">
  <template is=\\"{{xs.a(3, i.nn, l)}}\\" data=\\"{{i:i,cid:3,l:xs.f(l,i.nn)}}\\" />
</template>

<template name=\\"tmpl_4_catch-view\\">
  <view hover-class=\\"{{xs.b(i.hoverClass,'none')}}\\" hover-stop-propagation=\\"{{xs.b(i.hoverStopPropagation,false)}}\\" hover-start-time=\\"{{xs.b(i.hoverStartTime,50)}}\\" hover-stay-time=\\"{{xs.b(i.hoverStayTime,400)}}\\" animation=\\"{{i.animation}}\\" bindtouchstart=\\"eh\\" bindtouchend=\\"eh\\" bindtouchcancel=\\"eh\\" bindlongpress=\\"eh\\" bindanimationstart=\\"eh\\" bindanimationiteration=\\"eh\\" bindanimationend=\\"eh\\" bindtransitionend=\\"eh\\" style=\\"{{i.st}}\\" class=\\"{{i.cl}}\\" bindtap=\\"eh\\" catchtouchmove=\\"eh\\"  id=\\"{{i.uid}}\\">
    <block wx:for=\\"{{i.cn}}\\" wx:key=\\"uid\\">
      <template is=\\"{{xs.e(cid+1)}}\\" data=\\"{{i:item,l:l}}\\" />
    </block>
  </view>
</template>

<template name=\\"tmpl_4_static-view\\">
  <view hover-class=\\"{{xs.b(i.hoverClass,'none')}}\\" hover-stop-propagation=\\"{{xs.b(i.hoverStopPropagation,false)}}\\" hover-start-time=\\"{{xs.b(i.hoverStartTime,50)}}\\" hover-stay-time=\\"{{xs.b(i.hoverStayTime,400)}}\\" animation=\\"{{i.animation}}\\" style=\\"{{i.st}}\\" class=\\"{{i.cl}}\\"  id=\\"{{i.uid}}\\">
    <block wx:for=\\"{{i.cn}}\\" wx:key=\\"uid\\">
      <template is=\\"{{xs.e(cid+1)}}\\" data=\\"{{i:item,l:l}}\\" />
    </block>
  </view>
</template>

<template name=\\"tmpl_4_pure-view\\">
  <view style=\\"{{i.st}}\\" class=\\"{{i.cl}}\\"  id=\\"{{i.uid}}\\">
    <block wx:for=\\"{{i.cn}}\\" wx:key=\\"uid\\">
      <template is=\\"{{xs.e(cid+1)}}\\" data=\\"{{i:item,l:l}}\\" />
    </block>
  </view>
</template>

<template name=\\"tmpl_4_view\\">
  <view hover-class=\\"{{xs.b(i.hoverClass,'none')}}\\" hover-stop-propagation=\\"{{xs.b(i.hoverStopPropagation,false)}}\\" hover-start-time=\\"{{xs.b(i.hoverStartTime,50)}}\\" hover-stay-time=\\"{{xs.b(i.hoverStayTime,400)}}\\" animation=\\"{{i.animation}}\\" bindtouchstart=\\"eh\\" bindtouchmove=\\"eh\\" bindtouchend=\\"eh\\" bindtouchcancel=\\"eh\\" bindlongpress=\\"eh\\" bindanimationstart=\\"eh\\" bindanimationiteration=\\"eh\\" bindanimationend=\\"eh\\" bindtransitionend=\\"eh\\" style=\\"{{i.st}}\\" class=\\"{{i.cl}}\\" bindtap=\\"eh\\"  id=\\"{{i.uid}}\\">
    <block wx:for=\\"{{i.cn}}\\" wx:key=\\"uid\\">
      <template is=\\"{{xs.e(cid+1)}}\\" data=\\"{{i:item,l:l}}\\" />
    </block>
  </view>
</template>

<template name=\\"tmpl_4_static-text\\">
  <text selectable=\\"{{xs.b(i.selectable,false)}}\\" space=\\"{{i.space}}\\" decode=\\"{{xs.b(i.decode,false)}}\\" style=\\"{{i.st}}\\" class=\\"{{i.cl}}\\"  id=\\"{{i.uid}}\\">
    <block wx:for=\\"{{i.cn}}\\" wx:key=\\"uid\\">
      <template is=\\"{{xs.e(cid+1)}}\\" data=\\"{{i:item,l:l}}\\" />
    </block>
  </text>
</template>

<template name=\\"tmpl_4_text\\">
  <text selectable=\\"{{xs.b(i.selectable,false)}}\\" space=\\"{{i.space}}\\" decode=\\"{{xs.b(i.decode,false)}}\\" style=\\"{{i.st}}\\" class=\\"{{i.cl}}\\" bindtap=\\"eh\\"  id=\\"{{i.uid}}\\">
    <block wx:for=\\"{{i.cn}}\\" wx:key=\\"uid\\">
      <template is=\\"{{xs.e(cid+1)}}\\" data=\\"{{i:item,l:l}}\\" />
    </block>
  </text>
</template>

<template name=\\"tmpl_4_container\\">
  <template is=\\"{{xs.a(4, i.nn, l)}}\\" data=\\"{{i:i,cid:4,l:xs.f(l,i.nn)}}\\" />
</template>

<template name=\\"tmpl_5_catch-view\\">
  <view hover-class=\\"{{xs.b(i.hoverClass,'none')}}\\" hover-stop-propagation=\\"{{xs.b(i.hoverStopPropagation,false)}}\\" hover-start-time=\\"{{xs.b(i.hoverStartTime,50)}}\\" hover-stay-time=\\"{{xs.b(i.hoverStayTime,400)}}\\" animation=\\"{{i.animation}}\\" bindtouchstart=\\"eh\\" bindtouchend=\\"eh\\" bindtouchcancel=\\"eh\\" bindlongpress=\\"eh\\" bindanimationstart=\\"eh\\" bindanimationiteration=\\"eh\\" bindanimationend=\\"eh\\" bindtransitionend=\\"eh\\" style=\\"{{i.st}}\\" class=\\"{{i.cl}}\\" bindtap=\\"eh\\" catchtouchmove=\\"eh\\"  id=\\"{{i.uid}}\\">
    <block wx:for=\\"{{i.cn}}\\" wx:key=\\"uid\\">
      <template is=\\"{{xs.e(cid+1)}}\\" data=\\"{{i:item,l:l}}\\" />
    </block>
  </view>
</template>

<template name=\\"tmpl_5_static-view\\">
  <view hover-class=\\"{{xs.b(i.hoverClass,'none')}}\\" hover-stop-propagation=\\"{{xs.b(i.hoverStopPropagation,false)}}\\" hover-start-time=\\"{{xs.b(i.hoverStartTime,50)}}\\" hover-stay-time=\\"{{xs.b(i.hoverStayTime,400)}}\\" animation=\\"{{i.animation}}\\" style=\\"{{i.st}}\\" class=\\"{{i.cl}}\\"  id=\\"{{i.uid}}\\">
    <block wx:for=\\"{{i.cn}}\\" wx:key=\\"uid\\">
      <template is=\\"{{xs.e(cid+1)}}\\" data=\\"{{i:item,l:l}}\\" />
    </block>
  </view>
</template>

<template name=\\"tmpl_5_pure-view\\">
  <view style=\\"{{i.st}}\\" class=\\"{{i.cl}}\\"  id=\\"{{i.uid}}\\">
    <block wx:for=\\"{{i.cn}}\\" wx:key=\\"uid\\">
      <template is=\\"{{xs.e(cid+1)}}\\" data=\\"{{i:item,l:l}}\\" />
    </block>
  </view>
</template>

<template name=\\"tmpl_5_view\\">
  <view hover-class=\\"{{xs.b(i.hoverClass,'none')}}\\" hover-stop-propagation=\\"{{xs.b(i.hoverStopPropagation,false)}}\\" hover-start-time=\\"{{xs.b(i.hoverStartTime,50)}}\\" hover-stay-time=\\"{{xs.b(i.hoverStayTime,400)}}\\" animation=\\"{{i.animation}}\\" bindtouchstart=\\"eh\\" bindtouchmove=\\"eh\\" bindtouchend=\\"eh\\" bindtouchcancel=\\"eh\\" bindlongpress=\\"eh\\" bindanimationstart=\\"eh\\" bindanimationiteration=\\"eh\\" bindanimationend=\\"eh\\" bindtransitionend=\\"eh\\" style=\\"{{i.st}}\\" class=\\"{{i.cl}}\\" bindtap=\\"eh\\"  id=\\"{{i.uid}}\\">
    <block wx:for=\\"{{i.cn}}\\" wx:key=\\"uid\\">
      <template is=\\"{{xs.e(cid+1)}}\\" data=\\"{{i:item,l:l}}\\" />
    </block>
  </view>
</template>

<template name=\\"tmpl_5_static-text\\">
  <text selectable=\\"{{xs.b(i.selectable,false)}}\\" space=\\"{{i.space}}\\" decode=\\"{{xs.b(i.decode,false)}}\\" style=\\"{{i.st}}\\" class=\\"{{i.cl}}\\"  id=\\"{{i.uid}}\\">
    <block wx:for=\\"{{i.cn}}\\" wx:key=\\"uid\\">
      <template is=\\"{{xs.e(cid+1)}}\\" data=\\"{{i:item,l:l}}\\" />
    </block>
  </text>
</template>

<template name=\\"tmpl_5_text\\">
  <text selectable=\\"{{xs.b(i.selectable,false)}}\\" space=\\"{{i.space}}\\" decode=\\"{{xs.b(i.decode,false)}}\\" style=\\"{{i.st}}\\" class=\\"{{i.cl}}\\" bindtap=\\"eh\\"  id=\\"{{i.uid}}\\">
    <block wx:for=\\"{{i.cn}}\\" wx:key=\\"uid\\">
      <template is=\\"{{xs.e(cid+1)}}\\" data=\\"{{i:item,l:l}}\\" />
    </block>
  </text>
</template>

<template name=\\"tmpl_5_container\\">
  <template is=\\"{{xs.a(5, i.nn, l)}}\\" data=\\"{{i:i,cid:5,l:xs.f(l,i.nn)}}\\" />
</template>

<template name=\\"tmpl_6_catch-view\\">
  <view hover-class=\\"{{xs.b(i.hoverClass,'none')}}\\" hover-stop-propagation=\\"{{xs.b(i.hoverStopPropagation,false)}}\\" hover-start-time=\\"{{xs.b(i.hoverStartTime,50)}}\\" hover-stay-time=\\"{{xs.b(i.hoverStayTime,400)}}\\" animation=\\"{{i.animation}}\\" bindtouchstart=\\"eh\\" bindtouchend=\\"eh\\" bindtouchcancel=\\"eh\\" bindlongpress=\\"eh\\" bindanimationstart=\\"eh\\" bindanimationiteration=\\"eh\\" bindanimationend=\\"eh\\" bindtransitionend=\\"eh\\" style=\\"{{i.st}}\\" class=\\"{{i.cl}}\\" bindtap=\\"eh\\" catchtouchmove=\\"eh\\"  id=\\"{{i.uid}}\\">
    <block wx:for=\\"{{i.cn}}\\" wx:key=\\"uid\\">
      <template is=\\"{{xs.e(cid+1)}}\\" data=\\"{{i:item,l:l}}\\" />
    </block>
  </view>
</template>

<template name=\\"tmpl_6_static-view\\">
  <view hover-class=\\"{{xs.b(i.hoverClass,'none')}}\\" hover-stop-propagation=\\"{{xs.b(i.hoverStopPropagation,false)}}\\" hover-start-time=\\"{{xs.b(i.hoverStartTime,50)}}\\" hover-stay-time=\\"{{xs.b(i.hoverStayTime,400)}}\\" animation=\\"{{i.animation}}\\" style=\\"{{i.st}}\\" class=\\"{{i.cl}}\\"  id=\\"{{i.uid}}\\">
    <block wx:for=\\"{{i.cn}}\\" wx:key=\\"uid\\">
      <template is=\\"{{xs.e(cid+1)}}\\" data=\\"{{i:item,l:l}}\\" />
    </block>
  </view>
</template>

<template name=\\"tmpl_6_pure-view\\">
  <view style=\\"{{i.st}}\\" class=\\"{{i.cl}}\\"  id=\\"{{i.uid}}\\">
    <block wx:for=\\"{{i.cn}}\\" wx:key=\\"uid\\">
      <template is=\\"{{xs.e(cid+1)}}\\" data=\\"{{i:item,l:l}}\\" />
    </block>
  </view>
</template>

<template name=\\"tmpl_6_view\\">
  <view hover-class=\\"{{xs.b(i.hoverClass,'none')}}\\" hover-stop-propagation=\\"{{xs.b(i.hoverStopPropagation,false)}}\\" hover-start-time=\\"{{xs.b(i.hoverStartTime,50)}}\\" hover-stay-time=\\"{{xs.b(i.hoverStayTime,400)}}\\" animation=\\"{{i.animation}}\\" bindtouchstart=\\"eh\\" bindtouchmove=\\"eh\\" bindtouchend=\\"eh\\" bindtouchcancel=\\"eh\\" bindlongpress=\\"eh\\" bindanimationstart=\\"eh\\" bindanimationiteration=\\"eh\\" bindanimationend=\\"eh\\" bindtransitionend=\\"eh\\" style=\\"{{i.st}}\\" class=\\"{{i.cl}}\\" bindtap=\\"eh\\"  id=\\"{{i.uid}}\\">
    <block wx:for=\\"{{i.cn}}\\" wx:key=\\"uid\\">
      <template is=\\"{{xs.e(cid+1)}}\\" data=\\"{{i:item,l:l}}\\" />
    </block>
  </view>
</template>

<template name=\\"tmpl_6_text\\">
  <text selectable=\\"{{xs.b(i.selectable,false)}}\\" space=\\"{{i.space}}\\" decode=\\"{{xs.b(i.decode,false)}}\\" style=\\"{{i.st}}\\" class=\\"{{i.cl}}\\" bindtap=\\"eh\\"  id=\\"{{i.uid}}\\">
    <block wx:for=\\"{{i.cn}}\\" wx:key=\\"uid\\">
      <template is=\\"{{xs.e(cid+1)}}\\" data=\\"{{i:item,l:l}}\\" />
    </block>
  </text>
</template>

<template name=\\"tmpl_6_container\\">
  <template is=\\"{{xs.a(6, i.nn, l)}}\\" data=\\"{{i:i,cid:6,l:xs.f(l,i.nn)}}\\" />
</template>

<template name=\\"tmpl_7_catch-view\\">
  <view hover-class=\\"{{xs.b(i.hoverClass,'none')}}\\" hover-stop-propagation=\\"{{xs.b(i.hoverStopPropagation,false)}}\\" hover-start-time=\\"{{xs.b(i.hoverStartTime,50)}}\\" hover-stay-time=\\"{{xs.b(i.hoverStayTime,400)}}\\" animation=\\"{{i.animation}}\\" bindtouchstart=\\"eh\\" bindtouchend=\\"eh\\" bindtouchcancel=\\"eh\\" bindlongpress=\\"eh\\" bindanimationstart=\\"eh\\" bindanimationiteration=\\"eh\\" bindanimationend=\\"eh\\" bindtransitionend=\\"eh\\" style=\\"{{i.st}}\\" class=\\"{{i.cl}}\\" bindtap=\\"eh\\" catchtouchmove=\\"eh\\"  id=\\"{{i.uid}}\\">
    <block wx:for=\\"{{i.cn}}\\" wx:key=\\"uid\\">
      <template is=\\"{{xs.e(cid+1)}}\\" data=\\"{{i:item,l:l}}\\" />
    </block>
  </view>
</template>

<template name=\\"tmpl_7_static-view\\">
  <view hover-class=\\"{{xs.b(i.hoverClass,'none')}}\\" hover-stop-propagation=\\"{{xs.b(i.hoverStopPropagation,false)}}\\" hover-start-time=\\"{{xs.b(i.hoverStartTime,50)}}\\" hover-stay-time=\\"{{xs.b(i.hoverStayTime,400)}}\\" animation=\\"{{i.animation}}\\" style=\\"{{i.st}}\\" class=\\"{{i.cl}}\\"  id=\\"{{i.uid}}\\">
    <block wx:for=\\"{{i.cn}}\\" wx:key=\\"uid\\">
      <template is=\\"{{xs.e(cid+1)}}\\" data=\\"{{i:item,l:l}}\\" />
    </block>
  </view>
</template>

<template name=\\"tmpl_7_pure-view\\">
  <view style=\\"{{i.st}}\\" class=\\"{{i.cl}}\\"  id=\\"{{i.uid}}\\">
    <block wx:for=\\"{{i.cn}}\\" wx:key=\\"uid\\">
      <template is=\\"{{xs.e(cid+1)}}\\" data=\\"{{i:item,l:l}}\\" />
    </block>
  </view>
</template>

<template name=\\"tmpl_7_view\\">
  <view hover-class=\\"{{xs.b(i.hoverClass,'none')}}\\" hover-stop-propagation=\\"{{xs.b(i.hoverStopPropagation,false)}}\\" hover-start-time=\\"{{xs.b(i.hoverStartTime,50)}}\\" hover-stay-time=\\"{{xs.b(i.hoverStayTime,400)}}\\" animation=\\"{{i.animation}}\\" bindtouchstart=\\"eh\\" bindtouchmove=\\"eh\\" bindtouchend=\\"eh\\" bindtouchcancel=\\"eh\\" bindlongpress=\\"eh\\" bindanimationstart=\\"eh\\" bindanimationiteration=\\"eh\\" bindanimationend=\\"eh\\" bindtransitionend=\\"eh\\" style=\\"{{i.st}}\\" class=\\"{{i.cl}}\\" bindtap=\\"eh\\"  id=\\"{{i.uid}}\\">
    <block wx:for=\\"{{i.cn}}\\" wx:key=\\"uid\\">
      <template is=\\"{{xs.e(cid+1)}}\\" data=\\"{{i:item,l:l}}\\" />
    </block>
  </view>
</template>

<template name=\\"tmpl_7_text\\">
  <text selectable=\\"{{xs.b(i.selectable,false)}}\\" space=\\"{{i.space}}\\" decode=\\"{{xs.b(i.decode,false)}}\\" style=\\"{{i.st}}\\" class=\\"{{i.cl}}\\" bindtap=\\"eh\\"  id=\\"{{i.uid}}\\">
    <block wx:for=\\"{{i.cn}}\\" wx:key=\\"uid\\">
      <template is=\\"{{xs.e(cid+1)}}\\" data=\\"{{i:item,l:l}}\\" />
    </block>
  </text>
</template>

<template name=\\"tmpl_7_container\\">
  <template is=\\"{{xs.a(7, i.nn, l)}}\\" data=\\"{{i:i,cid:7,l:xs.f(l,i.nn)}}\\" />
</template>

<template name=\\"tmpl_8_catch-view\\">
  <view hover-class=\\"{{xs.b(i.hoverClass,'none')}}\\" hover-stop-propagation=\\"{{xs.b(i.hoverStopPropagation,false)}}\\" hover-start-time=\\"{{xs.b(i.hoverStartTime,50)}}\\" hover-stay-time=\\"{{xs.b(i.hoverStayTime,400)}}\\" animation=\\"{{i.animation}}\\" bindtouchstart=\\"eh\\" bindtouchend=\\"eh\\" bindtouchcancel=\\"eh\\" bindlongpress=\\"eh\\" bindanimationstart=\\"eh\\" bindanimationiteration=\\"eh\\" bindanimationend=\\"eh\\" bindtransitionend=\\"eh\\" style=\\"{{i.st}}\\" class=\\"{{i.cl}}\\" bindtap=\\"eh\\" catchtouchmove=\\"eh\\"  id=\\"{{i.uid}}\\">
    <block wx:for=\\"{{i.cn}}\\" wx:key=\\"uid\\">
      <template is=\\"{{xs.e(cid+1)}}\\" data=\\"{{i:item,l:l}}\\" />
    </block>
  </view>
</template>

<template name=\\"tmpl_8_static-view\\">
  <view hover-class=\\"{{xs.b(i.hoverClass,'none')}}\\" hover-stop-propagation=\\"{{xs.b(i.hoverStopPropagation,false)}}\\" hover-start-time=\\"{{xs.b(i.hoverStartTime,50)}}\\" hover-stay-time=\\"{{xs.b(i.hoverStayTime,400)}}\\" animation=\\"{{i.animation}}\\" style=\\"{{i.st}}\\" class=\\"{{i.cl}}\\"  id=\\"{{i.uid}}\\">
    <block wx:for=\\"{{i.cn}}\\" wx:key=\\"uid\\">
      <template is=\\"{{xs.e(cid+1)}}\\" data=\\"{{i:item,l:l}}\\" />
    </block>
  </view>
</template>

<template name=\\"tmpl_8_pure-view\\">
  <view style=\\"{{i.st}}\\" class=\\"{{i.cl}}\\"  id=\\"{{i.uid}}\\">
    <block wx:for=\\"{{i.cn}}\\" wx:key=\\"uid\\">
      <template is=\\"{{xs.e(cid+1)}}\\" data=\\"{{i:item,l:l}}\\" />
    </block>
  </view>
</template>

<template name=\\"tmpl_8_view\\">
  <view hover-class=\\"{{xs.b(i.hoverClass,'none')}}\\" hover-stop-propagation=\\"{{xs.b(i.hoverStopPropagation,false)}}\\" hover-start-time=\\"{{xs.b(i.hoverStartTime,50)}}\\" hover-stay-time=\\"{{xs.b(i.hoverStayTime,400)}}\\" animation=\\"{{i.animation}}\\" bindtouchstart=\\"eh\\" bindtouchmove=\\"eh\\" bindtouchend=\\"eh\\" bindtouchcancel=\\"eh\\" bindlongpress=\\"eh\\" bindanimationstart=\\"eh\\" bindanimationiteration=\\"eh\\" bindanimationend=\\"eh\\" bindtransitionend=\\"eh\\" style=\\"{{i.st}}\\" class=\\"{{i.cl}}\\" bindtap=\\"eh\\"  id=\\"{{i.uid}}\\">
    <block wx:for=\\"{{i.cn}}\\" wx:key=\\"uid\\">
      <template is=\\"{{xs.e(cid+1)}}\\" data=\\"{{i:item,l:l}}\\" />
    </block>
  </view>
</template>

<template name=\\"tmpl_8_text\\">
  <text selectable=\\"{{xs.b(i.selectable,false)}}\\" space=\\"{{i.space}}\\" decode=\\"{{xs.b(i.decode,false)}}\\" style=\\"{{i.st}}\\" class=\\"{{i.cl}}\\" bindtap=\\"eh\\"  id=\\"{{i.uid}}\\">
    <block wx:for=\\"{{i.cn}}\\" wx:key=\\"uid\\">
      <template is=\\"{{xs.e(cid+1)}}\\" data=\\"{{i:item,l:l}}\\" />
    </block>
  </text>
</template>

<template name=\\"tmpl_8_container\\">
  <template is=\\"{{xs.a(8, i.nn, l)}}\\" data=\\"{{i:i,cid:8,l:xs.f(l,i.nn)}}\\" />
</template>

<template name=\\"tmpl_9_catch-view\\">
  <view hover-class=\\"{{xs.b(i.hoverClass,'none')}}\\" hover-stop-propagation=\\"{{xs.b(i.hoverStopPropagation,false)}}\\" hover-start-time=\\"{{xs.b(i.hoverStartTime,50)}}\\" hover-stay-time=\\"{{xs.b(i.hoverStayTime,400)}}\\" animation=\\"{{i.animation}}\\" bindtouchstart=\\"eh\\" bindtouchend=\\"eh\\" bindtouchcancel=\\"eh\\" bindlongpress=\\"eh\\" bindanimationstart=\\"eh\\" bindanimationiteration=\\"eh\\" bindanimationend=\\"eh\\" bindtransitionend=\\"eh\\" style=\\"{{i.st}}\\" class=\\"{{i.cl}}\\" bindtap=\\"eh\\" catchtouchmove=\\"eh\\"  id=\\"{{i.uid}}\\">
    <block wx:for=\\"{{i.cn}}\\" wx:key=\\"uid\\">
      <template is=\\"{{xs.e(cid+1)}}\\" data=\\"{{i:item,l:l}}\\" />
    </block>
  </view>
</template>

<template name=\\"tmpl_9_static-view\\">
  <view hover-class=\\"{{xs.b(i.hoverClass,'none')}}\\" hover-stop-propagation=\\"{{xs.b(i.hoverStopPropagation,false)}}\\" hover-start-time=\\"{{xs.b(i.hoverStartTime,50)}}\\" hover-stay-time=\\"{{xs.b(i.hoverStayTime,400)}}\\" animation=\\"{{i.animation}}\\" style=\\"{{i.st}}\\" class=\\"{{i.cl}}\\"  id=\\"{{i.uid}}\\">
    <block wx:for=\\"{{i.cn}}\\" wx:key=\\"uid\\">
      <template is=\\"{{xs.e(cid+1)}}\\" data=\\"{{i:item,l:l}}\\" />
    </block>
  </view>
</template>

<template name=\\"tmpl_9_pure-view\\">
  <view style=\\"{{i.st}}\\" class=\\"{{i.cl}}\\"  id=\\"{{i.uid}}\\">
    <block wx:for=\\"{{i.cn}}\\" wx:key=\\"uid\\">
      <template is=\\"{{xs.e(cid+1)}}\\" data=\\"{{i:item,l:l}}\\" />
    </block>
  </view>
</template>

<template name=\\"tmpl_9_view\\">
  <view hover-class=\\"{{xs.b(i.hoverClass,'none')}}\\" hover-stop-propagation=\\"{{xs.b(i.hoverStopPropagation,false)}}\\" hover-start-time=\\"{{xs.b(i.hoverStartTime,50)}}\\" hover-stay-time=\\"{{xs.b(i.hoverStayTime,400)}}\\" animation=\\"{{i.animation}}\\" bindtouchstart=\\"eh\\" bindtouchmove=\\"eh\\" bindtouchend=\\"eh\\" bindtouchcancel=\\"eh\\" bindlongpress=\\"eh\\" bindanimationstart=\\"eh\\" bindanimationiteration=\\"eh\\" bindanimationend=\\"eh\\" bindtransitionend=\\"eh\\" style=\\"{{i.st}}\\" class=\\"{{i.cl}}\\" bindtap=\\"eh\\"  id=\\"{{i.uid}}\\">
    <block wx:for=\\"{{i.cn}}\\" wx:key=\\"uid\\">
      <template is=\\"{{xs.e(cid+1)}}\\" data=\\"{{i:item,l:l}}\\" />
    </block>
  </view>
</template>

<template name=\\"tmpl_9_text\\">
  <text selectable=\\"{{xs.b(i.selectable,false)}}\\" space=\\"{{i.space}}\\" decode=\\"{{xs.b(i.decode,false)}}\\" style=\\"{{i.st}}\\" class=\\"{{i.cl}}\\" bindtap=\\"eh\\"  id=\\"{{i.uid}}\\">
    <block wx:for=\\"{{i.cn}}\\" wx:key=\\"uid\\">
      <template is=\\"{{xs.e(cid+1)}}\\" data=\\"{{i:item,l:l}}\\" />
    </block>
  </text>
</template>

<template name=\\"tmpl_9_container\\">
  <template is=\\"{{xs.a(9, i.nn, l)}}\\" data=\\"{{i:i,cid:9,l:xs.f(l,i.nn)}}\\" />
</template>

<template name=\\"tmpl_10_catch-view\\">
  <view hover-class=\\"{{xs.b(i.hoverClass,'none')}}\\" hover-stop-propagation=\\"{{xs.b(i.hoverStopPropagation,false)}}\\" hover-start-time=\\"{{xs.b(i.hoverStartTime,50)}}\\" hover-stay-time=\\"{{xs.b(i.hoverStayTime,400)}}\\" animation=\\"{{i.animation}}\\" bindtouchstart=\\"eh\\" bindtouchend=\\"eh\\" bindtouchcancel=\\"eh\\" bindlongpress=\\"eh\\" bindanimationstart=\\"eh\\" bindanimationiteration=\\"eh\\" bindanimationend=\\"eh\\" bindtransitionend=\\"eh\\" style=\\"{{i.st}}\\" class=\\"{{i.cl}}\\" bindtap=\\"eh\\" catchtouchmove=\\"eh\\"  id=\\"{{i.uid}}\\">
    <block wx:for=\\"{{i.cn}}\\" wx:key=\\"uid\\">
      <template is=\\"{{xs.e(cid+1)}}\\" data=\\"{{i:item,l:l}}\\" />
    </block>
  </view>
</template>

<template name=\\"tmpl_10_static-view\\">
  <view hover-class=\\"{{xs.b(i.hoverClass,'none')}}\\" hover-stop-propagation=\\"{{xs.b(i.hoverStopPropagation,false)}}\\" hover-start-time=\\"{{xs.b(i.hoverStartTime,50)}}\\" hover-stay-time=\\"{{xs.b(i.hoverStayTime,400)}}\\" animation=\\"{{i.animation}}\\" style=\\"{{i.st}}\\" class=\\"{{i.cl}}\\"  id=\\"{{i.uid}}\\">
    <block wx:for=\\"{{i.cn}}\\" wx:key=\\"uid\\">
      <template is=\\"{{xs.e(cid+1)}}\\" data=\\"{{i:item,l:l}}\\" />
    </block>
  </view>
</template>

<template name=\\"tmpl_10_pure-view\\">
  <view style=\\"{{i.st}}\\" class=\\"{{i.cl}}\\"  id=\\"{{i.uid}}\\">
    <block wx:for=\\"{{i.cn}}\\" wx:key=\\"uid\\">
      <template is=\\"{{xs.e(cid+1)}}\\" data=\\"{{i:item,l:l}}\\" />
    </block>
  </view>
</template>

<template name=\\"tmpl_10_view\\">
  <view hover-class=\\"{{xs.b(i.hoverClass,'none')}}\\" hover-stop-propagation=\\"{{xs.b(i.hoverStopPropagation,false)}}\\" hover-start-time=\\"{{xs.b(i.hoverStartTime,50)}}\\" hover-stay-time=\\"{{xs.b(i.hoverStayTime,400)}}\\" animation=\\"{{i.animation}}\\" bindtouchstart=\\"eh\\" bindtouchmove=\\"eh\\" bindtouchend=\\"eh\\" bindtouchcancel=\\"eh\\" bindlongpress=\\"eh\\" bindanimationstart=\\"eh\\" bindanimationiteration=\\"eh\\" bindanimationend=\\"eh\\" bindtransitionend=\\"eh\\" style=\\"{{i.st}}\\" class=\\"{{i.cl}}\\" bindtap=\\"eh\\"  id=\\"{{i.uid}}\\">
    <block wx:for=\\"{{i.cn}}\\" wx:key=\\"uid\\">
      <template is=\\"{{xs.e(cid+1)}}\\" data=\\"{{i:item,l:l}}\\" />
    </block>
  </view>
</template>

<template name=\\"tmpl_10_text\\">
  <text selectable=\\"{{xs.b(i.selectable,false)}}\\" space=\\"{{i.space}}\\" decode=\\"{{xs.b(i.decode,false)}}\\" style=\\"{{i.st}}\\" class=\\"{{i.cl}}\\" bindtap=\\"eh\\"  id=\\"{{i.uid}}\\">
    <block wx:for=\\"{{i.cn}}\\" wx:key=\\"uid\\">
      <template is=\\"{{xs.e(cid+1)}}\\" data=\\"{{i:item,l:l}}\\" />
    </block>
  </text>
</template>

<template name=\\"tmpl_10_container\\">
  <template is=\\"{{xs.a(10, i.nn, l)}}\\" data=\\"{{i:i,cid:10,l:xs.f(l,i.nn)}}\\" />
</template>

<template name=\\"tmpl_11_catch-view\\">
  <view hover-class=\\"{{xs.b(i.hoverClass,'none')}}\\" hover-stop-propagation=\\"{{xs.b(i.hoverStopPropagation,false)}}\\" hover-start-time=\\"{{xs.b(i.hoverStartTime,50)}}\\" hover-stay-time=\\"{{xs.b(i.hoverStayTime,400)}}\\" animation=\\"{{i.animation}}\\" bindtouchstart=\\"eh\\" bindtouchend=\\"eh\\" bindtouchcancel=\\"eh\\" bindlongpress=\\"eh\\" bindanimationstart=\\"eh\\" bindanimationiteration=\\"eh\\" bindanimationend=\\"eh\\" bindtransitionend=\\"eh\\" style=\\"{{i.st}}\\" class=\\"{{i.cl}}\\" bindtap=\\"eh\\" catchtouchmove=\\"eh\\"  id=\\"{{i.uid}}\\">
    <block wx:for=\\"{{i.cn}}\\" wx:key=\\"uid\\">
      <template is=\\"{{xs.e(cid+1)}}\\" data=\\"{{i:item,l:l}}\\" />
    </block>
  </view>
</template>

<template name=\\"tmpl_11_static-view\\">
  <view hover-class=\\"{{xs.b(i.hoverClass,'none')}}\\" hover-stop-propagation=\\"{{xs.b(i.hoverStopPropagation,false)}}\\" hover-start-time=\\"{{xs.b(i.hoverStartTime,50)}}\\" hover-stay-time=\\"{{xs.b(i.hoverStayTime,400)}}\\" animation=\\"{{i.animation}}\\" style=\\"{{i.st}}\\" class=\\"{{i.cl}}\\"  id=\\"{{i.uid}}\\">
    <block wx:for=\\"{{i.cn}}\\" wx:key=\\"uid\\">
      <template is=\\"{{xs.e(cid+1)}}\\" data=\\"{{i:item,l:l}}\\" />
    </block>
  </view>
</template>

<template name=\\"tmpl_11_pure-view\\">
  <view style=\\"{{i.st}}\\" class=\\"{{i.cl}}\\"  id=\\"{{i.uid}}\\">
    <block wx:for=\\"{{i.cn}}\\" wx:key=\\"uid\\">
      <template is=\\"{{xs.e(cid+1)}}\\" data=\\"{{i:item,l:l}}\\" />
    </block>
  </view>
</template>

<template name=\\"tmpl_11_view\\">
  <view hover-class=\\"{{xs.b(i.hoverClass,'none')}}\\" hover-stop-propagation=\\"{{xs.b(i.hoverStopPropagation,false)}}\\" hover-start-time=\\"{{xs.b(i.hoverStartTime,50)}}\\" hover-stay-time=\\"{{xs.b(i.hoverStayTime,400)}}\\" animation=\\"{{i.animation}}\\" bindtouchstart=\\"eh\\" bindtouchmove=\\"eh\\" bindtouchend=\\"eh\\" bindtouchcancel=\\"eh\\" bindlongpress=\\"eh\\" bindanimationstart=\\"eh\\" bindanimationiteration=\\"eh\\" bindanimationend=\\"eh\\" bindtransitionend=\\"eh\\" style=\\"{{i.st}}\\" class=\\"{{i.cl}}\\" bindtap=\\"eh\\"  id=\\"{{i.uid}}\\">
    <block wx:for=\\"{{i.cn}}\\" wx:key=\\"uid\\">
      <template is=\\"{{xs.e(cid+1)}}\\" data=\\"{{i:item,l:l}}\\" />
    </block>
  </view>
</template>

<template name=\\"tmpl_11_text\\">
  <text selectable=\\"{{xs.b(i.selectable,false)}}\\" space=\\"{{i.space}}\\" decode=\\"{{xs.b(i.decode,false)}}\\" style=\\"{{i.st}}\\" class=\\"{{i.cl}}\\" bindtap=\\"eh\\"  id=\\"{{i.uid}}\\">
    <block wx:for=\\"{{i.cn}}\\" wx:key=\\"uid\\">
      <template is=\\"{{xs.e(cid+1)}}\\" data=\\"{{i:item,l:l}}\\" />
    </block>
  </text>
</template>

<template name=\\"tmpl_11_container\\">
  <template is=\\"{{xs.a(11, i.nn, l)}}\\" data=\\"{{i:i,cid:11,l:xs.f(l,i.nn)}}\\" />
</template>

<template name=\\"tmpl_12_catch-view\\">
  <view hover-class=\\"{{xs.b(i.hoverClass,'none')}}\\" hover-stop-propagation=\\"{{xs.b(i.hoverStopPropagation,false)}}\\" hover-start-time=\\"{{xs.b(i.hoverStartTime,50)}}\\" hover-stay-time=\\"{{xs.b(i.hoverStayTime,400)}}\\" animation=\\"{{i.animation}}\\" bindtouchstart=\\"eh\\" bindtouchend=\\"eh\\" bindtouchcancel=\\"eh\\" bindlongpress=\\"eh\\" bindanimationstart=\\"eh\\" bindanimationiteration=\\"eh\\" bindanimationend=\\"eh\\" bindtransitionend=\\"eh\\" style=\\"{{i.st}}\\" class=\\"{{i.cl}}\\" bindtap=\\"eh\\" catchtouchmove=\\"eh\\"  id=\\"{{i.uid}}\\">
    <block wx:for=\\"{{i.cn}}\\" wx:key=\\"uid\\">
      <template is=\\"{{xs.e(cid+1)}}\\" data=\\"{{i:item,l:l}}\\" />
    </block>
  </view>
</template>

<template name=\\"tmpl_12_static-view\\">
  <view hover-class=\\"{{xs.b(i.hoverClass,'none')}}\\" hover-stop-propagation=\\"{{xs.b(i.hoverStopPropagation,false)}}\\" hover-start-time=\\"{{xs.b(i.hoverStartTime,50)}}\\" hover-stay-time=\\"{{xs.b(i.hoverStayTime,400)}}\\" animation=\\"{{i.animation}}\\" style=\\"{{i.st}}\\" class=\\"{{i.cl}}\\"  id=\\"{{i.uid}}\\">
    <block wx:for=\\"{{i.cn}}\\" wx:key=\\"uid\\">
      <template is=\\"{{xs.e(cid+1)}}\\" data=\\"{{i:item,l:l}}\\" />
    </block>
  </view>
</template>

<template name=\\"tmpl_12_pure-view\\">
  <view style=\\"{{i.st}}\\" class=\\"{{i.cl}}\\"  id=\\"{{i.uid}}\\">
    <block wx:for=\\"{{i.cn}}\\" wx:key=\\"uid\\">
      <template is=\\"{{xs.e(cid+1)}}\\" data=\\"{{i:item,l:l}}\\" />
    </block>
  </view>
</template>

<template name=\\"tmpl_12_view\\">
  <view hover-class=\\"{{xs.b(i.hoverClass,'none')}}\\" hover-stop-propagation=\\"{{xs.b(i.hoverStopPropagation,false)}}\\" hover-start-time=\\"{{xs.b(i.hoverStartTime,50)}}\\" hover-stay-time=\\"{{xs.b(i.hoverStayTime,400)}}\\" animation=\\"{{i.animation}}\\" bindtouchstart=\\"eh\\" bindtouchmove=\\"eh\\" bindtouchend=\\"eh\\" bindtouchcancel=\\"eh\\" bindlongpress=\\"eh\\" bindanimationstart=\\"eh\\" bindanimationiteration=\\"eh\\" bindanimationend=\\"eh\\" bindtransitionend=\\"eh\\" style=\\"{{i.st}}\\" class=\\"{{i.cl}}\\" bindtap=\\"eh\\"  id=\\"{{i.uid}}\\">
    <block wx:for=\\"{{i.cn}}\\" wx:key=\\"uid\\">
      <template is=\\"{{xs.e(cid+1)}}\\" data=\\"{{i:item,l:l}}\\" />
    </block>
  </view>
</template>

<template name=\\"tmpl_12_text\\">
  <text selectable=\\"{{xs.b(i.selectable,false)}}\\" space=\\"{{i.space}}\\" decode=\\"{{xs.b(i.decode,false)}}\\" style=\\"{{i.st}}\\" class=\\"{{i.cl}}\\" bindtap=\\"eh\\"  id=\\"{{i.uid}}\\">
    <block wx:for=\\"{{i.cn}}\\" wx:key=\\"uid\\">
      <template is=\\"{{xs.e(cid+1)}}\\" data=\\"{{i:item,l:l}}\\" />
    </block>
  </text>
</template>

<template name=\\"tmpl_12_container\\">
  <template is=\\"{{xs.a(12, i.nn, l)}}\\" data=\\"{{i:i,cid:12,l:xs.f(l,i.nn)}}\\" />
</template>

<template name=\\"tmpl_13_catch-view\\">
  <view hover-class=\\"{{xs.b(i.hoverClass,'none')}}\\" hover-stop-propagation=\\"{{xs.b(i.hoverStopPropagation,false)}}\\" hover-start-time=\\"{{xs.b(i.hoverStartTime,50)}}\\" hover-stay-time=\\"{{xs.b(i.hoverStayTime,400)}}\\" animation=\\"{{i.animation}}\\" bindtouchstart=\\"eh\\" bindtouchend=\\"eh\\" bindtouchcancel=\\"eh\\" bindlongpress=\\"eh\\" bindanimationstart=\\"eh\\" bindanimationiteration=\\"eh\\" bindanimationend=\\"eh\\" bindtransitionend=\\"eh\\" style=\\"{{i.st}}\\" class=\\"{{i.cl}}\\" bindtap=\\"eh\\" catchtouchmove=\\"eh\\"  id=\\"{{i.uid}}\\">
    <block wx:for=\\"{{i.cn}}\\" wx:key=\\"uid\\">
      <template is=\\"{{xs.e(cid+1)}}\\" data=\\"{{i:item,l:l}}\\" />
    </block>
  </view>
</template>

<template name=\\"tmpl_13_static-view\\">
  <view hover-class=\\"{{xs.b(i.hoverClass,'none')}}\\" hover-stop-propagation=\\"{{xs.b(i.hoverStopPropagation,false)}}\\" hover-start-time=\\"{{xs.b(i.hoverStartTime,50)}}\\" hover-stay-time=\\"{{xs.b(i.hoverStayTime,400)}}\\" animation=\\"{{i.animation}}\\" style=\\"{{i.st}}\\" class=\\"{{i.cl}}\\"  id=\\"{{i.uid}}\\">
    <block wx:for=\\"{{i.cn}}\\" wx:key=\\"uid\\">
      <template is=\\"{{xs.e(cid+1)}}\\" data=\\"{{i:item,l:l}}\\" />
    </block>
  </view>
</template>

<template name=\\"tmpl_13_pure-view\\">
  <view style=\\"{{i.st}}\\" class=\\"{{i.cl}}\\"  id=\\"{{i.uid}}\\">
    <block wx:for=\\"{{i.cn}}\\" wx:key=\\"uid\\">
      <template is=\\"{{xs.e(cid+1)}}\\" data=\\"{{i:item,l:l}}\\" />
    </block>
  </view>
</template>

<template name=\\"tmpl_13_view\\">
  <view hover-class=\\"{{xs.b(i.hoverClass,'none')}}\\" hover-stop-propagation=\\"{{xs.b(i.hoverStopPropagation,false)}}\\" hover-start-time=\\"{{xs.b(i.hoverStartTime,50)}}\\" hover-stay-time=\\"{{xs.b(i.hoverStayTime,400)}}\\" animation=\\"{{i.animation}}\\" bindtouchstart=\\"eh\\" bindtouchmove=\\"eh\\" bindtouchend=\\"eh\\" bindtouchcancel=\\"eh\\" bindlongpress=\\"eh\\" bindanimationstart=\\"eh\\" bindanimationiteration=\\"eh\\" bindanimationend=\\"eh\\" bindtransitionend=\\"eh\\" style=\\"{{i.st}}\\" class=\\"{{i.cl}}\\" bindtap=\\"eh\\"  id=\\"{{i.uid}}\\">
    <block wx:for=\\"{{i.cn}}\\" wx:key=\\"uid\\">
      <template is=\\"{{xs.e(cid+1)}}\\" data=\\"{{i:item,l:l}}\\" />
    </block>
  </view>
</template>

<template name=\\"tmpl_13_text\\">
  <text selectable=\\"{{xs.b(i.selectable,false)}}\\" space=\\"{{i.space}}\\" decode=\\"{{xs.b(i.decode,false)}}\\" style=\\"{{i.st}}\\" class=\\"{{i.cl}}\\" bindtap=\\"eh\\"  id=\\"{{i.uid}}\\">
    <block wx:for=\\"{{i.cn}}\\" wx:key=\\"uid\\">
      <template is=\\"{{xs.e(cid+1)}}\\" data=\\"{{i:item,l:l}}\\" />
    </block>
  </text>
</template>

<template name=\\"tmpl_13_container\\">
  <template is=\\"{{xs.a(13, i.nn, l)}}\\" data=\\"{{i:i,cid:13,l:xs.f(l,i.nn)}}\\" />
</template>

<template name=\\"tmpl_14_catch-view\\">
  <view hover-class=\\"{{xs.b(i.hoverClass,'none')}}\\" hover-stop-propagation=\\"{{xs.b(i.hoverStopPropagation,false)}}\\" hover-start-time=\\"{{xs.b(i.hoverStartTime,50)}}\\" hover-stay-time=\\"{{xs.b(i.hoverStayTime,400)}}\\" animation=\\"{{i.animation}}\\" bindtouchstart=\\"eh\\" bindtouchend=\\"eh\\" bindtouchcancel=\\"eh\\" bindlongpress=\\"eh\\" bindanimationstart=\\"eh\\" bindanimationiteration=\\"eh\\" bindanimationend=\\"eh\\" bindtransitionend=\\"eh\\" style=\\"{{i.st}}\\" class=\\"{{i.cl}}\\" bindtap=\\"eh\\" catchtouchmove=\\"eh\\"  id=\\"{{i.uid}}\\">
    <block wx:for=\\"{{i.cn}}\\" wx:key=\\"uid\\">
      <template is=\\"{{xs.e(cid+1)}}\\" data=\\"{{i:item,l:l}}\\" />
    </block>
  </view>
</template>

<template name=\\"tmpl_14_static-view\\">
  <view hover-class=\\"{{xs.b(i.hoverClass,'none')}}\\" hover-stop-propagation=\\"{{xs.b(i.hoverStopPropagation,false)}}\\" hover-start-time=\\"{{xs.b(i.hoverStartTime,50)}}\\" hover-stay-time=\\"{{xs.b(i.hoverStayTime,400)}}\\" animation=\\"{{i.animation}}\\" style=\\"{{i.st}}\\" class=\\"{{i.cl}}\\"  id=\\"{{i.uid}}\\">
    <block wx:for=\\"{{i.cn}}\\" wx:key=\\"uid\\">
      <template is=\\"{{xs.e(cid+1)}}\\" data=\\"{{i:item,l:l}}\\" />
    </block>
  </view>
</template>

<template name=\\"tmpl_14_pure-view\\">
  <view style=\\"{{i.st}}\\" class=\\"{{i.cl}}\\"  id=\\"{{i.uid}}\\">
    <block wx:for=\\"{{i.cn}}\\" wx:key=\\"uid\\">
      <template is=\\"{{xs.e(cid+1)}}\\" data=\\"{{i:item,l:l}}\\" />
    </block>
  </view>
</template>

<template name=\\"tmpl_14_view\\">
  <view hover-class=\\"{{xs.b(i.hoverClass,'none')}}\\" hover-stop-propagation=\\"{{xs.b(i.hoverStopPropagation,false)}}\\" hover-start-time=\\"{{xs.b(i.hoverStartTime,50)}}\\" hover-stay-time=\\"{{xs.b(i.hoverStayTime,400)}}\\" animation=\\"{{i.animation}}\\" bindtouchstart=\\"eh\\" bindtouchmove=\\"eh\\" bindtouchend=\\"eh\\" bindtouchcancel=\\"eh\\" bindlongpress=\\"eh\\" bindanimationstart=\\"eh\\" bindanimationiteration=\\"eh\\" bindanimationend=\\"eh\\" bindtransitionend=\\"eh\\" style=\\"{{i.st}}\\" class=\\"{{i.cl}}\\" bindtap=\\"eh\\"  id=\\"{{i.uid}}\\">
    <block wx:for=\\"{{i.cn}}\\" wx:key=\\"uid\\">
      <template is=\\"{{xs.e(cid+1)}}\\" data=\\"{{i:item,l:l}}\\" />
    </block>
  </view>
</template>

<template name=\\"tmpl_14_text\\">
  <text selectable=\\"{{xs.b(i.selectable,false)}}\\" space=\\"{{i.space}}\\" decode=\\"{{xs.b(i.decode,false)}}\\" style=\\"{{i.st}}\\" class=\\"{{i.cl}}\\" bindtap=\\"eh\\"  id=\\"{{i.uid}}\\">
    <block wx:for=\\"{{i.cn}}\\" wx:key=\\"uid\\">
      <template is=\\"{{xs.e(cid+1)}}\\" data=\\"{{i:item,l:l}}\\" />
    </block>
  </text>
</template>

<template name=\\"tmpl_14_container\\">
  <template is=\\"{{xs.a(14, i.nn, l)}}\\" data=\\"{{i:i,cid:14,l:xs.f(l,i.nn)}}\\" />
</template>

<template name=\\"tmpl_15_container\\">
  <block wx:if=\\"{{i.nn === '#text'}}\\">
    <template is=\\"tmpl_0_#text\\" data=\\"{{i:i}}\\" />
  </block>
  <block wx:else>
    <comp i=\\"{{i}}\\" l=\\"{{l}}\\" />
  </block>
</template>


/** filePath: dist/common.js **/
(qq[\\"webpackJsonp\\"] = qq[\\"webpackJsonp\\"] || []).push([ [ 2 ], [ function(module, __webpack_exports__, __webpack_require__) {
    \\"use strict\\";
    __webpack_require__.r(__webpack_exports__);
    __webpack_exports__[\\"default\\"] = \\"react-mock\\";
} ] ]);

/** filePath: dist/comp.js **/
(qq[\\"webpackJsonp\\"] = qq[\\"webpackJsonp\\"] || []).push([ [ 6 ], {
    12: function(module, __webpack_exports__, __webpack_require__) {
        \\"use strict\\";
        __webpack_require__.r(__webpack_exports__);
        var _tarojs_runtime__WEBPACK_IMPORTED_MODULE_0__ = __webpack_require__(1);
        Component(Object(_tarojs_runtime__WEBPACK_IMPORTED_MODULE_0__[\\"createRecursiveComponentConfig\\"])());
    }
}, [ [ 12, 0, 1 ] ] ]);

/** filePath: dist/comp.json **/
{\\"component\\":true,\\"usingComponents\\":{\\"comp\\":\\"./comp\\",\\"custom-wrapper\\":\\"./custom-wrapper\\"}}

/** filePath: dist/comp.qml **/
<import src=\\"./base.qml\\" />
<template is=\\"tmpl_0_container\\" data=\\"{{i:i,l:l}}\\" />

/** filePath: dist/custom-wrapper.js **/
(qq[\\"webpackJsonp\\"] = qq[\\"webpackJsonp\\"] || []).push([ [ 7 ], {
    13: function(module, __webpack_exports__, __webpack_require__) {
        \\"use strict\\";
        __webpack_require__.r(__webpack_exports__);
        var _tarojs_runtime__WEBPACK_IMPORTED_MODULE_0__ = __webpack_require__(1);
        Component(Object(_tarojs_runtime__WEBPACK_IMPORTED_MODULE_0__[\\"createRecursiveComponentConfig\\"])(\\"custom-wrapper\\"));
    }
}, [ [ 13, 0, 1 ] ] ]);

/** filePath: dist/custom-wrapper.json **/
{\\"component\\":true,\\"usingComponents\\":{\\"comp\\":\\"./comp\\",\\"custom-wrapper\\":\\"./custom-wrapper\\"}}

/** filePath: dist/custom-wrapper.qml **/
<import src=\\"./base.qml\\" />
  <block wx:for=\\"{{i.cn}}\\" wx:key=\\"uid\\">
    <template is=\\"tmpl_0_container\\" data=\\"{{i:item,l:''}}\\" />
  </block>

/** filePath: dist/pages/index/index.js **/
(qq[\\"webpackJsonp\\"] = qq[\\"webpackJsonp\\"] || []).push([ [ 8 ], [ , , , , , , , function(module, exports, __webpack_require__) {
    module.exports = __webpack_require__(14);
}, , , , , , , function(module, exports, __webpack_require__) {
    var g = function() {
        return this;
    }() || Function(\\"return this\\")();
    var hadRuntime = g.regeneratorRuntime && Object.getOwnPropertyNames(g).indexOf(\\"regeneratorRuntime\\") >= 0;
    var oldRuntime = hadRuntime && g.regeneratorRuntime;
    g.regeneratorRuntime = undefined;
    module.exports = __webpack_require__(15);
    if (hadRuntime) {
        g.regeneratorRuntime = oldRuntime;
    } else {
        try {
            delete g.regeneratorRuntime;
        } catch (e) {
            g.regeneratorRuntime = undefined;
        }
    }
}, function(module, exports, __webpack_require__) {
    (function(module) {
        var _typeof = __webpack_require__(17);
        !function(global) {
            \\"use strict\\";
            var Op = Object.prototype;
            var hasOwn = Op.hasOwnProperty;
            var undefined;
            var $Symbol = typeof Symbol === \\"function\\" ? Symbol : {};
            var iteratorSymbol = $Symbol.iterator || \\"@@iterator\\";
            var asyncIteratorSymbol = $Symbol.asyncIterator || \\"@@asyncIterator\\";
            var toStringTagSymbol = $Symbol.toStringTag || \\"@@toStringTag\\";
            var inModule = (false ? undefined : _typeof(module)) === \\"object\\";
            var runtime = global.regeneratorRuntime;
            if (runtime) {
                if (inModule) {
                    module.exports = runtime;
                }
                return;
            }
            runtime = global.regeneratorRuntime = inModule ? module.exports : {};
            function wrap(innerFn, outerFn, self, tryLocsList) {
                var protoGenerator = outerFn && outerFn.prototype instanceof Generator ? outerFn : Generator;
                var generator = Object.create(protoGenerator.prototype);
                var context = new Context(tryLocsList || []);
                generator._invoke = makeInvokeMethod(innerFn, self, context);
                return generator;
            }
            runtime.wrap = wrap;
            function tryCatch(fn, obj, arg) {
                try {
                    return {
                        type: \\"normal\\",
                        arg: fn.call(obj, arg)
                    };
                } catch (err) {
                    return {
                        type: \\"throw\\",
                        arg: err
                    };
                }
            }
            var GenStateSuspendedStart = \\"suspendedStart\\";
            var GenStateSuspendedYield = \\"suspendedYield\\";
            var GenStateExecuting = \\"executing\\";
            var GenStateCompleted = \\"completed\\";
            var ContinueSentinel = {};
            function Generator() {}
            function GeneratorFunction() {}
            function GeneratorFunctionPrototype() {}
            var IteratorPrototype = {};
            IteratorPrototype[iteratorSymbol] = function() {
                return this;
            };
            var getProto = Object.getPrototypeOf;
            var NativeIteratorPrototype = getProto && getProto(getProto(values([])));
            if (NativeIteratorPrototype && NativeIteratorPrototype !== Op && hasOwn.call(NativeIteratorPrototype, iteratorSymbol)) {
                IteratorPrototype = NativeIteratorPrototype;
            }
            var Gp = GeneratorFunctionPrototype.prototype = Generator.prototype = Object.create(IteratorPrototype);
            GeneratorFunction.prototype = Gp.constructor = GeneratorFunctionPrototype;
            GeneratorFunctionPrototype.constructor = GeneratorFunction;
            GeneratorFunctionPrototype[toStringTagSymbol] = GeneratorFunction.displayName = \\"GeneratorFunction\\";
            function defineIteratorMethods(prototype) {
                [ \\"next\\", \\"throw\\", \\"return\\" ].forEach((function(method) {
                    prototype[method] = function(arg) {
                        return this._invoke(method, arg);
                    };
                }));
            }
            runtime.isGeneratorFunction = function(genFun) {
                var ctor = typeof genFun === \\"function\\" && genFun.constructor;
                return ctor ? ctor === GeneratorFunction || (ctor.displayName || ctor.name) === \\"GeneratorFunction\\" : false;
            };
            runtime.mark = function(genFun) {
                if (Object.setPrototypeOf) {
                    Object.setPrototypeOf(genFun, GeneratorFunctionPrototype);
                } else {
                    genFun.__proto__ = GeneratorFunctionPrototype;
                    if (!(toStringTagSymbol in genFun)) {
                        genFun[toStringTagSymbol] = \\"GeneratorFunction\\";
                    }
                }
                genFun.prototype = Object.create(Gp);
                return genFun;
            };
            runtime.awrap = function(arg) {
                return {
                    __await: arg
                };
            };
            function AsyncIterator(generator) {
                function invoke(method, arg, resolve, reject) {
                    var record = tryCatch(generator[method], generator, arg);
                    if (record.type === \\"throw\\") {
                        reject(record.arg);
                    } else {
                        var result = record.arg;
                        var value = result.value;
                        if (value && _typeof(value) === \\"object\\" && hasOwn.call(value, \\"__await\\")) {
                            return Promise.resolve(value.__await).then((function(value) {
                                invoke(\\"next\\", value, resolve, reject);
                            }), (function(err) {
                                invoke(\\"throw\\", err, resolve, reject);
                            }));
                        }
                        return Promise.resolve(value).then((function(unwrapped) {
                            result.value = unwrapped;
                            resolve(result);
                        }), reject);
                    }
                }
                var previousPromise;
                function enqueue(method, arg) {
                    function callInvokeWithMethodAndArg() {
                        return new Promise((function(resolve, reject) {
                            invoke(method, arg, resolve, reject);
                        }));
                    }
                    return previousPromise = previousPromise ? previousPromise.then(callInvokeWithMethodAndArg, callInvokeWithMethodAndArg) : callInvokeWithMethodAndArg();
                }
                this._invoke = enqueue;
            }
            defineIteratorMethods(AsyncIterator.prototype);
            AsyncIterator.prototype[asyncIteratorSymbol] = function() {
                return this;
            };
            runtime.AsyncIterator = AsyncIterator;
            runtime.async = function(innerFn, outerFn, self, tryLocsList) {
                var iter = new AsyncIterator(wrap(innerFn, outerFn, self, tryLocsList));
                return runtime.isGeneratorFunction(outerFn) ? iter : iter.next().then((function(result) {
                    return result.done ? result.value : iter.next();
                }));
            };
            function makeInvokeMethod(innerFn, self, context) {
                var state = GenStateSuspendedStart;
                return function invoke(method, arg) {
                    if (state === GenStateExecuting) {
                        throw new Error(\\"Generator is already running\\");
                    }
                    if (state === GenStateCompleted) {
                        if (method === \\"throw\\") {
                            throw arg;
                        }
                        return doneResult();
                    }
                    context.method = method;
                    context.arg = arg;
                    while (true) {
                        var delegate = context.delegate;
                        if (delegate) {
                            var delegateResult = maybeInvokeDelegate(delegate, context);
                            if (delegateResult) {
                                if (delegateResult === ContinueSentinel) continue;
                                return delegateResult;
                            }
                        }
                        if (context.method === \\"next\\") {
                            context.sent = context._sent = context.arg;
                        } else if (context.method === \\"throw\\") {
                            if (state === GenStateSuspendedStart) {
                                state = GenStateCompleted;
                                throw context.arg;
                            }
                            context.dispatchException(context.arg);
                        } else if (context.method === \\"return\\") {
                            context.abrupt(\\"return\\", context.arg);
                        }
                        state = GenStateExecuting;
                        var record = tryCatch(innerFn, self, context);
                        if (record.type === \\"normal\\") {
                            state = context.done ? GenStateCompleted : GenStateSuspendedYield;
                            if (record.arg === ContinueSentinel) {
                                continue;
                            }
                            return {
                                value: record.arg,
                                done: context.done
                            };
                        } else if (record.type === \\"throw\\") {
                            state = GenStateCompleted;
                            context.method = \\"throw\\";
                            context.arg = record.arg;
                        }
                    }
                };
            }
            function maybeInvokeDelegate(delegate, context) {
                var method = delegate.iterator[context.method];
                if (method === undefined) {
                    context.delegate = null;
                    if (context.method === \\"throw\\") {
                        if (delegate.iterator.return) {
                            context.method = \\"return\\";
                            context.arg = undefined;
                            maybeInvokeDelegate(delegate, context);
                            if (context.method === \\"throw\\") {
                                return ContinueSentinel;
                            }
                        }
                        context.method = \\"throw\\";
                        context.arg = new TypeError(\\"The iterator does not provide a 'throw' method\\");
                    }
                    return ContinueSentinel;
                }
                var record = tryCatch(method, delegate.iterator, context.arg);
                if (record.type === \\"throw\\") {
                    context.method = \\"throw\\";
                    context.arg = record.arg;
                    context.delegate = null;
                    return ContinueSentinel;
                }
                var info = record.arg;
                if (!info) {
                    context.method = \\"throw\\";
                    context.arg = new TypeError(\\"iterator result is not an object\\");
                    context.delegate = null;
                    return ContinueSentinel;
                }
                if (info.done) {
                    context[delegate.resultName] = info.value;
                    context.next = delegate.nextLoc;
                    if (context.method !== \\"return\\") {
                        context.method = \\"next\\";
                        context.arg = undefined;
                    }
                } else {
                    return info;
                }
                context.delegate = null;
                return ContinueSentinel;
            }
            defineIteratorMethods(Gp);
            Gp[toStringTagSymbol] = \\"Generator\\";
            Gp[iteratorSymbol] = function() {
                return this;
            };
            Gp.toString = function() {
                return \\"[object Generator]\\";
            };
            function pushTryEntry(locs) {
                var entry = {
                    tryLoc: locs[0]
                };
                if (1 in locs) {
                    entry.catchLoc = locs[1];
                }
                if (2 in locs) {
                    entry.finallyLoc = locs[2];
                    entry.afterLoc = locs[3];
                }
                this.tryEntries.push(entry);
            }
            function resetTryEntry(entry) {
                var record = entry.completion || {};
                record.type = \\"normal\\";
                delete record.arg;
                entry.completion = record;
            }
            function Context(tryLocsList) {
                this.tryEntries = [ {
                    tryLoc: \\"root\\"
                } ];
                tryLocsList.forEach(pushTryEntry, this);
                this.reset(true);
            }
            runtime.keys = function(object) {
                var keys = [];
                for (var key in object) {
                    keys.push(key);
                }
                keys.reverse();
                return function next() {
                    while (keys.length) {
                        var key = keys.pop();
                        if (key in object) {
                            next.value = key;
                            next.done = false;
                            return next;
                        }
                    }
                    next.done = true;
                    return next;
                };
            };
            function values(iterable) {
                if (iterable) {
                    var iteratorMethod = iterable[iteratorSymbol];
                    if (iteratorMethod) {
                        return iteratorMethod.call(iterable);
                    }
                    if (typeof iterable.next === \\"function\\") {
                        return iterable;
                    }
                    if (!isNaN(iterable.length)) {
                        var i = -1, next = function next() {
                            while (++i < iterable.length) {
                                if (hasOwn.call(iterable, i)) {
                                    next.value = iterable[i];
                                    next.done = false;
                                    return next;
                                }
                            }
                            next.value = undefined;
                            next.done = true;
                            return next;
                        };
                        return next.next = next;
                    }
                }
                return {
                    next: doneResult
                };
            }
            runtime.values = values;
            function doneResult() {
                return {
                    value: undefined,
                    done: true
                };
            }
            Context.prototype = {
                constructor: Context,
                reset: function reset(skipTempReset) {
                    this.prev = 0;
                    this.next = 0;
                    this.sent = this._sent = undefined;
                    this.done = false;
                    this.delegate = null;
                    this.method = \\"next\\";
                    this.arg = undefined;
                    this.tryEntries.forEach(resetTryEntry);
                    if (!skipTempReset) {
                        for (var name in this) {
                            if (name.charAt(0) === \\"t\\" && hasOwn.call(this, name) && !isNaN(+name.slice(1))) {
                                this[name] = undefined;
                            }
                        }
                    }
                },
                stop: function stop() {
                    this.done = true;
                    var rootEntry = this.tryEntries[0];
                    var rootRecord = rootEntry.completion;
                    if (rootRecord.type === \\"throw\\") {
                        throw rootRecord.arg;
                    }
                    return this.rval;
                },
                dispatchException: function dispatchException(exception) {
                    if (this.done) {
                        throw exception;
                    }
                    var context = this;
                    function handle(loc, caught) {
                        record.type = \\"throw\\";
                        record.arg = exception;
                        context.next = loc;
                        if (caught) {
                            context.method = \\"next\\";
                            context.arg = undefined;
                        }
                        return !!caught;
                    }
                    for (var i = this.tryEntries.length - 1; i >= 0; --i) {
                        var entry = this.tryEntries[i];
                        var record = entry.completion;
                        if (entry.tryLoc === \\"root\\") {
                            return handle(\\"end\\");
                        }
                        if (entry.tryLoc <= this.prev) {
                            var hasCatch = hasOwn.call(entry, \\"catchLoc\\");
                            var hasFinally = hasOwn.call(entry, \\"finallyLoc\\");
                            if (hasCatch && hasFinally) {
                                if (this.prev < entry.catchLoc) {
                                    return handle(entry.catchLoc, true);
                                } else if (this.prev < entry.finallyLoc) {
                                    return handle(entry.finallyLoc);
                                }
                            } else if (hasCatch) {
                                if (this.prev < entry.catchLoc) {
                                    return handle(entry.catchLoc, true);
                                }
                            } else if (hasFinally) {
                                if (this.prev < entry.finallyLoc) {
                                    return handle(entry.finallyLoc);
                                }
                            } else {
                                throw new Error(\\"try statement without catch or finally\\");
                            }
                        }
                    }
                },
                abrupt: function abrupt(type, arg) {
                    for (var i = this.tryEntries.length - 1; i >= 0; --i) {
                        var entry = this.tryEntries[i];
                        if (entry.tryLoc <= this.prev && hasOwn.call(entry, \\"finallyLoc\\") && this.prev < entry.finallyLoc) {
                            var finallyEntry = entry;
                            break;
                        }
                    }
                    if (finallyEntry && (type === \\"break\\" || type === \\"continue\\") && finallyEntry.tryLoc <= arg && arg <= finallyEntry.finallyLoc) {
                        finallyEntry = null;
                    }
                    var record = finallyEntry ? finallyEntry.completion : {};
                    record.type = type;
                    record.arg = arg;
                    if (finallyEntry) {
                        this.method = \\"next\\";
                        this.next = finallyEntry.finallyLoc;
                        return ContinueSentinel;
                    }
                    return this.complete(record);
                },
                complete: function complete(record, afterLoc) {
                    if (record.type === \\"throw\\") {
                        throw record.arg;
                    }
                    if (record.type === \\"break\\" || record.type === \\"continue\\") {
                        this.next = record.arg;
                    } else if (record.type === \\"return\\") {
                        this.rval = this.arg = record.arg;
                        this.method = \\"return\\";
                        this.next = \\"end\\";
                    } else if (record.type === \\"normal\\" && afterLoc) {
                        this.next = afterLoc;
                    }
                    return ContinueSentinel;
                },
                finish: function finish(finallyLoc) {
                    for (var i = this.tryEntries.length - 1; i >= 0; --i) {
                        var entry = this.tryEntries[i];
                        if (entry.finallyLoc === finallyLoc) {
                            this.complete(entry.completion, entry.afterLoc);
                            resetTryEntry(entry);
                            return ContinueSentinel;
                        }
                    }
                },
                catch: function _catch(tryLoc) {
                    for (var i = this.tryEntries.length - 1; i >= 0; --i) {
                        var entry = this.tryEntries[i];
                        if (entry.tryLoc === tryLoc) {
                            var record = entry.completion;
                            if (record.type === \\"throw\\") {
                                var thrown = record.arg;
                                resetTryEntry(entry);
                            }
                            return thrown;
                        }
                    }
                    throw new Error(\\"illegal catch attempt\\");
                },
                delegateYield: function delegateYield(iterable, resultName, nextLoc) {
                    this.delegate = {
                        iterator: values(iterable),
                        resultName: resultName,
                        nextLoc: nextLoc
                    };
                    if (this.method === \\"next\\") {
                        this.arg = undefined;
                    }
                    return ContinueSentinel;
                }
            };
        }(function() {
            return this;
        }() || Function(\\"return this\\")());
    }).call(this, __webpack_require__(16)(module));
}, function(module, exports) {
    module.exports = function(module) {
        if (!module.webpackPolyfill) {
            module.deprecate = function() {};
            module.paths = [];
            if (!module.children) module.children = [];
            Object.defineProperty(module, \\"loaded\\", {
                enumerable: true,
                get: function get() {
                    return module.l;
                }
            });
            Object.defineProperty(module, \\"id\\", {
                enumerable: true,
                get: function get() {
                    return module.i;
                }
            });
            module.webpackPolyfill = 1;
        }
        return module;
    };
}, function(module, exports) {
    function _typeof(obj) {
        \\"@babel/helpers - typeof\\";
        if (typeof Symbol === \\"function\\" && typeof Symbol.iterator === \\"symbol\\") {
            module.exports = _typeof = function _typeof(obj) {
                return typeof obj;
            };
        } else {
            module.exports = _typeof = function _typeof(obj) {
                return obj && typeof Symbol === \\"function\\" && obj.constructor === Symbol && obj !== Symbol.prototype ? \\"symbol\\" : typeof obj;
            };
        }
        return _typeof(obj);
    }
    module.exports = _typeof;
}, function(module, exports, __webpack_require__) {}, , function(module, __webpack_exports__, __webpack_require__) {
    \\"use strict\\";
    __webpack_require__.r(__webpack_exports__);
    var taro_runtime = __webpack_require__(1);
    var regenerator = __webpack_require__(7);
    var regenerator_default = __webpack_require__.n(regenerator);
    function asyncGeneratorStep(gen, resolve, reject, _next, _throw, key, arg) {
        try {
            var info = gen[key](arg);
            var value = info.value;
        } catch (error) {
            reject(error);
            return;
        }
        if (info.done) {
            resolve(value);
        } else {
            Promise.resolve(value).then(_next, _throw);
        }
    }
    function _asyncToGenerator(fn) {
        return function() {
            var self = this, args = arguments;
            return new Promise((function(resolve, reject) {
                var gen = fn.apply(self, args);
                function _next(value) {
                    asyncGeneratorStep(gen, resolve, reject, _next, _throw, \\"next\\", value);
                }
                function _throw(err) {
                    asyncGeneratorStep(gen, resolve, reject, _next, _throw, \\"throw\\", err);
                }
                _next(undefined);
            }));
        };
    }
    var classCallCheck = __webpack_require__(3);
    var createClass = __webpack_require__(4);
    var inherits = __webpack_require__(6);
    var createSuper = __webpack_require__(5);
    var react = __webpack_require__(0);
    var taro_components = __webpack_require__(2);
    var index = __webpack_require__(18);
    var index_Index = function(_Component) {
        Object(inherits[\\"a\\"])(Index, _Component);
        var _super = Object(createSuper[\\"a\\"])(Index);
        function Index() {
            Object(classCallCheck[\\"a\\"])(this, Index);
            return _super.apply(this, arguments);
        }
        Object(createClass[\\"a\\"])(Index, [ {
            key: \\"componentWillMount\\",
            value: function() {
                var _componentWillMount = _asyncToGenerator(regenerator_default.a.mark((function _callee() {
                    return regenerator_default.a.wrap((function _callee$(_context) {
                        while (1) {
                            switch (_context.prev = _context.next) {
                              case 0:
                                _context.next = 2;
                                return Promise.resolve(1);

                              case 2:
                              case \\"end\\":
                                return _context.stop();
                            }
                        }
                    }), _callee);
                })));
                function componentWillMount() {
                    return _componentWillMount.apply(this, arguments);
                }
                return componentWillMount;
            }()
        }, {
            key: \\"componentDidMount\\",
            value: function componentDidMount() {}
        }, {
            key: \\"componentWillUnmount\\",
            value: function componentWillUnmount() {}
        }, {
            key: \\"componentDidShow\\",
            value: function componentDidShow() {}
        }, {
            key: \\"componentDidHide\\",
            value: function componentDidHide() {}
        }, {
            key: \\"render\\",
            value: function render() {
                return react[\\"default\\"].createElement(taro_components[\\"View\\"], {
                    className: \\"index\\"
                }, react[\\"default\\"].createElement(taro_components[\\"Text\\"], null, \\"Hello world!\\"), react[\\"default\\"].createElement(taro_components[\\"Input\\"], {
                    placeholder: \\"input\\",
                    value: \\"\\"
                }), react[\\"default\\"].createElement(taro_components[\\"Textarea\\"], {
                    value: \\"\\"
                }));
            }
        } ]);
        return Index;
    }(react[\\"Component\\"]);
    var config = {
        navigationBarTitleText: \\"\\\\u9996\\\\u9875\\"
    };
    var inst = Page(Object(taro_runtime[\\"createPageConfig\\"])(index_Index, \\"pages/index/index\\", {
        root: {
            cn: []
        }
    }, config || {}));
<<<<<<< HEAD
} ], [ [ 20, 0, 1, 3, 2 ] ] ]);
=======
} ], [ [ 19, 0, 1, 3, 2 ] ] ]);
>>>>>>> 10f1fbc0

/** filePath: dist/pages/index/index.json **/
{\\"navigationBarTitleText\\":\\"首页\\",\\"usingComponents\\":{\\"custom-wrapper\\":\\"../../custom-wrapper\\",\\"comp\\":\\"../../comp\\"}}

/** filePath: dist/pages/index/index.qml **/
<import src=\\"../../base.qml\\"/>
<template is=\\"taro_tmpl\\" data=\\"{{root:root}}\\" />

/** filePath: dist/pages/index/index.qss **/


/** filePath: dist/runtime.js **/
(function(modules) {
    function webpackJsonpCallback(data) {
        var chunkIds = data[0];
        var moreModules = data[1];
        var executeModules = data[2];
        var moduleId, chunkId, i = 0, resolves = [];
        for (;i < chunkIds.length; i++) {
            chunkId = chunkIds[i];
            if (Object.prototype.hasOwnProperty.call(installedChunks, chunkId) && installedChunks[chunkId]) {
                resolves.push(installedChunks[chunkId][0]);
            }
            installedChunks[chunkId] = 0;
        }
        for (moduleId in moreModules) {
            if (Object.prototype.hasOwnProperty.call(moreModules, moduleId)) {
                modules[moduleId] = moreModules[moduleId];
            }
        }
        if (parentJsonpFunction) parentJsonpFunction(data);
        while (resolves.length) {
            resolves.shift()();
        }
        deferredModules.push.apply(deferredModules, executeModules || []);
        return checkDeferredModules();
    }
    function checkDeferredModules() {
        var result;
        for (var i = 0; i < deferredModules.length; i++) {
            var deferredModule = deferredModules[i];
            var fulfilled = true;
            for (var j = 1; j < deferredModule.length; j++) {
                var depId = deferredModule[j];
                if (installedChunks[depId] !== 0) fulfilled = false;
            }
            if (fulfilled) {
                deferredModules.splice(i--, 1);
                result = __webpack_require__(__webpack_require__.s = deferredModule[0]);
            }
        }
        return result;
    }
    var installedModules = {};
    var installedChunks = {
        0: 0
    };
    var deferredModules = [];
    function __webpack_require__(moduleId) {
        if (installedModules[moduleId]) {
            return installedModules[moduleId].exports;
        }
        var module = installedModules[moduleId] = {
            i: moduleId,
            l: false,
            exports: {}
        };
        modules[moduleId].call(module.exports, module, module.exports, __webpack_require__);
        module.l = true;
        return module.exports;
    }
    __webpack_require__.m = modules;
    __webpack_require__.c = installedModules;
    __webpack_require__.d = function(exports, name, getter) {
        if (!__webpack_require__.o(exports, name)) {
            Object.defineProperty(exports, name, {
                enumerable: true,
                get: getter
            });
        }
    };
    __webpack_require__.r = function(exports) {
        if (typeof Symbol !== \\"undefined\\" && Symbol.toStringTag) {
            Object.defineProperty(exports, Symbol.toStringTag, {
                value: \\"Module\\"
            });
        }
        Object.defineProperty(exports, \\"__esModule\\", {
            value: true
        });
    };
    __webpack_require__.t = function(value, mode) {
        if (mode & 1) value = __webpack_require__(value);
        if (mode & 8) return value;
        if (mode & 4 && typeof value === \\"object\\" && value && value.__esModule) return value;
        var ns = Object.create(null);
        __webpack_require__.r(ns);
        Object.defineProperty(ns, \\"default\\", {
            enumerable: true,
            value: value
        });
        if (mode & 2 && typeof value != \\"string\\") for (var key in value) __webpack_require__.d(ns, key, function(key) {
            return value[key];
        }.bind(null, key));
        return ns;
    };
    __webpack_require__.n = function(module) {
        var getter = module && module.__esModule ? function getDefault() {
            return module[\\"default\\"];
        } : function getModuleExports() {
            return module;
        };
        __webpack_require__.d(getter, \\"a\\", getter);
        return getter;
    };
    __webpack_require__.o = function(object, property) {
        return Object.prototype.hasOwnProperty.call(object, property);
    };
    __webpack_require__.p = \\"/\\";
    var jsonpArray = qq[\\"webpackJsonp\\"] = qq[\\"webpackJsonp\\"] || [];
    var oldJsonpFunction = jsonpArray.push.bind(jsonpArray);
    jsonpArray.push = webpackJsonpCallback;
    jsonpArray = jsonpArray.slice();
    for (var i = 0; i < jsonpArray.length; i++) webpackJsonpCallback(jsonpArray[i]);
    var parentJsonpFunction = oldJsonpFunction;
    checkDeferredModules();
})([]);

/** filePath: dist/taro.js **/
(qq[\\"webpackJsonp\\"] = qq[\\"webpackJsonp\\"] || []).push([ [ 1 ], {
    1: function(module, __webpack_exports__, __webpack_require__) {
        \\"use strict\\";
        var _unused_webpack_default_export = \\"taro-runtime-mock\\";
    },
    2: function(module, __webpack_exports__, __webpack_require__) {
        \\"use strict\\";
        var _unused_webpack_default_export = \\"taro-components-mock\\";
    },
    8: function(module, __webpack_exports__, __webpack_require__) {
        \\"use strict\\";
        __webpack_exports__[\\"a\\"] = \\"taro-react-mock\\";
    }
} ]);

/** filePath: dist/utils.wxs **/
module.exports = {
  a: function (l, n, s) {
    var a = [\\"view\\",\\"catch-view\\",\\"cover-view\\",\\"static-view\\",\\"pure-view\\",\\"block\\",\\"text\\",\\"static-text\\",\\"slot\\",\\"slot-view\\",\\"label\\",\\"form\\",\\"scroll-view\\",\\"swiper\\",\\"swiper-item\\"]
    var b = [\\"static-text\\",\\"slot\\",\\"slot-view\\",\\"label\\",\\"form\\",\\"scroll-view\\",\\"swiper\\",\\"swiper-item\\"]
    if (a.indexOf(n) === -1) {
      l = 0
    }
    if (b.indexOf(n) > -1) {
      var u = s.split(',')
      var depth = 0
      for (var i = 0; i < u.length; i++) {
        if (u[i] === n) depth++
      }
      l = depth
    }
    return 'tmpl_' + l + '_' + n
  },
  b: function (a, b) {
    return a === undefined ? b : a
  },
  c: function(i, prefix) {
    var s = i.focus !== undefined ? 'focus' : 'blur'
    return prefix + i.nn + '_' + s
  },
  d: function (i, v) {
    return i === undefined ? v : i
  },
  e: function (n) {
    return 'tmpl_' + n + '_container'
  },
  f: function (l, n) {
    var b = [\\"static-text\\",\\"slot\\",\\"slot-view\\",\\"label\\",\\"form\\",\\"scroll-view\\",\\"swiper\\",\\"swiper-item\\"]
    if (b.indexOf(n) > -1) {
      if (l) l += ','
      l += n
    }
    return l
  }
}

/** filePath: dist/vendors.js **/
(qq[\\"webpackJsonp\\"] = qq[\\"webpackJsonp\\"] || []).push([ [ 3 ], [ , , , function(module, __webpack_exports__, __webpack_require__) {
    \\"use strict\\";
    __webpack_require__.d(__webpack_exports__, \\"a\\", (function() {
        return _classCallCheck;
    }));
    function _classCallCheck(instance, Constructor) {
        if (!(instance instanceof Constructor)) {
            throw new TypeError(\\"Cannot call a class as a function\\");
        }
    }
}, function(module, __webpack_exports__, __webpack_require__) {
    \\"use strict\\";
    __webpack_require__.d(__webpack_exports__, \\"a\\", (function() {
        return _createClass;
    }));
    function _defineProperties(target, props) {
        for (var i = 0; i < props.length; i++) {
            var descriptor = props[i];
            descriptor.enumerable = descriptor.enumerable || false;
            descriptor.configurable = true;
            if (\\"value\\" in descriptor) descriptor.writable = true;
            Object.defineProperty(target, descriptor.key, descriptor);
        }
    }
    function _createClass(Constructor, protoProps, staticProps) {
        if (protoProps) _defineProperties(Constructor.prototype, protoProps);
        if (staticProps) _defineProperties(Constructor, staticProps);
        return Constructor;
    }
}, function(module, __webpack_exports__, __webpack_require__) {
    \\"use strict\\";
    __webpack_require__.d(__webpack_exports__, \\"a\\", (function() {
        return _createSuper;
    }));
    function _getPrototypeOf(o) {
        _getPrototypeOf = Object.setPrototypeOf ? Object.getPrototypeOf : function _getPrototypeOf(o) {
            return o.__proto__ || Object.getPrototypeOf(o);
        };
        return _getPrototypeOf(o);
    }
    function _isNativeReflectConstruct() {
        if (typeof Reflect === \\"undefined\\" || !Reflect.construct) return false;
        if (Reflect.construct.sham) return false;
        if (typeof Proxy === \\"function\\") return true;
        try {
            Date.prototype.toString.call(Reflect.construct(Date, [], (function() {})));
            return true;
        } catch (e) {
            return false;
        }
    }
    function _typeof(obj) {
        \\"@babel/helpers - typeof\\";
        if (typeof Symbol === \\"function\\" && typeof Symbol.iterator === \\"symbol\\") {
            _typeof = function _typeof(obj) {
                return typeof obj;
            };
        } else {
            _typeof = function _typeof(obj) {
                return obj && typeof Symbol === \\"function\\" && obj.constructor === Symbol && obj !== Symbol.prototype ? \\"symbol\\" : typeof obj;
            };
        }
        return _typeof(obj);
    }
    function _assertThisInitialized(self) {
        if (self === void 0) {
            throw new ReferenceError(\\"this hasn't been initialised - super() hasn't been called\\");
        }
        return self;
    }
    function _possibleConstructorReturn(self, call) {
        if (call && (_typeof(call) === \\"object\\" || typeof call === \\"function\\")) {
            return call;
        }
        return _assertThisInitialized(self);
    }
    function _createSuper(Derived) {
        var hasNativeReflectConstruct = _isNativeReflectConstruct();
        return function _createSuperInternal() {
            var Super = _getPrototypeOf(Derived), result;
            if (hasNativeReflectConstruct) {
                var NewTarget = _getPrototypeOf(this).constructor;
                result = Reflect.construct(Super, arguments, NewTarget);
            } else {
                result = Super.apply(this, arguments);
            }
            return _possibleConstructorReturn(this, result);
        };
    }
}, function(module, __webpack_exports__, __webpack_require__) {
    \\"use strict\\";
    __webpack_require__.d(__webpack_exports__, \\"a\\", (function() {
        return _inherits;
    }));
    function _setPrototypeOf(o, p) {
        _setPrototypeOf = Object.setPrototypeOf || function _setPrototypeOf(o, p) {
            o.__proto__ = p;
            return o;
        };
        return _setPrototypeOf(o, p);
    }
    function _inherits(subClass, superClass) {
        if (typeof superClass !== \\"function\\" && superClass !== null) {
            throw new TypeError(\\"Super expression must either be null or a function\\");
        }
        subClass.prototype = Object.create(superClass && superClass.prototype, {
            constructor: {
                value: subClass,
                writable: true,
                configurable: true
            }
        });
        if (superClass) _setPrototypeOf(subClass, superClass);
    }
} ] ]);
"
`;<|MERGE_RESOLUTION|>--- conflicted
+++ resolved
@@ -1059,6 +1059,14 @@
                 return _this6;
             }
             _createClass(UnRecursiveTemplate, [ {
+                key: \\"baseLevel\\",
+                get: function get() {
+                    return this._baseLevel;
+                },
+                set: function set(lv) {
+                    this._baseLevel = lv;
+                }
+            }, {
                 key: \\"buildFloor\\",
                 value: function buildFloor(level, components) {
                     var _this7 = this;
@@ -1127,14 +1135,6 @@
                         if (max > 1) hasMaxComps.push(comp);
                     }));
                     return \\"f: function (l, n) {\\\\n    var b = \\".concat(JSON.stringify(hasMaxComps), \\"\\\\n    if (b.indexOf(n) > -1) {\\\\n      if (l) l += ','\\\\n      l += n\\\\n    }\\\\n    return l\\\\n  }\\");
-                }
-            }, {
-                key: \\"baseLevel\\",
-                set: function set(lv) {
-                    this._baseLevel = lv;
-                },
-                get: function get() {
-                    return this._baseLevel;
                 }
             } ]);
             return UnRecursiveTemplate;
@@ -2300,21 +2300,9 @@
   </text>
 </template>
 
-<<<<<<< HEAD
 <template name=\\"tmpl_10_container\\">
   <template is=\\"{{xs.a(10, i.nn, l)}}\\" data=\\"{{i:i,cid:10,l:xs.f(l,i.nn)}}\\" />
 </template>
-=======
-/** filePath: dist/custom-wrapper.js **/
-(wx[\\"webpackJsonp\\"] = wx[\\"webpackJsonp\\"] || []).push([ [ 7 ], {
-    13: function(module, __webpack_exports__, __webpack_require__) {
-        \\"use strict\\";
-        __webpack_require__.r(__webpack_exports__);
-        var _tarojs_runtime__WEBPACK_IMPORTED_MODULE_0__ = __webpack_require__(1);
-        Component(Object(_tarojs_runtime__WEBPACK_IMPORTED_MODULE_0__[\\"createRecursiveComponentConfig\\"])(\\"custom-wrapper\\"));
-    }
-}, [ [ 13, 0, 1 ] ] ]);
->>>>>>> 10f1fbc0
 
 <template name=\\"tmpl_11_catch-view\\">
   <view hover-class=\\"{{xs.b(i.hoverClass,'none')}}\\" hover-stop-propagation=\\"{{xs.b(i.hoverStopPropagation,false)}}\\" hover-start-time=\\"{{xs.b(i.hoverStartTime,50)}}\\" hover-stay-time=\\"{{xs.b(i.hoverStayTime,400)}}\\" animation=\\"{{i.animation}}\\" bindtouchstart=\\"eh\\" bindtouchend=\\"eh\\" bindtouchcancel=\\"eh\\" bindlongpress=\\"eh\\" bindanimationstart=\\"eh\\" bindanimationiteration=\\"eh\\" bindanimationend=\\"eh\\" bindtransitionend=\\"eh\\" style=\\"{{i.st}}\\" class=\\"{{i.cl}}\\" bindtap=\\"eh\\" catchtouchmove=\\"eh\\"  id=\\"{{i.uid}}\\">
@@ -2532,7 +2520,7 @@
         \\"use strict\\";
         __webpack_require__.r(__webpack_exports__);
         var _tarojs_runtime__WEBPACK_IMPORTED_MODULE_0__ = __webpack_require__(1);
-        Component(Object(_tarojs_runtime__WEBPACK_IMPORTED_MODULE_0__[\\"createRecursiveComponentConfig\\"])());
+        Component(Object(_tarojs_runtime__WEBPACK_IMPORTED_MODULE_0__[\\"createRecursiveComponentConfig\\"])(\\"custom-wrapper\\"));
     }
 }, [ [ 13, 0, 1 ] ] ]);
 
@@ -4103,7 +4091,6 @@
                     nextCap = true;
                 }
             }
-<<<<<<< HEAD
             return camel;
         }
         var toKebabCase = function toKebabCase(string) {
@@ -4151,42 +4138,6 @@
                         ret[name] = val;
                     }
                 }
-=======
-        } ]);
-        return Index;
-    }(react[\\"Component\\"]);
-    var config = {
-        navigationBarTitleText: \\"\\\\u9996\\\\u9875\\"
-    };
-    var inst = Page(Object(taro_runtime[\\"createPageConfig\\"])(index_Index, \\"pages/index/index\\", {
-        root: {
-            cn: []
-        }
-    }, config || {}));
-} ], [ [ 19, 0, 1, 3, 2 ] ] ]);
-
-/** filePath: dist/pages/index/index.json **/
-{\\"navigationBarTitleText\\":\\"首页\\",\\"usingComponents\\":{\\"custom-wrapper\\":\\"../../custom-wrapper\\",\\"comp\\":\\"../../comp\\"}}
-
-/** filePath: dist/pages/index/index.wxml **/
-<import src=\\"../../base.wxml\\"/>
-  <template is=\\"taro_tmpl\\" data=\\"{{root:root}}\\" />
-
-/** filePath: dist/pages/index/index.wxss **/
-
-
-/** filePath: dist/runtime.js **/
-(function(modules) {
-    function webpackJsonpCallback(data) {
-        var chunkIds = data[0];
-        var moreModules = data[1];
-        var executeModules = data[2];
-        var moduleId, chunkId, i = 0, resolves = [];
-        for (;i < chunkIds.length; i++) {
-            chunkId = chunkIds[i];
-            if (Object.prototype.hasOwnProperty.call(installedChunks, chunkId) && installedChunks[chunkId]) {
-                resolves.push(installedChunks[chunkId][0]);
->>>>>>> 10f1fbc0
             }
             return ret;
         }
@@ -4579,6 +4530,14 @@
                 return _this6;
             }
             _createClass(UnRecursiveTemplate, [ {
+                key: \\"baseLevel\\",
+                get: function get() {
+                    return this._baseLevel;
+                },
+                set: function set(lv) {
+                    this._baseLevel = lv;
+                }
+            }, {
                 key: \\"buildFloor\\",
                 value: function buildFloor(level, components) {
                     var _this7 = this;
@@ -4647,14 +4606,6 @@
                         if (max > 1) hasMaxComps.push(comp);
                     }));
                     return \\"f: function (l, n) {\\\\n    var b = \\".concat(JSON.stringify(hasMaxComps), \\"\\\\n    if (b.indexOf(n) > -1) {\\\\n      if (l) l += ','\\\\n      l += n\\\\n    }\\\\n    return l\\\\n  }\\");
-                }
-            }, {
-                key: \\"baseLevel\\",
-                set: function set(lv) {
-                    this._baseLevel = lv;
-                },
-                get: function get() {
-                    return this._baseLevel;
                 }
             } ]);
             return UnRecursiveTemplate;
@@ -6686,11 +6637,7 @@
             cn: []
         }
     }, config || {}));
-<<<<<<< HEAD
 } ], [ [ 20, 0, 1, 3, 2 ] ] ]);
-=======
-} ], [ [ 19, 0, 1, 3, 2 ] ] ]);
->>>>>>> 10f1fbc0
 
 /** filePath: dist/pages/index/index.json **/
 {\\"navigationBarTitleText\\":\\"首页\\",\\"usingComponents\\":{\\"custom-wrapper\\":\\"../../custom-wrapper\\",\\"comp\\":\\"../../comp\\"}}
