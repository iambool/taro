--- conflicted
+++ resolved
@@ -51,6 +51,8 @@
                 subkey: _empty,
                 rotate: _zero,
                 skew: _zero,
+                \\"max-scale\\": \\"20\\",
+                \\"min-scale\\": \\"3\\",
                 \\"enable-3D\\": _false,
                 \\"show-compass\\": _false,
                 \\"show-scale\\": _false,
@@ -413,968 +415,8 @@
             },
             usingComponents: {}
         };
-<<<<<<< HEAD
         taro_runtime[\\"window\\"].__taroAppConfig = config;
         var inst = App(Object(runtime[\\"b\\"])(lib_src_app, react, taro_react[\\"a\\"], config));
-=======
-        var Switch = {
-            checked: \\"false\\",
-            disabled: \\"\\",
-            type: singleQuote(\\"switch\\"),
-            color: singleQuote(\\"#04BE02\\"),
-            bindChange: \\"\\",
-            name: \\"\\"
-        };
-        var Textarea = {
-            value: \\"\\",
-            placeholder: \\"\\",
-            \\"placeholder-style\\": \\"\\",
-            \\"placeholder-class\\": singleQuote(\\"textarea-placeholder\\"),
-            disabled: \\"\\",
-            maxlength: \\"140\\",
-            \\"auto-focus\\": \\"false\\",
-            focus: \\"false\\",
-            \\"auto-height\\": \\"false\\",
-            fixed: \\"false\\",
-            \\"cursor-spacing\\": \\"0\\",
-            cursor: \\"-1\\",
-            \\"selection-start\\": \\"-1\\",
-            \\"selection-end\\": \\"-1\\",
-            bindFocus: \\"\\",
-            bindBlur: \\"\\",
-            bindLineChange: \\"\\",
-            bindInput: \\"\\",
-            bindConfirm: \\"\\",
-            name: \\"\\"
-        };
-        var CoverImage = {
-            src: \\"\\",
-            bindLoad: \\"eh\\",
-            bindError: \\"eh\\"
-        };
-        var CoverView = Object.assign({
-            \\"scroll-top\\": \\"false\\"
-        }, touchEvents);
-        var MovableArea = {
-            \\"scale-area\\": \\"false\\"
-        };
-        var MovableView = Object.assign(Object.assign({
-            direction: \\"none\\",
-            inertia: \\"false\\",
-            \\"out-of-bounds\\": \\"false\\",
-            x: \\"\\",
-            y: \\"\\",
-            damping: \\"20\\",
-            friction: \\"2\\",
-            disabled: \\"\\",
-            scale: \\"false\\",
-            \\"scale-min\\": \\"0.5\\",
-            \\"scale-max\\": \\"10\\",
-            \\"scale-value\\": \\"1\\",
-            animation: \\"true\\",
-            bindChange: \\"\\",
-            bindScale: \\"\\",
-            bindHTouchMove: \\"\\",
-            bindVTouchMove: \\"\\",
-            width: singleQuote(\\"10px\\"),
-            height: singleQuote(\\"10px\\")
-        }, touchEvents), animationEvents);
-        var ScrollView = Object.assign(Object.assign({
-            \\"scroll-x\\": \\"false\\",
-            \\"scroll-y\\": \\"false\\",
-            \\"upper-threshold\\": \\"50\\",
-            \\"lower-threshold\\": \\"50\\",
-            \\"scroll-top\\": \\"\\",
-            \\"scroll-left\\": \\"\\",
-            \\"scroll-into-view\\": \\"\\",
-            \\"scroll-with-animation\\": \\"false\\",
-            \\"enable-back-to-top\\": \\"false\\",
-            bindScrollToUpper: \\"\\",
-            bindScrollToLower: \\"\\",
-            bindScroll: \\"\\"
-        }, touchEvents), animationEvents);
-        var Swiper = Object.assign({
-            \\"indicator-dots\\": \\"false\\",
-            \\"indicator-color\\": singleQuote(\\"rgba(0, 0, 0, .3)\\"),
-            \\"indicator-active-color\\": singleQuote(\\"#000000\\"),
-            autoplay: \\"false\\",
-            current: \\"0\\",
-            interval: \\"5000\\",
-            duration: \\"500\\",
-            circular: \\"false\\",
-            vertical: \\"false\\",
-            \\"previous-margin\\": \\"'0px'\\",
-            \\"next-margin\\": \\"'0px'\\",
-            \\"display-multiple-items\\": \\"1\\",
-            bindChange: \\"\\",
-            bindTransition: \\"\\",
-            bindAnimationFinish: \\"\\"
-        }, touchEvents);
-        var SwiperItem = {
-            \\"item-id\\": \\"\\"
-        };
-        var Navigator = {
-            url: \\"\\",
-            \\"open-type\\": singleQuote(\\"navigate\\"),
-            delta: \\"1\\",
-            \\"hover-class\\": singleQuote(\\"navigator-hover\\"),
-            \\"hover-stop-propagation\\": \\"false\\",
-            \\"hover-start-time\\": \\"50\\",
-            \\"hover-stay-time\\": \\"600\\",
-            bindSuccess: \\"\\",
-            bindFail: \\"\\",
-            bindComplete: \\"\\"
-        };
-        var Audio = {
-            id: \\"\\",
-            src: \\"\\",
-            loop: \\"false\\",
-            controls: \\"false\\",
-            poster: \\"\\",
-            name: \\"\\",
-            author: \\"\\",
-            bindError: \\"\\",
-            bindPlay: \\"\\",
-            bindPause: \\"\\",
-            bindTimeUpdate: \\"\\",
-            bindEnded: \\"\\"
-        };
-        var Camera = {
-            \\"device-position\\": singleQuote(\\"back\\"),
-            flash: singleQuote(\\"auto\\"),
-            bindStop: \\"\\",
-            bindError: \\"\\"
-        };
-        var Image = Object.assign({
-            src: \\"\\",
-            mode: singleQuote(\\"scaleToFill\\"),
-            \\"lazy-load\\": \\"false\\",
-            bindError: \\"\\",
-            bindLoad: \\"\\"
-        }, touchEvents);
-        var LivePlayer = {
-            src: \\"\\",
-            autoplay: \\"false\\",
-            muted: \\"false\\",
-            orientation: singleQuote(\\"vertical\\"),
-            \\"object-fit\\": singleQuote(\\"contain\\"),
-            \\"background-mute\\": \\"false\\",
-            \\"min-cache\\": \\"1\\",
-            \\"max-cache\\": \\"3\\",
-            animation: \\"\\",
-            bindStateChange: \\"\\",
-            bindFullScreenChange: \\"\\",
-            bindNetStatus: \\"\\"
-        };
-        var Video = {
-            src: \\"\\",
-            duration: \\"\\",
-            controls: \\"true\\",
-            \\"danmu-list\\": \\"\\",
-            \\"danmu-btn\\": \\"\\",
-            \\"enable-danmu\\": \\"\\",
-            autoplay: \\"false\\",
-            loop: \\"false\\",
-            muted: \\"false\\",
-            \\"initial-time\\": \\"0\\",
-            \\"page-gesture\\": \\"false\\",
-            direction: \\"\\",
-            \\"show-progress\\": \\"true\\",
-            \\"show-fullscreen-btn\\": \\"true\\",
-            \\"show-play-btn\\": \\"true\\",
-            \\"show-center-play-btn\\": \\"true\\",
-            \\"enable-progress-gesture\\": \\"true\\",
-            \\"object-fit\\": singleQuote(\\"contain\\"),
-            poster: \\"\\",
-            \\"show-mute-btn\\": \\"false\\",
-            animation: \\"\\",
-            bindPlay: \\"\\",
-            bindPause: \\"\\",
-            bindEnded: \\"\\",
-            bindTimeUpdate: \\"\\",
-            bindFullScreenChange: \\"\\",
-            bindWaiting: \\"\\",
-            bindError: \\"\\"
-        };
-        var Canvas = Object.assign({
-            \\"canvas-id\\": \\"\\",
-            \\"disable-scroll\\": \\"false\\",
-            bindError: \\"\\"
-        }, touchEvents);
-        var Ad = {
-            \\"unit-id\\": \\"\\",
-            \\"ad-intervals\\": \\"\\",
-            bindLoad: \\"\\",
-            bindError: \\"\\",
-            bindClose: \\"\\"
-        };
-        var WebView = {
-            src: \\"\\",
-            bindMessage: \\"\\",
-            bindLoad: \\"\\",
-            bindError: \\"\\"
-        };
-        var Block = {};
-        var SlotView = {
-            name: \\"\\"
-        };
-        var Slot = {
-            name: \\"\\"
-        };
-        var internalComponents = {
-            View: View,
-            Icon: Icon,
-            Progress: Progress,
-            RichText: RichText,
-            Text: Text,
-            Button: Button,
-            Checkbox: Checkbox,
-            CheckboxGroup: CheckboxGroup,
-            Form: Form,
-            Input: Input,
-            Label: Label,
-            Picker: Picker,
-            PickerView: PickerView,
-            PickerViewColumn: PickerViewColumn,
-            Radio: Radio,
-            RadioGroup: RadioGroup,
-            Slider: Slider,
-            Switch: Switch,
-            CoverImage: CoverImage,
-            Textarea: Textarea,
-            CoverView: CoverView,
-            MovableArea: MovableArea,
-            MovableView: MovableView,
-            ScrollView: ScrollView,
-            Swiper: Swiper,
-            SwiperItem: SwiperItem,
-            Navigator: Navigator,
-            Audio: Audio,
-            Camera: Camera,
-            Image: Image,
-            LivePlayer: LivePlayer,
-            Video: Video,
-            Canvas: Canvas,
-            Ad: Ad,
-            WebView: WebView,
-            Block: Block,
-            Map: MapComp,
-            Slot: Slot,
-            SlotView: SlotView
-        };
-        var controlledComponent = new Set([ \\"input\\", \\"checkbox\\", \\"picker\\", \\"picker-view\\", \\"radio\\", \\"slider\\", \\"switch\\", \\"textarea\\" ]);
-        var focusComponents = new Set([ \\"input\\", \\"textarea\\" ]);
-        var voidElements = new Set([ \\"progress\\", \\"icon\\", \\"rich-text\\", \\"input\\", \\"textarea\\", \\"slider\\", \\"switch\\", \\"audio\\", \\"ad\\", \\"official-account\\", \\"open-data\\", \\"navigation-bar\\" ]);
-        var nestElements = new Map([ [ \\"view\\", -1 ], [ \\"catch-view\\", -1 ], [ \\"cover-view\\", -1 ], [ \\"static-view\\", -1 ], [ \\"pure-view\\", -1 ], [ \\"block\\", -1 ], [ \\"text\\", -1 ], [ \\"static-text\\", 6 ], [ \\"slot\\", 8 ], [ \\"slot-view\\", 8 ], [ \\"label\\", 6 ], [ \\"form\\", 4 ], [ \\"scroll-view\\", 4 ], [ \\"swiper\\", 4 ], [ \\"swiper-item\\", 4 ] ]);
-        var EMPTY_OBJ = {};
-        var EMPTY_ARR = [];
-        var noop = function noop() {};
-        var defaultReconciler = Object.create(null);
-        var box = function box(v) {
-            return {
-                v: v
-            };
-        };
-        var unbox = function unbox(b) {
-            return b.v;
-        };
-        function toDashed(s) {
-            return s.replace(/([a-z0-9])([A-Z])/g, \\"$1-$2\\").toLowerCase();
-        }
-        function toCamelCase(s) {
-            var camel = \\"\\";
-            var nextCap = false;
-            for (var i = 0; i < s.length; i++) {
-                if (s[i] !== \\"-\\") {
-                    camel += nextCap ? s[i].toUpperCase() : s[i];
-                    nextCap = false;
-                } else {
-                    nextCap = true;
-                }
-            }
-            return camel;
-        }
-        var toKebabCase = function toKebabCase(string) {
-            return string.replace(/([a-z])([A-Z])/g, \\"$1-$2\\").toLowerCase();
-        };
-        function capitalize(s) {
-            return s.charAt(0).toUpperCase() + s.slice(1);
-        }
-        var shared_esm_hasOwnProperty = Object.prototype.hasOwnProperty;
-        var hasOwn = function hasOwn(val, key) {
-            return shared_esm_hasOwnProperty.call(val, key);
-        };
-        var reportIssue = \\"\\\\u5982\\\\u6709\\\\u7591\\\\u95ee\\\\uff0c\\\\u8bf7\\\\u63d0\\\\u4ea4 issue \\\\u81f3\\\\uff1ahttps://github.com/nervjs/taro/issues\\";
-        function ensure(condition, msg) {
-            if (!condition) {
-                throw new Error(msg + \\"\\\\n\\" + reportIssue);
-            }
-        }
-        function warn(condition, msg) {
-            if (false) {}
-        }
-        function queryToJson(str) {
-            var dec = decodeURIComponent;
-            var qp = str.split(\\"&\\");
-            var ret = {};
-            var name;
-            var val;
-            for (var i = 0, l = qp.length, item; i < l; ++i) {
-                item = qp[i];
-                if (item.length) {
-                    var s = item.indexOf(\\"=\\");
-                    if (s < 0) {
-                        name = dec(item);
-                        val = \\"\\";
-                    } else {
-                        name = dec(item.slice(0, s));
-                        val = dec(item.slice(s + 1));
-                    }
-                    if (typeof ret[name] === \\"string\\") {
-                        ret[name] = [ ret[name] ];
-                    }
-                    if (Array.isArray(ret[name])) {
-                        ret[name].push(val);
-                    } else {
-                        ret[name] = val;
-                    }
-                }
-            }
-            return ret;
-        }
-        var _uniqueId = 1;
-        var _loadTime = (new Date).getTime().toString();
-        function getUniqueKey() {
-            return _loadTime + _uniqueId++;
-        }
-        var cacheData = {};
-        function cacheDataSet(key, val) {
-            cacheData[key] = val;
-        }
-        function cacheDataGet(key, delelteAfterGet) {
-            var temp = cacheData[key];
-            delelteAfterGet && delete cacheData[key];
-            return temp;
-        }
-        function cacheDataHas(key) {
-            return key in cacheData;
-        }
-        function mergeInternalComponents(components) {
-            Object.keys(components).forEach((function(name) {
-                if (name in internalComponents) {
-                    Object.assign(internalComponents[name], components[name]);
-                } else {
-                    internalComponents[name] = components[name];
-                }
-            }));
-        }
-        function mergeReconciler(hostConfig) {
-            Object.keys(hostConfig).forEach((function(key) {
-                var value = hostConfig[key];
-                var raw = defaultReconciler[key];
-                if (!raw) {
-                    defaultReconciler[key] = value;
-                } else {
-                    if (isArray(raw)) {
-                        defaultReconciler[key] = raw.push(value);
-                    } else {
-                        defaultReconciler[key] = [ raw, value ];
-                    }
-                }
-            }));
-        }
-        function unsupport(api) {
-            return function() {
-                console.warn(\\"\\\\u5c0f\\\\u7a0b\\\\u5e8f\\\\u6682\\\\u4e0d\\\\u652f\\\\u6301 \\".concat(api));
-            };
-        }
-        function setUniqueKeyToRoute(key, obj) {
-            var routerParamsPrivateKey = \\"__key_\\";
-            var useDataCacheApis = [ \\"navigateTo\\", \\"redirectTo\\", \\"reLaunch\\", \\"switchTab\\" ];
-            if (useDataCacheApis.indexOf(key) > -1) {
-                var url = obj.url = obj.url || \\"\\";
-                var hasMark = url.indexOf(\\"?\\") > -1;
-                var cacheKey = getUniqueKey();
-                obj.url += (hasMark ? \\"&\\" : \\"?\\") + \\"\\".concat(routerParamsPrivateKey, \\"=\\").concat(cacheKey);
-            }
-        }
-        function indent(str, size) {
-            return str.split(\\"\\\\n\\").map((function(line, index) {
-                var indent = index === 0 ? \\"\\" : Array(size).fill(\\" \\").join(\\"\\");
-                return indent + line;
-            })).join(\\"\\\\n\\");
-        }
-        var needPromiseApis = new Set([ \\"addPhoneContact\\", \\"authorize\\", \\"canvasGetImageData\\", \\"canvasPutImageData\\", \\"canvasToTempFilePath\\", \\"checkSession\\", \\"chooseAddress\\", \\"chooseImage\\", \\"chooseInvoiceTitle\\", \\"chooseLocation\\", \\"chooseVideo\\", \\"clearStorage\\", \\"closeBLEConnection\\", \\"closeBluetoothAdapter\\", \\"closeSocket\\", \\"compressImage\\", \\"connectSocket\\", \\"createBLEConnection\\", \\"downloadFile\\", \\"exitMiniProgram\\", \\"getAvailableAudioSources\\", \\"getBLEDeviceCharacteristics\\", \\"getBLEDeviceServices\\", \\"getBatteryInfo\\", \\"getBeacons\\", \\"getBluetoothAdapterState\\", \\"getBluetoothDevices\\", \\"getClipboardData\\", \\"getConnectedBluetoothDevices\\", \\"getConnectedWifi\\", \\"getExtConfig\\", \\"getFileInfo\\", \\"getImageInfo\\", \\"getLocation\\", \\"getNetworkType\\", \\"getSavedFileInfo\\", \\"getSavedFileList\\", \\"getScreenBrightness\\", \\"getSetting\\", \\"getStorage\\", \\"getStorageInfo\\", \\"getSystemInfo\\", \\"getUserInfo\\", \\"getWifiList\\", \\"hideHomeButton\\", \\"hideShareMenu\\", \\"hideTabBar\\", \\"hideTabBarRedDot\\", \\"loadFontFace\\", \\"login\\", \\"makePhoneCall\\", \\"navigateBack\\", \\"navigateBackMiniProgram\\", \\"navigateTo\\", \\"navigateToBookshelf\\", \\"navigateToMiniProgram\\", \\"notifyBLECharacteristicValueChange\\", \\"hideKeyboard\\", \\"hideLoading\\", \\"hideNavigationBarLoading\\", \\"hideToast\\", \\"openBluetoothAdapter\\", \\"openDocument\\", \\"openLocation\\", \\"openSetting\\", \\"pageScrollTo\\", \\"previewImage\\", \\"queryBookshelf\\", \\"reLaunch\\", \\"readBLECharacteristicValue\\", \\"redirectTo\\", \\"removeSavedFile\\", \\"removeStorage\\", \\"removeTabBarBadge\\", \\"requestSubscribeMessage\\", \\"saveFile\\", \\"saveImageToPhotosAlbum\\", \\"saveVideoToPhotosAlbum\\", \\"scanCode\\", \\"sendSocketMessage\\", \\"setBackgroundColor\\", \\"setBackgroundTextStyle\\", \\"setClipboardData\\", \\"setEnableDebug\\", \\"setInnerAudioOption\\", \\"setKeepScreenOn\\", \\"setNavigationBarColor\\", \\"setNavigationBarTitle\\", \\"setScreenBrightness\\", \\"setStorage\\", \\"setTabBarBadge\\", \\"setTabBarItem\\", \\"setTabBarStyle\\", \\"showActionSheet\\", \\"showFavoriteGuide\\", \\"showLoading\\", \\"showModal\\", \\"showShareMenu\\", \\"showTabBar\\", \\"showTabBarRedDot\\", \\"showToast\\", \\"startBeaconDiscovery\\", \\"startBluetoothDevicesDiscovery\\", \\"startDeviceMotionListening\\", \\"startPullDownRefresh\\", \\"stopBeaconDiscovery\\", \\"stopBluetoothDevicesDiscovery\\", \\"stopCompass\\", \\"startCompass\\", \\"startAccelerometer\\", \\"stopAccelerometer\\", \\"showNavigationBarLoading\\", \\"stopDeviceMotionListening\\", \\"stopPullDownRefresh\\", \\"switchTab\\", \\"uploadFile\\", \\"vibrateLong\\", \\"vibrateShort\\", \\"writeBLECharacteristicValue\\" ]);
-        function getCanIUseWebp(taro) {
-            return function() {
-                if (typeof taro.getSystemInfoSync !== \\"function\\") {
-                    console.error(\\"\\\\u4e0d\\\\u652f\\\\u6301 API canIUseWebp\\");
-                    return false;
-                }
-                var _taro$getSystemInfoSy = taro.getSystemInfoSync(), platform = _taro$getSystemInfoSy.platform;
-                var platformLower = platform.toLowerCase();
-                if (platformLower === \\"android\\" || platformLower === \\"devtools\\") {
-                    return true;
-                }
-                return false;
-            };
-        }
-        function getNormalRequest(global) {
-            return function request(options) {
-                options = options || {};
-                if (typeof options === \\"string\\") {
-                    options = {
-                        url: options
-                    };
-                }
-                var originSuccess = options.success;
-                var originFail = options.fail;
-                var originComplete = options.complete;
-                var requestTask;
-                var p = new Promise((function(resolve, reject) {
-                    options.success = function(res) {
-                        originSuccess && originSuccess(res);
-                        resolve(res);
-                    };
-                    options.fail = function(res) {
-                        originFail && originFail(res);
-                        reject(res);
-                    };
-                    options.complete = function(res) {
-                        originComplete && originComplete(res);
-                    };
-                    requestTask = global.request(options);
-                }));
-                p.abort = function(cb) {
-                    cb && cb();
-                    if (requestTask) {
-                        requestTask.abort();
-                    }
-                    return p;
-                };
-                return p;
-            };
-        }
-        function processApis(taro, global) {
-            var config = arguments.length > 2 && arguments[2] !== undefined ? arguments[2] : {};
-            var patchNeedPromiseApis = config.needPromiseApis || [];
-            var _needPromiseApis = new Set([].concat(_toConsumableArray(patchNeedPromiseApis), _toConsumableArray(needPromiseApis)));
-            var preserved = [ \\"getEnv\\", \\"interceptors\\", \\"Current\\", \\"getCurrentInstance\\", \\"options\\", \\"nextTick\\", \\"eventCenter\\", \\"Events\\", \\"preload\\", \\"webpackJsonp\\" ];
-            var apis = new Set(!config.isOnlyPromisify ? Object.keys(global).filter((function(api) {
-                return preserved.indexOf(api) === -1;
-            })) : new Set(patchNeedPromiseApis));
-            if (config.modifyApis) {
-                config.modifyApis(apis);
-            }
-            apis.forEach((function(key) {
-                if (_needPromiseApis.has(key)) {
-                    var originKey = key;
-                    taro[originKey] = function() {
-                        var options = arguments.length > 0 && arguments[0] !== undefined ? arguments[0] : {};
-                        for (var _len = arguments.length, args = new Array(_len > 1 ? _len - 1 : 0), _key = 1; _key < _len; _key++) {
-                            args[_key - 1] = arguments[_key];
-                        }
-                        var key = originKey;
-                        if (typeof options === \\"string\\") {
-                            if (args.length) {
-                                return global[key].apply(global, [ options ].concat(args));
-                            }
-                            return global[key](options);
-                        }
-                        if (config.transformMeta) {
-                            var transformResult = config.transformMeta(key, options);
-                            key = transformResult.key;
-                            options = transformResult.options;
-                            if (!global.hasOwnProperty(key)) {
-                                return unsupport(key)();
-                            }
-                        }
-                        var task = null;
-                        var obj = Object.assign({}, options);
-                        setUniqueKeyToRoute(key, options);
-                        var p = new Promise((function(resolve, reject) {
-                            obj.success = function(res) {
-                                var _a, _b;
-                                (_a = config.modifyAsyncResult) === null || _a === void 0 ? void 0 : _a.call(config, key, res);
-                                (_b = options.success) === null || _b === void 0 ? void 0 : _b.call(options, res);
-                                if (key === \\"connectSocket\\") {
-                                    resolve(Promise.resolve().then((function() {
-                                        return task ? Object.assign(task, res) : res;
-                                    })));
-                                } else {
-                                    resolve(res);
-                                }
-                            };
-                            obj.fail = function(res) {
-                                var _a;
-                                (_a = options.fail) === null || _a === void 0 ? void 0 : _a.call(options, res);
-                                reject(res);
-                            };
-                            obj.complete = function(res) {
-                                var _a;
-                                (_a = options.complete) === null || _a === void 0 ? void 0 : _a.call(options, res);
-                            };
-                            if (args.length) {
-                                task = global[key].apply(global, [ obj ].concat(args));
-                            } else {
-                                task = global[key](obj);
-                            }
-                        }));
-                        if (key === \\"uploadFile\\" || key === \\"downloadFile\\") {
-                            p.progress = function(cb) {
-                                task === null || task === void 0 ? void 0 : task.onProgressUpdate(cb);
-                                return p;
-                            };
-                            p.abort = function(cb) {
-                                cb === null || cb === void 0 ? void 0 : cb();
-                                task === null || task === void 0 ? void 0 : task.abort();
-                                return p;
-                            };
-                        }
-                        return p;
-                    };
-                } else {
-                    var platformKey = key;
-                    if (config.transformMeta) {
-                        platformKey = config.transformMeta(key, {}).key;
-                    }
-                    if (!global.hasOwnProperty(platformKey)) {
-                        taro[key] = unsupport(key);
-                        return;
-                    }
-                    if (typeof global[key] === \\"function\\") {
-                        taro[key] = function() {
-                            for (var _len2 = arguments.length, args = new Array(_len2), _key2 = 0; _key2 < _len2; _key2++) {
-                                args[_key2] = arguments[_key2];
-                            }
-                            if (config.handleSyncApis) {
-                                return config.handleSyncApis(key, global, args);
-                            } else {
-                                return global[platformKey].apply(global, args);
-                            }
-                        };
-                    } else {
-                        taro[key] = global[platformKey];
-                    }
-                }
-            }));
-            !config.isOnlyPromisify && equipCommonApis(taro, global, config);
-        }
-        function equipCommonApis(taro, global) {
-            var apis = arguments.length > 2 && arguments[2] !== undefined ? arguments[2] : {};
-            taro.canIUseWebp = getCanIUseWebp(taro);
-            taro.getCurrentPages = getCurrentPages || unsupport(\\"getCurrentPages\\");
-            taro.getApp = getApp || unsupport(\\"getApp\\");
-            taro.env = global.env || {};
-            try {
-                taro.requirePlugin = requirePlugin || unsupport(\\"requirePlugin\\");
-            } catch (error) {
-                taro.requirePlugin = unsupport(\\"requirePlugin\\");
-            }
-            var request = apis.request ? apis.request : getNormalRequest(global);
-            function taroInterceptor(chain) {
-                return request(chain.requestParams);
-            }
-            var link = new taro.Link(taroInterceptor);
-            taro.request = link.request.bind(link);
-            taro.addInterceptor = link.addInterceptor.bind(link);
-            taro.cleanInterceptors = link.cleanInterceptors.bind(link);
-            taro.miniGlobal = taro.options.miniGlobal = global;
-        }
-        var runtime_needPromiseApis = new Set([ \\"authPrivateMessage\\", \\"disableAlertBeforeUnload\\", \\"enableAlertBeforeUnload\\", \\"getBackgroundFetchData\\", \\"getGroupEnterInfo\\", \\"getShareInfo\\", \\"getWeRunData\\", \\"join1v1Chat\\", \\"openVideoEditor\\", \\"saveFileToDisk\\", \\"scanItem\\", \\"setEnable1v1Chat\\", \\"setWindowSize\\", \\"sendBizRedPacket\\", \\"startFacialRecognitionVerify\\", \\"openCustomerServiceChat\\" ]);
-        function initNativeApi(taro) {
-            processApis(taro, wx, {
-                needPromiseApis: runtime_needPromiseApis,
-                modifyApis: function modifyApis(apis) {
-                    apis.delete(\\"lanDebug\\");
-                }
-            });
-            taro.cloud = wx.cloud;
-        }
-        var components = {
-            Progress: {
-                \\"border-radius\\": \\"0\\",
-                \\"font-size\\": \\"16\\",
-                duration: \\"30\\",
-                bindActiveEnd: \\"\\"
-            },
-            RichText: {
-                space: \\"\\"
-            },
-            Text: {
-                \\"user-select\\": \\"false\\"
-            },
-            Map: {
-                polygons: \\"[]\\",
-                subkey: \\"\\",
-                rotate: \\"0\\",
-                skew: \\"0\\",
-                \\"max-scale\\": \\"20\\",
-                \\"min-scale\\": \\"3\\",
-                \\"enable-3D\\": \\"false\\",
-                \\"show-compass\\": \\"false\\",
-                \\"show-scale\\": \\"false\\",
-                \\"enable-overlooking\\": \\"false\\",
-                \\"enable-zoom\\": \\"true\\",
-                \\"enable-scroll\\": \\"true\\",
-                \\"enable-rotate\\": \\"false\\",
-                \\"enable-satellite\\": \\"false\\",
-                \\"enable-traffic\\": \\"false\\",
-                setting: \\"[]\\",
-                bindLabelTap: \\"\\",
-                bindRegionChange: \\"\\",
-                bindPoiTap: \\"\\"
-            },
-            Button: {
-                lang: \\"en\\",
-                \\"session-from\\": \\"\\",
-                \\"send-message-title\\": \\"\\",
-                \\"send-message-path\\": \\"\\",
-                \\"send-message-img\\": \\"\\",
-                \\"app-parameter\\": \\"\\",
-                \\"show-message-card\\": \\"false\\",
-                \\"business-id\\": \\"\\",
-                bindGetUserInfo: \\"\\",
-                bindContact: \\"\\",
-                bindGetPhoneNumber: \\"\\",
-                bindError: \\"\\",
-                bindOpenSetting: \\"\\",
-                bindLaunchApp: \\"\\"
-            },
-            Form: {
-                \\"report-submit-timeout\\": \\"0\\"
-            },
-            Input: {
-                \\"always-embed\\": \\"false\\",
-                \\"adjust-position\\": \\"true\\",
-                \\"hold-keyboard\\": \\"false\\",
-                bindKeyboardHeightChange: \\"\\"
-            },
-            Picker: {
-                \\"header-text\\": \\"\\"
-            },
-            PickerView: {
-                bindPickStart: \\"\\",
-                bindPickEnd: \\"\\"
-            },
-            Slider: {
-                color: singleQuote(\\"#e9e9e9\\"),
-                \\"selected-color\\": singleQuote(\\"#1aad19\\")
-            },
-            Textarea: {
-                \\"show-confirm-bar\\": \\"true\\",
-                \\"adjust-position\\": \\"true\\",
-                \\"hold-keyboard\\": \\"false\\",
-                \\"disable-default-padding\\": \\"false\\",
-                \\"confirm-type\\": singleQuote(\\"return\\"),
-                \\"confirm-hold\\": \\"false\\",
-                bindKeyboardHeightChange: \\"\\"
-            },
-            ScrollView: {
-                \\"enable-flex\\": \\"false\\",
-                \\"scroll-anchoring\\": \\"false\\",
-                \\"refresher-enabled\\": \\"false\\",
-                \\"refresher-threshold\\": \\"45\\",
-                \\"refresher-default-style\\": singleQuote(\\"black\\"),
-                \\"refresher-background\\": singleQuote(\\"#FFF\\"),
-                \\"refresher-triggered\\": \\"false\\",
-                enhanced: \\"false\\",
-                bounces: \\"true\\",
-                \\"show-scrollbar\\": \\"true\\",
-                \\"paging-enabled\\": \\"false\\",
-                \\"fast-deceleration\\": \\"false\\",
-                bindDragStart: \\"\\",
-                bindDragging: \\"\\",
-                bindDragEnd: \\"\\",
-                bindRefresherPulling: \\"\\",
-                bindRefresherRefresh: \\"\\",
-                bindRefresherRestore: \\"\\",
-                bindRefresherAbort: \\"\\"
-            },
-            Swiper: {
-                \\"snap-to-edge\\": \\"false\\",
-                \\"easing-function\\": singleQuote(\\"default\\")
-            },
-            SwiperItem: {
-                \\"skip-hidden-item-layout\\": \\"false\\"
-            },
-            Navigator: {
-                target: singleQuote(\\"self\\"),
-                \\"app-id\\": \\"\\",
-                path: \\"\\",
-                \\"extra-data\\": \\"\\",
-                version: singleQuote(\\"version\\")
-            },
-            Camera: {
-                mode: singleQuote(\\"normal\\"),
-                resolution: singleQuote(\\"medium\\"),
-                \\"frame-size\\": singleQuote(\\"medium\\"),
-                bindInitDone: \\"\\",
-                bindScanCode: \\"\\"
-            },
-            Image: {
-                webp: \\"false\\",
-                \\"show-menu-by-longpress\\": \\"false\\"
-            },
-            LivePlayer: {
-                mode: singleQuote(\\"live\\"),
-                \\"sound-mode\\": singleQuote(\\"speaker\\"),
-                \\"auto-pause-if-navigate\\": \\"true\\",
-                \\"auto-pause-if-open-native\\": \\"true\\",
-                \\"picture-in-picture-mode\\": \\"[]\\",
-                bindstatechange: \\"\\",
-                bindfullscreenchange: \\"\\",
-                bindnetstatus: \\"\\",
-                bindAudioVolumeNotify: \\"\\",
-                bindEnterPictureInPicture: \\"\\",
-                bindLeavePictureInPicture: \\"\\"
-            },
-            Video: {
-                title: \\"\\",
-                \\"play-btn-position\\": singleQuote(\\"bottom\\"),
-                \\"enable-play-gesture\\": \\"false\\",
-                \\"auto-pause-if-navigate\\": \\"true\\",
-                \\"auto-pause-if-open-native\\": \\"true\\",
-                \\"vslide-gesture\\": \\"false\\",
-                \\"vslide-gesture-in-fullscreen\\": \\"true\\",
-                \\"ad-unit-id\\": \\"\\",
-                \\"poster-for-crawler\\": \\"\\",
-                \\"show-casting-button\\": \\"false\\",
-                \\"picture-in-picture-mode\\": \\"[]\\",
-                \\"enable-auto-rotation\\": \\"false\\",
-                \\"show-screen-lock-button\\": \\"false\\",
-                \\"show-snapshot-button\\": \\"false\\",
-                \\"show-background-playback-button\\": \\"false\\",
-                \\"background-poster\\": \\"\\",
-                bindProgress: \\"\\",
-                bindLoadedMetadata: \\"\\",
-                bindControlsToggle: \\"\\",
-                bindEnterPictureInPicture: \\"\\",
-                bindLeavePictureInPicture: \\"\\",
-                bindSeekComplete: \\"\\",
-                bindAdLoad: \\"\\",
-                bindAdError: \\"\\",
-                bindAdClose: \\"\\",
-                bindAdPlay: \\"\\"
-            },
-            Canvas: {
-                type: \\"\\"
-            },
-            Ad: {
-                \\"ad-type\\": singleQuote(\\"banner\\"),
-                \\"ad-theme\\": singleQuote(\\"white\\")
-            },
-            CoverView: {
-                \\"marker-id\\": \\"\\",
-                slot: \\"\\"
-            },
-            Editor: {
-                \\"read-only\\": \\"false\\",
-                placeholder: \\"\\",
-                \\"show-img-size\\": \\"false\\",
-                \\"show-img-toolbar\\": \\"false\\",
-                \\"show-img-resize\\": \\"false\\",
-                focus: \\"false\\",
-                bindReady: \\"\\",
-                bindFocus: \\"\\",
-                bindBlur: \\"\\",
-                bindInput: \\"\\",
-                bindStatusChange: \\"\\",
-                name: \\"\\"
-            },
-            MatchMedia: {
-                \\"min-width\\": \\"\\",
-                \\"max-width\\": \\"\\",
-                width: \\"\\",
-                \\"min-height\\": \\"\\",
-                \\"max-height\\": \\"\\",
-                height: \\"\\",
-                orientation: \\"\\"
-            },
-            FunctionalPageNavigator: {
-                version: singleQuote(\\"release\\"),
-                name: \\"\\",
-                args: \\"\\",
-                bindSuccess: \\"\\",
-                bindFail: \\"\\",
-                bindCancel: \\"\\"
-            },
-            LivePusher: {
-                url: \\"\\",
-                mode: singleQuote(\\"RTC\\"),
-                autopush: \\"false\\",
-                muted: \\"false\\",
-                \\"enable-camera\\": \\"true\\",
-                \\"auto-focus\\": \\"true\\",
-                orientation: singleQuote(\\"vertical\\"),
-                beauty: \\"0\\",
-                whiteness: \\"0\\",
-                aspect: singleQuote(\\"9:16\\"),
-                \\"min-bitrate\\": \\"200\\",
-                \\"max-bitrate\\": \\"1000\\",
-                \\"audio-quality\\": singleQuote(\\"high\\"),
-                \\"waiting-image\\": \\"\\",
-                \\"waiting-image-hash\\": \\"\\",
-                zoom: \\"false\\",
-                \\"device-position\\": singleQuote(\\"front\\"),
-                \\"background-mute\\": \\"false\\",
-                mirror: \\"false\\",
-                \\"remote-mirror\\": \\"false\\",
-                \\"local-mirror\\": \\"false\\",
-                \\"audio-reverb-type\\": \\"0\\",
-                \\"enable-mic\\": \\"true\\",
-                \\"enable-agc\\": \\"false\\",
-                \\"enable-ans\\": \\"false\\",
-                \\"audio-volume-type\\": singleQuote(\\"voicecall\\"),
-                \\"video-width\\": \\"360\\",
-                \\"video-height\\": \\"640\\",
-                \\"beauty-style\\": singleQuote(\\"smooth\\"),
-                filter: singleQuote(\\"standard\\"),
-                animation: \\"\\",
-                bindStateChange: \\"\\",
-                bindNetStatus: \\"\\",
-                bindBgmStart: \\"\\",
-                bindBgmProgress: \\"\\",
-                bindBgmComplete: \\"\\",
-                bindAudioVolumeNotify: \\"\\"
-            },
-            OfficialAccount: {
-                bindLoad: \\"\\",
-                bindError: \\"\\"
-            },
-            OpenData: {
-                type: \\"\\",
-                \\"open-gid\\": \\"\\",
-                lang: singleQuote(\\"en\\"),
-                \\"default-text\\": \\"\\",
-                \\"default-avatar\\": \\"\\",
-                bindError: \\"\\"
-            },
-            NavigationBar: {
-                title: \\"\\",
-                loading: \\"false\\",
-                \\"front-color\\": \\"\\",
-                \\"background-color\\": \\"\\",
-                \\"color-animation-duration\\": \\"0\\",
-                \\"color-animation-timing-func\\": singleQuote(\\"linear\\")
-            },
-            PageMeta: {
-                \\"background-text-style\\": \\"\\",
-                \\"background-color\\": \\"\\",
-                \\"background-color-top\\": \\"\\",
-                \\"background-color-bottom\\": \\"\\",
-                \\"scroll-top\\": singleQuote(\\"\\"),
-                \\"scroll-duration\\": \\"300\\",
-                \\"page-style\\": singleQuote(\\"\\"),
-                \\"root-font-size\\": singleQuote(\\"\\"),
-                bindResize: \\"\\",
-                bindScroll: \\"\\",
-                bindScrollDone: \\"\\"
-            },
-            VoipRoom: {
-                openid: \\"\\",
-                mode: singleQuote(\\"camera\\"),
-                \\"device-position\\": singleQuote(\\"front\\"),
-                bindError: \\"\\"
-            },
-            AdCustom: {
-                \\"unit-id\\": \\"\\",
-                \\"ad-intervals\\": \\"\\",
-                bindLoad: \\"\\",
-                bindError: \\"\\"
-            },
-            PageContainer: {
-                show: \\"false\\",
-                duration: \\"300\\",
-                \\"z-index\\": \\"100\\",
-                overlay: \\"true\\",
-                position: singleQuote(\\"bottom\\"),
-                round: \\"false\\",
-                \\"close-on-slideDown\\": \\"false\\",
-                \\"overlay-style\\": \\"\\",
-                \\"custom-style\\": \\"\\",
-                bindBeforeEnter: \\"\\",
-                bindEnter: \\"\\",
-                bindAfterEnter: \\"\\",
-                bindBeforeLeave: \\"\\",
-                bindLeave: \\"\\",
-                bindAfterLeave: \\"\\",
-                bindClickOverlay: \\"\\"
-            },
-            KeyboardAccessory: {}
-        };
-        var hostConfig = {
-            initNativeApi: initNativeApi
-        };
-        mergeReconciler(hostConfig);
-        mergeInternalComponents(components);
-        var taro_runtime = __webpack_require__(1);
-        var mocks_taro = __webpack_require__(7);
-        var classCallCheck = __webpack_require__(3);
-        var createClass = __webpack_require__(4);
-        var inherits = __webpack_require__(6);
-        var createSuper = __webpack_require__(5);
-        var react = __webpack_require__(0);
-        var app = __webpack_require__(14);
-        var app_App = function(_Component) {
-            Object(inherits[\\"a\\"])(App, _Component);
-            var _super = Object(createSuper[\\"a\\"])(App);
-            function App() {
-                Object(classCallCheck[\\"a\\"])(this, App);
-                return _super.apply(this, arguments);
-            }
-            Object(createClass[\\"a\\"])(App, [ {
-                key: \\"componentDidMount\\",
-                value: function componentDidMount() {}
-            }, {
-                key: \\"componentDidShow\\",
-                value: function componentDidShow() {}
-            }, {
-                key: \\"componentDidHide\\",
-                value: function componentDidHide() {}
-            }, {
-                key: \\"componentDidCatchError\\",
-                value: function componentDidCatchError() {}
-            }, {
-                key: \\"render\\",
-                value: function render() {
-                    return this.props.children;
-                }
-            } ]);
-            return App;
-        }(react[\\"Component\\"]);
-        var lib_src_app = app_App;
-        var taro_react = __webpack_require__(9);
-        var app_config = {
-            pages: [ \\"pages/index/index\\", \\"pages/detail/index\\" ],
-            window: {
-                backgroundTextStyle: \\"light\\",
-                navigationBarBackgroundColor: \\"#fff\\",
-                navigationBarTitleText: \\"WeChat\\",
-                navigationBarTextStyle: \\"black\\"
-            },
-            tabBar: {
-                custom: true,
-                color: \\"#000000\\",
-                selectedColor: \\"#000000\\",
-                backgroundColor: \\"#000000\\",
-                list: [ {
-                    pagePath: \\"pages/index/index\\",
-                    text: \\"\\\\u9996\\\\u9875\\",
-                    iconPath: \\"assets/view.png\\",
-                    selectedIconPath: \\"assets/view_red.png\\"
-                }, {
-                    pagePath: \\"pages/detail/index\\",
-                    text: \\"\\\\u8be6\\\\u60c5\\\\u9875\\",
-                    iconPath: \\"assets/nav.png\\",
-                    selectedIconPath: \\"assets/nav_red.png\\"
-                } ]
-            },
-            usingComponents: {}
-        };
-        taro_runtime[\\"window\\"].__taroAppConfig = app_config;
-        var inst = App(Object(taro_runtime[\\"createReactApp\\"])(lib_src_app, react, taro_react[\\"a\\"], app_config));
->>>>>>> d84177a9
         Object(mocks_taro[\\"initPxTransform\\"])({
             designWidth: 750,
             deviceRatio: {
