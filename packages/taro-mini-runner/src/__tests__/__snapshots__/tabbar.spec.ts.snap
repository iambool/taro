--- conflicted
+++ resolved
@@ -16,31 +16,2530 @@
 
 require(\\"./taro\\");
 
-(my[\\"webpackJsonp\\"] = my[\\"webpackJsonp\\"] || []).push([ [ 4 ], {
-    1: function(module, __webpack_exports__, __webpack_require__) {
+(my[\\"webpackJsonp\\"] = my[\\"webpackJsonp\\"] || []).push([ [ 4 ], [ , function(module, __webpack_exports__, __webpack_require__) {
+    \\"use strict\\";
+    __webpack_require__.d(__webpack_exports__, \\"a\\", (function() {
+        return EMPTY_OBJ;
+    }));
+    __webpack_require__.d(__webpack_exports__, \\"b\\", (function() {
+        return isArray;
+    }));
+    __webpack_require__.d(__webpack_exports__, \\"c\\", (function() {
+        return isFunction;
+    }));
+    __webpack_require__.d(__webpack_exports__, \\"d\\", (function() {
+        return mergeInternalComponents;
+    }));
+    __webpack_require__.d(__webpack_exports__, \\"e\\", (function() {
+        return mergeReconciler;
+    }));
+    __webpack_require__.d(__webpack_exports__, \\"f\\", (function() {
+        return processApis;
+    }));
+    __webpack_require__.d(__webpack_exports__, \\"g\\", (function() {
+        return singleQuote;
+    }));
+    var toConsumableArray = __webpack_require__(7);
+    function _typeof(obj) {
+        \\"@babel/helpers - typeof\\";
+        if (typeof Symbol === \\"function\\" && typeof Symbol.iterator === \\"symbol\\") {
+            _typeof = function _typeof(obj) {
+                return typeof obj;
+            };
+        } else {
+            _typeof = function _typeof(obj) {
+                return obj && typeof Symbol === \\"function\\" && obj.constructor === Symbol && obj !== Symbol.prototype ? \\"symbol\\" : typeof obj;
+            };
+        }
+        return _typeof(obj);
+    }
+    function isString(o) {
+        return typeof o === \\"string\\";
+    }
+    function isUndefined(o) {
+        return typeof o === \\"undefined\\";
+    }
+    function isNull(o) {
+        return o === null;
+    }
+    function isObject(o) {
+        return o !== null && _typeof(o) === \\"object\\";
+    }
+    function isBoolean(o) {
+        return o === true || o === false;
+    }
+    function isFunction(o) {
+        return typeof o === \\"function\\";
+    }
+    function isNumber(o) {
+        return typeof o === \\"number\\";
+    }
+    function isBooleanStringLiteral(o) {
+        return o === \\"true\\" || o === \\"false\\";
+    }
+    var isArray = Array.isArray;
+    var DEFAULT_EMPTY_ARRAY = \\"[]\\";
+    var NO_DEFAULT_VALUE = \\"\\";
+    var DEFAULT_TRUE = \\"true\\";
+    var DEFAULT_FALSE = \\"false\\";
+    var touchEvents = {
+        bindTouchStart: NO_DEFAULT_VALUE,
+        bindTouchMove: NO_DEFAULT_VALUE,
+        bindTouchEnd: NO_DEFAULT_VALUE,
+        bindTouchCancel: NO_DEFAULT_VALUE,
+        bindLongTap: NO_DEFAULT_VALUE
+    };
+    var animation = {
+        animation: NO_DEFAULT_VALUE,
+        bindAnimationStart: NO_DEFAULT_VALUE,
+        bindAnimationIteration: NO_DEFAULT_VALUE,
+        bindAnimationEnd: NO_DEFAULT_VALUE,
+        bindTransitionEnd: NO_DEFAULT_VALUE
+    };
+    function singleQuote(s) {
+        return \\"'\\".concat(s, \\"'\\");
+    }
+    var View = Object.assign(Object.assign({
+        \\"hover-class\\": singleQuote(\\"none\\"),
+        \\"hover-stop-propagation\\": DEFAULT_FALSE,
+        \\"hover-start-time\\": \\"50\\",
+        \\"hover-stay-time\\": \\"400\\"
+    }, touchEvents), animation);
+    var Icon = {
+        type: NO_DEFAULT_VALUE,
+        size: \\"23\\",
+        color: NO_DEFAULT_VALUE
+    };
+    var MapComp = Object.assign({
+        longitude: NO_DEFAULT_VALUE,
+        latitude: NO_DEFAULT_VALUE,
+        scale: \\"16\\",
+        markers: DEFAULT_EMPTY_ARRAY,
+        covers: NO_DEFAULT_VALUE,
+        polyline: DEFAULT_EMPTY_ARRAY,
+        circles: DEFAULT_EMPTY_ARRAY,
+        controls: DEFAULT_EMPTY_ARRAY,
+        \\"include-points\\": DEFAULT_EMPTY_ARRAY,
+        \\"show-location\\": NO_DEFAULT_VALUE,
+        \\"layer-style\\": \\"1\\",
+        bindMarkerTap: NO_DEFAULT_VALUE,
+        bindControlTap: NO_DEFAULT_VALUE,
+        bindCalloutTap: NO_DEFAULT_VALUE,
+        bindUpdated: NO_DEFAULT_VALUE
+    }, touchEvents);
+    var Progress = {
+        percent: NO_DEFAULT_VALUE,
+        \\"stroke-width\\": \\"6\\",
+        color: singleQuote(\\"#09BB07\\"),
+        activeColor: singleQuote(\\"#09BB07\\"),
+        backgroundColor: singleQuote(\\"#EBEBEB\\"),
+        active: DEFAULT_FALSE,
+        \\"active-mode\\": singleQuote(\\"backwards\\"),
+        \\"show-info\\": DEFAULT_FALSE
+    };
+    var RichText = {
+        nodes: DEFAULT_EMPTY_ARRAY
+    };
+    var Text = {
+        selectable: DEFAULT_FALSE,
+        space: NO_DEFAULT_VALUE,
+        decode: DEFAULT_FALSE
+    };
+    var Button = Object.assign({
+        size: singleQuote(\\"default\\"),
+        type: NO_DEFAULT_VALUE,
+        plain: DEFAULT_FALSE,
+        disabled: NO_DEFAULT_VALUE,
+        loading: DEFAULT_FALSE,
+        \\"form-type\\": NO_DEFAULT_VALUE,
+        \\"open-type\\": NO_DEFAULT_VALUE,
+        \\"hover-class\\": singleQuote(\\"button-hover\\"),
+        \\"hover-stop-propagation\\": DEFAULT_FALSE,
+        \\"hover-start-time\\": \\"20\\",
+        \\"hover-stay-time\\": \\"70\\",
+        name: NO_DEFAULT_VALUE
+    }, touchEvents);
+    var Checkbox = {
+        value: NO_DEFAULT_VALUE,
+        disabled: NO_DEFAULT_VALUE,
+        checked: DEFAULT_FALSE,
+        color: singleQuote(\\"#09BB07\\"),
+        name: NO_DEFAULT_VALUE
+    };
+    var CheckboxGroup = {
+        bindChange: NO_DEFAULT_VALUE,
+        name: NO_DEFAULT_VALUE
+    };
+    var Form = {
+        \\"report-submit\\": DEFAULT_FALSE,
+        bindSubmit: NO_DEFAULT_VALUE,
+        bindReset: NO_DEFAULT_VALUE,
+        name: NO_DEFAULT_VALUE
+    };
+    var Input = {
+        value: NO_DEFAULT_VALUE,
+        type: singleQuote(NO_DEFAULT_VALUE),
+        password: DEFAULT_FALSE,
+        placeholder: NO_DEFAULT_VALUE,
+        \\"placeholder-style\\": NO_DEFAULT_VALUE,
+        \\"placeholder-class\\": singleQuote(\\"input-placeholder\\"),
+        disabled: NO_DEFAULT_VALUE,
+        maxlength: \\"140\\",
+        \\"cursor-spacing\\": \\"0\\",
+        focus: DEFAULT_FALSE,
+        \\"confirm-type\\": singleQuote(\\"done\\"),
+        \\"confirm-hold\\": DEFAULT_FALSE,
+        cursor: \\"i.value.length\\",
+        \\"selection-start\\": \\"-1\\",
+        \\"selection-end\\": \\"-1\\",
+        bindInput: NO_DEFAULT_VALUE,
+        bindFocus: NO_DEFAULT_VALUE,
+        bindBlur: NO_DEFAULT_VALUE,
+        bindConfirm: NO_DEFAULT_VALUE,
+        name: NO_DEFAULT_VALUE
+    };
+    var Label = {
+        for: NO_DEFAULT_VALUE,
+        name: NO_DEFAULT_VALUE
+    };
+    var Picker = {
+        mode: singleQuote(\\"selector\\"),
+        disabled: NO_DEFAULT_VALUE,
+        range: NO_DEFAULT_VALUE,
+        \\"range-key\\": NO_DEFAULT_VALUE,
+        value: NO_DEFAULT_VALUE,
+        start: NO_DEFAULT_VALUE,
+        end: NO_DEFAULT_VALUE,
+        fields: singleQuote(\\"day\\"),
+        \\"custom-item\\": NO_DEFAULT_VALUE,
+        name: NO_DEFAULT_VALUE,
+        bindCancel: NO_DEFAULT_VALUE,
+        bindChange: NO_DEFAULT_VALUE,
+        bindColumnChange: NO_DEFAULT_VALUE
+    };
+    var PickerView = {
+        value: NO_DEFAULT_VALUE,
+        \\"indicator-style\\": NO_DEFAULT_VALUE,
+        \\"indicator-class\\": NO_DEFAULT_VALUE,
+        \\"mask-style\\": NO_DEFAULT_VALUE,
+        \\"mask-class\\": NO_DEFAULT_VALUE,
+        bindChange: NO_DEFAULT_VALUE,
+        name: NO_DEFAULT_VALUE
+    };
+    var PickerViewColumn = {
+        name: NO_DEFAULT_VALUE
+    };
+    var Radio = {
+        value: NO_DEFAULT_VALUE,
+        checked: DEFAULT_FALSE,
+        disabled: NO_DEFAULT_VALUE,
+        color: singleQuote(\\"#09BB07\\"),
+        name: NO_DEFAULT_VALUE
+    };
+    var RadioGroup = {
+        bindChange: NO_DEFAULT_VALUE,
+        name: NO_DEFAULT_VALUE
+    };
+    var Slider = {
+        min: \\"0\\",
+        max: \\"100\\",
+        step: \\"1\\",
+        disabled: NO_DEFAULT_VALUE,
+        value: \\"0\\",
+        activeColor: singleQuote(\\"#1aad19\\"),
+        backgroundColor: singleQuote(\\"#e9e9e9\\"),
+        \\"block-size\\": \\"28\\",
+        \\"block-color\\": singleQuote(\\"#ffffff\\"),
+        \\"show-value\\": DEFAULT_FALSE,
+        bindChange: NO_DEFAULT_VALUE,
+        bindChanging: NO_DEFAULT_VALUE,
+        name: NO_DEFAULT_VALUE
+    };
+    var Switch = {
+        checked: DEFAULT_FALSE,
+        disabled: NO_DEFAULT_VALUE,
+        type: singleQuote(\\"switch\\"),
+        color: singleQuote(\\"#04BE02\\"),
+        bindChange: NO_DEFAULT_VALUE,
+        name: NO_DEFAULT_VALUE
+    };
+    var Textarea = {
+        value: NO_DEFAULT_VALUE,
+        placeholder: NO_DEFAULT_VALUE,
+        \\"placeholder-style\\": NO_DEFAULT_VALUE,
+        \\"placeholder-class\\": singleQuote(\\"textarea-placeholder\\"),
+        disabled: NO_DEFAULT_VALUE,
+        maxlength: \\"140\\",
+        \\"auto-focus\\": DEFAULT_FALSE,
+        focus: DEFAULT_FALSE,
+        \\"auto-height\\": DEFAULT_FALSE,
+        fixed: DEFAULT_FALSE,
+        \\"cursor-spacing\\": \\"0\\",
+        cursor: \\"-1\\",
+        \\"selection-start\\": \\"-1\\",
+        \\"selection-end\\": \\"-1\\",
+        bindFocus: NO_DEFAULT_VALUE,
+        bindBlur: NO_DEFAULT_VALUE,
+        bindLineChange: NO_DEFAULT_VALUE,
+        bindInput: NO_DEFAULT_VALUE,
+        bindConfirm: NO_DEFAULT_VALUE,
+        name: NO_DEFAULT_VALUE
+    };
+    var CoverImage = {
+        src: NO_DEFAULT_VALUE,
+        bindLoad: \\"eh\\",
+        bindError: \\"eh\\"
+    };
+    var CoverView = Object.assign({
+        \\"scroll-top\\": DEFAULT_FALSE
+    }, touchEvents);
+    var MovableArea = {
+        \\"scale-area\\": DEFAULT_FALSE
+    };
+    var MovableView = Object.assign(Object.assign({
+        direction: \\"none\\",
+        inertia: DEFAULT_FALSE,
+        \\"out-of-bounds\\": DEFAULT_FALSE,
+        x: NO_DEFAULT_VALUE,
+        y: NO_DEFAULT_VALUE,
+        damping: \\"20\\",
+        friction: \\"2\\",
+        disabled: NO_DEFAULT_VALUE,
+        scale: DEFAULT_FALSE,
+        \\"scale-min\\": \\"0.5\\",
+        \\"scale-max\\": \\"10\\",
+        \\"scale-value\\": \\"1\\",
+        bindChange: NO_DEFAULT_VALUE,
+        bindScale: NO_DEFAULT_VALUE,
+        bindHTouchMove: NO_DEFAULT_VALUE,
+        bindVTouchMove: NO_DEFAULT_VALUE,
+        width: singleQuote(\\"10px\\"),
+        height: singleQuote(\\"10px\\")
+    }, touchEvents), animation);
+    var ScrollView = Object.assign(Object.assign({
+        \\"scroll-x\\": DEFAULT_FALSE,
+        \\"scroll-y\\": DEFAULT_FALSE,
+        \\"upper-threshold\\": \\"50\\",
+        \\"lower-threshold\\": \\"50\\",
+        \\"scroll-top\\": NO_DEFAULT_VALUE,
+        \\"scroll-left\\": NO_DEFAULT_VALUE,
+        \\"scroll-into-view\\": NO_DEFAULT_VALUE,
+        \\"scroll-with-animation\\": DEFAULT_FALSE,
+        \\"enable-back-to-top\\": DEFAULT_FALSE,
+        bindScrollToUpper: NO_DEFAULT_VALUE,
+        bindScrollToLower: NO_DEFAULT_VALUE,
+        bindScroll: NO_DEFAULT_VALUE
+    }, touchEvents), animation);
+    var Swiper = Object.assign({
+        \\"indicator-dots\\": DEFAULT_FALSE,
+        \\"indicator-color\\": singleQuote(\\"rgba(0, 0, 0, .3)\\"),
+        \\"indicator-active-color\\": singleQuote(\\"#000000\\"),
+        autoplay: DEFAULT_FALSE,
+        current: \\"0\\",
+        interval: \\"5000\\",
+        duration: \\"500\\",
+        circular: DEFAULT_FALSE,
+        vertical: DEFAULT_FALSE,
+        \\"previous-margin\\": singleQuote(\\"0px\\"),
+        \\"next-margin\\": singleQuote(\\"0px\\"),
+        \\"display-multiple-items\\": \\"1\\",
+        bindChange: NO_DEFAULT_VALUE,
+        bindTransition: NO_DEFAULT_VALUE,
+        bindAnimationFinish: NO_DEFAULT_VALUE
+    }, touchEvents);
+    var SwiperItem = {
+        \\"item-id\\": NO_DEFAULT_VALUE
+    };
+    var Navigator = {
+        url: NO_DEFAULT_VALUE,
+        \\"open-type\\": singleQuote(\\"navigate\\"),
+        delta: \\"1\\",
+        \\"hover-class\\": singleQuote(\\"navigator-hover\\"),
+        \\"hover-stop-propagation\\": DEFAULT_FALSE,
+        \\"hover-start-time\\": \\"50\\",
+        \\"hover-stay-time\\": \\"600\\",
+        bindSuccess: NO_DEFAULT_VALUE,
+        bindFail: NO_DEFAULT_VALUE,
+        bindComplete: NO_DEFAULT_VALUE
+    };
+    var Audio = {
+        id: NO_DEFAULT_VALUE,
+        src: NO_DEFAULT_VALUE,
+        loop: DEFAULT_FALSE,
+        controls: DEFAULT_FALSE,
+        poster: NO_DEFAULT_VALUE,
+        name: NO_DEFAULT_VALUE,
+        author: NO_DEFAULT_VALUE,
+        bindError: NO_DEFAULT_VALUE,
+        bindPlay: NO_DEFAULT_VALUE,
+        bindPause: NO_DEFAULT_VALUE,
+        bindTimeUpdate: NO_DEFAULT_VALUE,
+        bindEnded: NO_DEFAULT_VALUE
+    };
+    var Camera = {
+        \\"device-position\\": singleQuote(\\"back\\"),
+        flash: singleQuote(\\"auto\\"),
+        bindStop: NO_DEFAULT_VALUE,
+        bindError: NO_DEFAULT_VALUE
+    };
+    var Image = Object.assign({
+        src: NO_DEFAULT_VALUE,
+        mode: singleQuote(\\"scaleToFill\\"),
+        \\"lazy-load\\": DEFAULT_FALSE,
+        bindError: NO_DEFAULT_VALUE,
+        bindLoad: NO_DEFAULT_VALUE
+    }, touchEvents);
+    var LivePlayer = Object.assign({
+        src: NO_DEFAULT_VALUE,
+        autoplay: DEFAULT_FALSE,
+        muted: DEFAULT_FALSE,
+        orientation: singleQuote(\\"vertical\\"),
+        \\"object-fit\\": singleQuote(\\"contain\\"),
+        \\"background-mute\\": DEFAULT_FALSE,
+        \\"min-cache\\": \\"1\\",
+        \\"max-cache\\": \\"3\\",
+        bindStateChange: NO_DEFAULT_VALUE,
+        bindFullScreenChange: NO_DEFAULT_VALUE,
+        bindNetStatus: NO_DEFAULT_VALUE
+    }, animation);
+    var Video = Object.assign({
+        src: NO_DEFAULT_VALUE,
+        duration: NO_DEFAULT_VALUE,
+        controls: DEFAULT_TRUE,
+        \\"danmu-list\\": NO_DEFAULT_VALUE,
+        \\"danmu-btn\\": NO_DEFAULT_VALUE,
+        \\"enable-danmu\\": NO_DEFAULT_VALUE,
+        autoplay: DEFAULT_FALSE,
+        loop: DEFAULT_FALSE,
+        muted: DEFAULT_FALSE,
+        \\"initial-time\\": \\"0\\",
+        \\"page-gesture\\": DEFAULT_FALSE,
+        direction: NO_DEFAULT_VALUE,
+        \\"show-progress\\": DEFAULT_TRUE,
+        \\"show-fullscreen-btn\\": DEFAULT_TRUE,
+        \\"show-play-btn\\": DEFAULT_TRUE,
+        \\"show-center-play-btn\\": DEFAULT_TRUE,
+        \\"enable-progress-gesture\\": DEFAULT_TRUE,
+        \\"object-fit\\": singleQuote(\\"contain\\"),
+        poster: NO_DEFAULT_VALUE,
+        \\"show-mute-btn\\": DEFAULT_FALSE,
+        bindPlay: NO_DEFAULT_VALUE,
+        bindPause: NO_DEFAULT_VALUE,
+        bindEnded: NO_DEFAULT_VALUE,
+        bindTimeUpdate: NO_DEFAULT_VALUE,
+        bindFullScreenChange: NO_DEFAULT_VALUE,
+        bindWaiting: NO_DEFAULT_VALUE,
+        bindError: NO_DEFAULT_VALUE
+    }, animation);
+    var Canvas = Object.assign({
+        \\"canvas-id\\": NO_DEFAULT_VALUE,
+        \\"disable-scroll\\": DEFAULT_FALSE,
+        bindError: NO_DEFAULT_VALUE
+    }, touchEvents);
+    var Ad = {
+        \\"unit-id\\": NO_DEFAULT_VALUE,
+        \\"ad-intervals\\": NO_DEFAULT_VALUE,
+        bindLoad: NO_DEFAULT_VALUE,
+        bindError: NO_DEFAULT_VALUE,
+        bindClose: NO_DEFAULT_VALUE
+    };
+    var WebView = {
+        src: NO_DEFAULT_VALUE,
+        bindMessage: NO_DEFAULT_VALUE,
+        bindLoad: NO_DEFAULT_VALUE,
+        bindError: NO_DEFAULT_VALUE
+    };
+    var Block = {};
+    var SlotView = {
+        name: NO_DEFAULT_VALUE
+    };
+    var Slot = {
+        name: NO_DEFAULT_VALUE
+    };
+    var internalComponents = {
+        View: View,
+        Icon: Icon,
+        Progress: Progress,
+        RichText: RichText,
+        Text: Text,
+        Button: Button,
+        Checkbox: Checkbox,
+        CheckboxGroup: CheckboxGroup,
+        Form: Form,
+        Input: Input,
+        Label: Label,
+        Picker: Picker,
+        PickerView: PickerView,
+        PickerViewColumn: PickerViewColumn,
+        Radio: Radio,
+        RadioGroup: RadioGroup,
+        Slider: Slider,
+        Switch: Switch,
+        CoverImage: CoverImage,
+        Textarea: Textarea,
+        CoverView: CoverView,
+        MovableArea: MovableArea,
+        MovableView: MovableView,
+        ScrollView: ScrollView,
+        Swiper: Swiper,
+        SwiperItem: SwiperItem,
+        Navigator: Navigator,
+        Audio: Audio,
+        Camera: Camera,
+        Image: Image,
+        LivePlayer: LivePlayer,
+        Video: Video,
+        Canvas: Canvas,
+        Ad: Ad,
+        WebView: WebView,
+        Block: Block,
+        Map: MapComp,
+        Slot: Slot,
+        SlotView: SlotView
+    };
+    var controlledComponent = new Set([ \\"input\\", \\"checkbox\\", \\"picker\\", \\"picker-view\\", \\"radio\\", \\"slider\\", \\"switch\\", \\"textarea\\" ]);
+    var focusComponents = new Set([ \\"input\\", \\"textarea\\" ]);
+    var voidElements = new Set([ \\"progress\\", \\"icon\\", \\"rich-text\\", \\"input\\", \\"textarea\\", \\"slider\\", \\"switch\\", \\"audio\\", \\"ad\\", \\"official-account\\", \\"open-data\\", \\"navigation-bar\\" ]);
+    var nestElements = new Map([ [ \\"view\\", -1 ], [ \\"catch-view\\", -1 ], [ \\"cover-view\\", -1 ], [ \\"static-view\\", -1 ], [ \\"pure-view\\", -1 ], [ \\"block\\", -1 ], [ \\"text\\", -1 ], [ \\"static-text\\", 6 ], [ \\"slot\\", 8 ], [ \\"slot-view\\", 8 ], [ \\"label\\", 6 ], [ \\"form\\", 4 ], [ \\"scroll-view\\", 4 ], [ \\"swiper\\", 4 ], [ \\"swiper-item\\", 4 ] ]);
+    var EMPTY_OBJ = {};
+    var EMPTY_ARR = [];
+    var noop = function noop() {};
+    var defaultReconciler = Object.create(null);
+    var box = function box(v) {
+        return {
+            v: v
+        };
+    };
+    var unbox = function unbox(b) {
+        return b.v;
+    };
+    function toDashed(s) {
+        return s.replace(/([a-z0-9])([A-Z])/g, \\"$1-$2\\").toLowerCase();
+    }
+    function toCamelCase(s) {
+        var camel = \\"\\";
+        var nextCap = false;
+        for (var i = 0; i < s.length; i++) {
+            if (s[i] !== \\"-\\") {
+                camel += nextCap ? s[i].toUpperCase() : s[i];
+                nextCap = false;
+            } else {
+                nextCap = true;
+            }
+        }
+        return camel;
+    }
+    var toKebabCase = function toKebabCase(string) {
+        return string.replace(/([a-z])([A-Z])/g, \\"$1-$2\\").toLowerCase();
+    };
+    function capitalize(s) {
+        return s.charAt(0).toUpperCase() + s.slice(1);
+    }
+    var shared_esm_hasOwnProperty = Object.prototype.hasOwnProperty;
+    var hasOwn = function hasOwn(val, key) {
+        return shared_esm_hasOwnProperty.call(val, key);
+    };
+    function ensure(condition, msg) {
+        if (!condition) {
+            if (false) {
+                var reportIssue;
+            } else {
+                throw new Error(msg);
+            }
+        }
+    }
+    function warn(condition, msg) {
+        if (false) {}
+    }
+    function queryToJson(str) {
+        var dec = decodeURIComponent;
+        var qp = str.split(\\"&\\");
+        var ret = {};
+        var name;
+        var val;
+        for (var i = 0, l = qp.length, item; i < l; ++i) {
+            item = qp[i];
+            if (item.length) {
+                var s = item.indexOf(\\"=\\");
+                if (s < 0) {
+                    name = dec(item);
+                    val = \\"\\";
+                } else {
+                    name = dec(item.slice(0, s));
+                    val = dec(item.slice(s + 1));
+                }
+                if (typeof ret[name] === \\"string\\") {
+                    ret[name] = [ ret[name] ];
+                }
+                if (Array.isArray(ret[name])) {
+                    ret[name].push(val);
+                } else {
+                    ret[name] = val;
+                }
+            }
+        }
+        return ret;
+    }
+    var _uniqueId = 1;
+    var _loadTime = (new Date).getTime().toString();
+    function getUniqueKey() {
+        return _loadTime + _uniqueId++;
+    }
+    var cacheData = {};
+    function cacheDataSet(key, val) {
+        cacheData[key] = val;
+    }
+    function cacheDataGet(key, delelteAfterGet) {
+        var temp = cacheData[key];
+        delelteAfterGet && delete cacheData[key];
+        return temp;
+    }
+    function cacheDataHas(key) {
+        return key in cacheData;
+    }
+    function mergeInternalComponents(components) {
+        Object.keys(components).forEach((function(name) {
+            if (name in internalComponents) {
+                Object.assign(internalComponents[name], components[name]);
+            } else {
+                internalComponents[name] = components[name];
+            }
+        }));
+    }
+    function mergeReconciler(hostConfig) {
+        Object.keys(hostConfig).forEach((function(key) {
+            var value = hostConfig[key];
+            var raw = defaultReconciler[key];
+            defaultReconciler[key] = !raw ? value : isArray(raw) ? raw.concat(value) : [ raw, value ];
+        }));
+    }
+    function unsupport(api) {
+        return function() {
+            console.warn(\\"\\\\u5c0f\\\\u7a0b\\\\u5e8f\\\\u6682\\\\u4e0d\\\\u652f\\\\u6301 \\".concat(api));
+        };
+    }
+    function setUniqueKeyToRoute(key, obj) {
+        var routerParamsPrivateKey = \\"__key_\\";
+        var useDataCacheApis = [ \\"navigateTo\\", \\"redirectTo\\", \\"reLaunch\\", \\"switchTab\\" ];
+        if (useDataCacheApis.indexOf(key) > -1) {
+            var url = obj.url = obj.url || \\"\\";
+            var hasMark = url.indexOf(\\"?\\") > -1;
+            var cacheKey = getUniqueKey();
+            obj.url += (hasMark ? \\"&\\" : \\"?\\") + \\"\\".concat(routerParamsPrivateKey, \\"=\\").concat(cacheKey);
+        }
+    }
+    function indent(str, size) {
+        return str.split(\\"\\\\n\\").map((function(line, index) {
+            var indent = index === 0 ? \\"\\" : Array(size).fill(\\" \\").join(\\"\\");
+            return indent + line;
+        })).join(\\"\\\\n\\");
+    }
+    var needPromiseApis = new Set([ \\"addPhoneContact\\", \\"authorize\\", \\"canvasGetImageData\\", \\"canvasPutImageData\\", \\"canvasToTempFilePath\\", \\"checkSession\\", \\"chooseAddress\\", \\"chooseImage\\", \\"chooseInvoiceTitle\\", \\"chooseLocation\\", \\"chooseVideo\\", \\"clearStorage\\", \\"closeBLEConnection\\", \\"closeBluetoothAdapter\\", \\"closeSocket\\", \\"compressImage\\", \\"connectSocket\\", \\"createBLEConnection\\", \\"downloadFile\\", \\"exitMiniProgram\\", \\"getAvailableAudioSources\\", \\"getBLEDeviceCharacteristics\\", \\"getBLEDeviceServices\\", \\"getBatteryInfo\\", \\"getBeacons\\", \\"getBluetoothAdapterState\\", \\"getBluetoothDevices\\", \\"getClipboardData\\", \\"getConnectedBluetoothDevices\\", \\"getConnectedWifi\\", \\"getExtConfig\\", \\"getFileInfo\\", \\"getImageInfo\\", \\"getLocation\\", \\"getNetworkType\\", \\"getSavedFileInfo\\", \\"getSavedFileList\\", \\"getScreenBrightness\\", \\"getSetting\\", \\"getStorage\\", \\"getStorageInfo\\", \\"getSystemInfo\\", \\"getUserInfo\\", \\"getWifiList\\", \\"hideHomeButton\\", \\"hideShareMenu\\", \\"hideTabBar\\", \\"hideTabBarRedDot\\", \\"loadFontFace\\", \\"login\\", \\"makePhoneCall\\", \\"navigateBack\\", \\"navigateBackMiniProgram\\", \\"navigateTo\\", \\"navigateToBookshelf\\", \\"navigateToMiniProgram\\", \\"notifyBLECharacteristicValueChange\\", \\"hideKeyboard\\", \\"hideLoading\\", \\"hideNavigationBarLoading\\", \\"hideToast\\", \\"openBluetoothAdapter\\", \\"openDocument\\", \\"openLocation\\", \\"openSetting\\", \\"pageScrollTo\\", \\"previewImage\\", \\"queryBookshelf\\", \\"reLaunch\\", \\"readBLECharacteristicValue\\", \\"redirectTo\\", \\"removeSavedFile\\", \\"removeStorage\\", \\"removeTabBarBadge\\", \\"requestSubscribeMessage\\", \\"saveFile\\", \\"saveImageToPhotosAlbum\\", \\"saveVideoToPhotosAlbum\\", \\"scanCode\\", \\"sendSocketMessage\\", \\"setBackgroundColor\\", \\"setBackgroundTextStyle\\", \\"setClipboardData\\", \\"setEnableDebug\\", \\"setInnerAudioOption\\", \\"setKeepScreenOn\\", \\"setNavigationBarColor\\", \\"setNavigationBarTitle\\", \\"setScreenBrightness\\", \\"setStorage\\", \\"setTabBarBadge\\", \\"setTabBarItem\\", \\"setTabBarStyle\\", \\"showActionSheet\\", \\"showFavoriteGuide\\", \\"showLoading\\", \\"showModal\\", \\"showShareMenu\\", \\"showTabBar\\", \\"showTabBarRedDot\\", \\"showToast\\", \\"startBeaconDiscovery\\", \\"startBluetoothDevicesDiscovery\\", \\"startDeviceMotionListening\\", \\"startPullDownRefresh\\", \\"stopBeaconDiscovery\\", \\"stopBluetoothDevicesDiscovery\\", \\"stopCompass\\", \\"startCompass\\", \\"startAccelerometer\\", \\"stopAccelerometer\\", \\"showNavigationBarLoading\\", \\"stopDeviceMotionListening\\", \\"stopPullDownRefresh\\", \\"switchTab\\", \\"uploadFile\\", \\"vibrateLong\\", \\"vibrateShort\\", \\"writeBLECharacteristicValue\\" ]);
+    function getCanIUseWebp(taro) {
+        return function() {
+            var _a;
+            var res = (_a = taro.getSystemInfoSync) === null || _a === void 0 ? void 0 : _a.call(taro);
+            if (!res) {
+                if (false) {}
+                return false;
+            }
+            var platform = res.platform;
+            var platformLower = platform.toLowerCase();
+            if (platformLower === \\"android\\" || platformLower === \\"devtools\\") {
+                return true;
+            }
+            return false;
+        };
+    }
+    function getNormalRequest(global) {
+        return function request(options) {
+            options = options ? isString(options) ? {
+                url: options
+            } : options : {};
+            var originSuccess = options.success;
+            var originFail = options.fail;
+            var originComplete = options.complete;
+            var requestTask;
+            var p = new Promise((function(resolve, reject) {
+                options.success = function(res) {
+                    originSuccess && originSuccess(res);
+                    resolve(res);
+                };
+                options.fail = function(res) {
+                    originFail && originFail(res);
+                    reject(res);
+                };
+                options.complete = function(res) {
+                    originComplete && originComplete(res);
+                };
+                requestTask = global.request(options);
+            }));
+            p.abort = function(cb) {
+                cb && cb();
+                if (requestTask) {
+                    requestTask.abort();
+                }
+                return p;
+            };
+            return p;
+        };
+    }
+    function processApis(taro, global) {
+        var config = arguments.length > 2 && arguments[2] !== undefined ? arguments[2] : {};
+        var patchNeedPromiseApis = config.needPromiseApis || [];
+        var _needPromiseApis = new Set([].concat(Object(toConsumableArray[\\"a\\"])(patchNeedPromiseApis), Object(toConsumableArray[\\"a\\"])(needPromiseApis)));
+        var preserved = [ \\"getEnv\\", \\"interceptors\\", \\"Current\\", \\"getCurrentInstance\\", \\"options\\", \\"nextTick\\", \\"eventCenter\\", \\"Events\\", \\"preload\\", \\"webpackJsonp\\" ];
+        var apis = new Set(!config.isOnlyPromisify ? Object.keys(global).filter((function(api) {
+            return preserved.indexOf(api) === -1;
+        })) : new Set(patchNeedPromiseApis));
+        if (config.modifyApis) {
+            config.modifyApis(apis);
+        }
+        apis.forEach((function(key) {
+            if (_needPromiseApis.has(key)) {
+                var originKey = key;
+                taro[originKey] = function() {
+                    var options = arguments.length > 0 && arguments[0] !== undefined ? arguments[0] : {};
+                    for (var _len = arguments.length, args = new Array(_len > 1 ? _len - 1 : 0), _key = 1; _key < _len; _key++) {
+                        args[_key - 1] = arguments[_key];
+                    }
+                    var key = originKey;
+                    if (typeof options === \\"string\\") {
+                        if (args.length) {
+                            return global[key].apply(global, [ options ].concat(args));
+                        }
+                        return global[key](options);
+                    }
+                    if (config.transformMeta) {
+                        var transformResult = config.transformMeta(key, options);
+                        key = transformResult.key;
+                        options = transformResult.options;
+                        if (!global.hasOwnProperty(key)) {
+                            return unsupport(key)();
+                        }
+                    }
+                    var task = null;
+                    var obj = Object.assign({}, options);
+                    setUniqueKeyToRoute(key, options);
+                    var p = new Promise((function(resolve, reject) {
+                        obj.success = function(res) {
+                            var _a, _b;
+                            (_a = config.modifyAsyncResult) === null || _a === void 0 ? void 0 : _a.call(config, key, res);
+                            (_b = options.success) === null || _b === void 0 ? void 0 : _b.call(options, res);
+                            if (key === \\"connectSocket\\") {
+                                resolve(Promise.resolve().then((function() {
+                                    return task ? Object.assign(task, res) : res;
+                                })));
+                            } else {
+                                resolve(res);
+                            }
+                        };
+                        obj.fail = function(res) {
+                            var _a;
+                            (_a = options.fail) === null || _a === void 0 ? void 0 : _a.call(options, res);
+                            reject(res);
+                        };
+                        obj.complete = function(res) {
+                            var _a;
+                            (_a = options.complete) === null || _a === void 0 ? void 0 : _a.call(options, res);
+                        };
+                        if (args.length) {
+                            task = global[key].apply(global, [ obj ].concat(args));
+                        } else {
+                            task = global[key](obj);
+                        }
+                    }));
+                    if (key === \\"uploadFile\\" || key === \\"downloadFile\\") {
+                        p.progress = function(cb) {
+                            task === null || task === void 0 ? void 0 : task.onProgressUpdate(cb);
+                            return p;
+                        };
+                        p.abort = function(cb) {
+                            cb === null || cb === void 0 ? void 0 : cb();
+                            task === null || task === void 0 ? void 0 : task.abort();
+                            return p;
+                        };
+                    }
+                    return p;
+                };
+            } else {
+                var platformKey = key;
+                if (config.transformMeta) {
+                    platformKey = config.transformMeta(key, {}).key;
+                }
+                if (!global.hasOwnProperty(platformKey)) {
+                    taro[key] = unsupport(key);
+                    return;
+                }
+                if (isFunction(global[key])) {
+                    taro[key] = function() {
+                        for (var _len2 = arguments.length, args = new Array(_len2), _key2 = 0; _key2 < _len2; _key2++) {
+                            args[_key2] = arguments[_key2];
+                        }
+                        if (config.handleSyncApis) {
+                            return config.handleSyncApis(key, global, args);
+                        } else {
+                            return global[platformKey].apply(global, args);
+                        }
+                    };
+                } else {
+                    taro[key] = global[platformKey];
+                }
+            }
+        }));
+        !config.isOnlyPromisify && equipCommonApis(taro, global, config);
+    }
+    function equipCommonApis(taro, global) {
+        var apis = arguments.length > 2 && arguments[2] !== undefined ? arguments[2] : {};
+        taro.canIUseWebp = getCanIUseWebp(taro);
+        taro.getCurrentPages = getCurrentPages || unsupport(\\"getCurrentPages\\");
+        taro.getApp = getApp || unsupport(\\"getApp\\");
+        taro.env = global.env || {};
+        try {
+            taro.requirePlugin = requirePlugin || unsupport(\\"requirePlugin\\");
+        } catch (error) {
+            taro.requirePlugin = unsupport(\\"requirePlugin\\");
+        }
+        var request = apis.request || getNormalRequest(global);
+        function taroInterceptor(chain) {
+            return request(chain.requestParams);
+        }
+        var link = new taro.Link(taroInterceptor);
+        taro.request = link.request.bind(link);
+        taro.addInterceptor = link.addInterceptor.bind(link);
+        taro.cleanInterceptors = link.cleanInterceptors.bind(link);
+        taro.miniGlobal = taro.options.miniGlobal = global;
+    }
+}, , , , , , function(module, __webpack_exports__, __webpack_require__) {
+    \\"use strict\\";
+    __webpack_require__.d(__webpack_exports__, \\"a\\", (function() {
+        return _toConsumableArray;
+    }));
+    var arrayLikeToArray = __webpack_require__(9);
+    function _arrayWithoutHoles(arr) {
+        if (Array.isArray(arr)) return Object(arrayLikeToArray[\\"a\\"])(arr);
+    }
+    function _iterableToArray(iter) {
+        if (typeof Symbol !== \\"undefined\\" && iter[Symbol.iterator] != null || iter[\\"@@iterator\\"] != null) return Array.from(iter);
+    }
+    var unsupportedIterableToArray = __webpack_require__(10);
+    function _nonIterableSpread() {
+        throw new TypeError(\\"Invalid attempt to spread non-iterable instance.\\\\nIn order to be iterable, non-array objects must have a [Symbol.iterator]() method.\\");
+    }
+    function _toConsumableArray(arr) {
+        return _arrayWithoutHoles(arr) || _iterableToArray(arr) || Object(unsupportedIterableToArray[\\"a\\"])(arr) || _nonIterableSpread();
+    }
+}, , function(module, __webpack_exports__, __webpack_require__) {
+    \\"use strict\\";
+    __webpack_require__.d(__webpack_exports__, \\"a\\", (function() {
+        return _arrayLikeToArray;
+    }));
+    function _arrayLikeToArray(arr, len) {
+        if (len == null || len > arr.length) len = arr.length;
+        for (var i = 0, arr2 = new Array(len); i < len; i++) {
+            arr2[i] = arr[i];
+        }
+        return arr2;
+    }
+}, function(module, __webpack_exports__, __webpack_require__) {
+    \\"use strict\\";
+    __webpack_require__.d(__webpack_exports__, \\"a\\", (function() {
+        return _unsupportedIterableToArray;
+    }));
+    var _arrayLikeToArray_js__WEBPACK_IMPORTED_MODULE_0__ = __webpack_require__(9);
+    function _unsupportedIterableToArray(o, minLen) {
+        if (!o) return;
+        if (typeof o === \\"string\\") return Object(_arrayLikeToArray_js__WEBPACK_IMPORTED_MODULE_0__[\\"a\\"])(o, minLen);
+        var n = Object.prototype.toString.call(o).slice(8, -1);
+        if (n === \\"Object\\" && o.constructor) n = o.constructor.name;
+        if (n === \\"Map\\" || n === \\"Set\\") return Array.from(o);
+        if (n === \\"Arguments\\" || /^(?:Ui|I)nt(?:8|16|32)(?:Clamped)?Array$/.test(n)) return Object(_arrayLikeToArray_js__WEBPACK_IMPORTED_MODULE_0__[\\"a\\"])(o, minLen);
+    }
+}, , , , , , function(module, __webpack_exports__, __webpack_require__) {
+    \\"use strict\\";
+    (function(navigator) {
+        var _tarojs_shared__WEBPACK_IMPORTED_MODULE_0__ = __webpack_require__(1);
+        var needPromiseApis = new Set([ \\"addCardAuth\\", \\"getOpenUserInfo\\", \\"chooseAlipayContact\\", \\"chooseCity\\", \\"chooseContact\\", \\"choosePhoneContact\\", \\"datePicker\\", \\"getAddress\\", \\"getAuthCode\\", \\"getPhoneNumber\\", \\"getRunData\\", \\"getRunScene\\", \\"getServerTime\\", \\"getTitleColor\\", \\"rsa\\", \\"paySignCenter\\", \\"tradePay\\", \\"isCollected\\", \\"multiLevelSelect\\", \\"onLocatedComplete\\", \\"optionsSelect\\", \\"prompt\\", \\"regionPicker\\", \\"setLocatedCity\\", \\"showAuthGuide\\", \\"textRiskIdentification\\", \\"vibrate\\", \\"watchShake\\", \\"connectBLEDevice\\", \\"disconnectBLEDevice\\", \\"makeBluetoothPair\\", \\"writeBLECharacteristicValue\\", \\"readBLECharacteristicValue\\", \\"notifyBLECharacteristicValueChange\\", \\"getBLEDeviceServices\\", \\"getBLEDeviceCharacteristics\\", \\"openBluetoothAdapter\\", \\"closeBluetoothAdapter\\", \\"getBluetoothAdapterState\\", \\"startBluetoothDevicesDiscovery\\", \\"stopBluetoothDevicesDiscovery\\", \\"getBluetoothDevices\\", \\"getConnectedBluetoothDevices\\" ]);
+        var apiDiff = {
+            showActionSheet: {
+                options: {
+                    change: [ {
+                        old: \\"itemList\\",
+                        new: \\"items\\"
+                    } ]
+                }
+            },
+            showToast: {
+                options: {
+                    change: [ {
+                        old: \\"title\\",
+                        new: \\"content\\"
+                    }, {
+                        old: \\"icon\\",
+                        new: \\"type\\"
+                    } ]
+                }
+            },
+            showLoading: {
+                options: {
+                    change: [ {
+                        old: \\"title\\",
+                        new: \\"content\\"
+                    } ]
+                }
+            },
+            setNavigationBarTitle: {
+                alias: \\"setNavigationBar\\"
+            },
+            setNavigationBarColor: {
+                alias: \\"setNavigationBar\\"
+            },
+            saveImageToPhotosAlbum: {
+                alias: \\"saveImage\\",
+                options: {
+                    change: [ {
+                        old: \\"filePath\\",
+                        new: \\"url\\"
+                    } ]
+                }
+            },
+            previewImage: {
+                options: {
+                    set: [ {
+                        key: \\"current\\",
+                        value: function value(options) {
+                            return options.urls.indexOf(options.current || options.urls[0]);
+                        }
+                    } ]
+                }
+            },
+            getFileInfo: {
+                options: {
+                    change: [ {
+                        old: \\"filePath\\",
+                        new: \\"apFilePath\\"
+                    } ]
+                }
+            },
+            getSavedFileInfo: {
+                options: {
+                    change: [ {
+                        old: \\"filePath\\",
+                        new: \\"apFilePath\\"
+                    } ]
+                }
+            },
+            removeSavedFile: {
+                options: {
+                    change: [ {
+                        old: \\"filePath\\",
+                        new: \\"apFilePath\\"
+                    } ]
+                }
+            },
+            saveFile: {
+                options: {
+                    change: [ {
+                        old: \\"tempFilePath\\",
+                        new: \\"apFilePath\\"
+                    } ]
+                }
+            },
+            openLocation: {
+                options: {
+                    set: [ {
+                        key: \\"latitude\\",
+                        value: function value(options) {
+                            return String(options.latitude);
+                        }
+                    }, {
+                        key: \\"longitude\\",
+                        value: function value(options) {
+                            return String(options.longitude);
+                        }
+                    } ]
+                }
+            },
+            uploadFile: {
+                options: {
+                    change: [ {
+                        old: \\"name\\",
+                        new: \\"fileName\\"
+                    } ]
+                }
+            },
+            getClipboardData: {
+                alias: \\"getClipboard\\"
+            },
+            setClipboardData: {
+                alias: \\"setClipboard\\",
+                options: {
+                    change: [ {
+                        old: \\"data\\",
+                        new: \\"text\\"
+                    } ]
+                }
+            },
+            makePhoneCall: {
+                options: {
+                    change: [ {
+                        old: \\"phoneNumber\\",
+                        new: \\"number\\"
+                    } ]
+                }
+            },
+            scanCode: {
+                alias: \\"scan\\",
+                options: {
+                    change: [ {
+                        old: \\"onlyFromCamera\\",
+                        new: \\"hideAlbum\\"
+                    } ],
+                    set: [ {
+                        key: \\"type\\",
+                        value: function value(options) {
+                            return options.scanType && options.scanType[0].slice(0, -4) || \\"qr\\";
+                        }
+                    } ]
+                }
+            },
+            setScreenBrightness: {
+                options: {
+                    change: [ {
+                        old: \\"value\\",
+                        new: \\"brightness\\"
+                    } ]
+                }
+            },
+            onBLEConnectionStateChange: {
+                alias: \\"onBLEConnectionStateChanged\\"
+            },
+            offBLEConnectionStateChange: {
+                alias: \\"offBLEConnectionStateChanged\\"
+            },
+            createBLEConnection: {
+                alias: \\"connectBLEDevice\\"
+            },
+            closeBLEConnection: {
+                alias: \\"disconnectBLEDevice\\"
+            }
+        };
+        var nativeRequest = my.canIUse(\\"request\\") ? my.request : my.httpRequest;
+        function request(options) {
+            options = options || {};
+            if (typeof options === \\"string\\") {
+                options = {
+                    url: options
+                };
+            }
+            var defaultHeaders = {
+                \\"content-type\\": \\"application/json\\"
+            };
+            options.headers = defaultHeaders;
+            if (options.header) {
+                for (var k in options.header) {
+                    var lowerK = k.toLocaleLowerCase();
+                    options.headers[lowerK] = options.header[k];
+                }
+                delete options.header;
+            }
+            var originSuccess = options.success;
+            var originFail = options.fail;
+            var originComplete = options.complete;
+            var requestTask;
+            var p = new Promise((function(resolve, reject) {
+                options.success = function(res) {
+                    res.statusCode = res.status;
+                    delete res.status;
+                    res.header = res.headers;
+                    delete res.headers;
+                    originSuccess && originSuccess(res);
+                    resolve(res);
+                };
+                options.fail = function(res) {
+                    originFail && originFail(res);
+                    reject(res);
+                };
+                options.complete = function(res) {
+                    originComplete && originComplete(res);
+                };
+                requestTask = nativeRequest(options);
+            }));
+            p.abort = function(cb) {
+                cb && cb();
+                if (requestTask) {
+                    requestTask.abort();
+                }
+                return p;
+            };
+            return p;
+        }
+        function handleSyncApis(key, global, args) {
+            if (key === \\"getStorageSync\\") {
+                var arg1 = args[0];
+                if (arg1 != null) {
+                    var res = global[key]({
+                        key: arg1
+                    });
+                    var data = null;
+                    if (res.hasOwnProperty(\\"data\\")) {
+                        data = res.data;
+                    } else if (res.hasOwnProperty(\\"APDataStorage\\")) {
+                        data = res.APDataStorage;
+                    }
+                    return data === null ? \\"\\" : data;
+                }
+                return console.error(\\"getStorageSync \\\\u4f20\\\\u5165\\\\u53c2\\\\u6570\\\\u9519\\\\u8bef\\");
+            }
+            if (key === \\"setStorageSync\\") {
+                var _arg = args[0];
+                var arg2 = args[1];
+                if (_arg != null) {
+                    return global[key]({
+                        key: _arg,
+                        data: arg2
+                    });
+                }
+                return console.error(\\"setStorageSync \\\\u4f20\\\\u5165\\\\u53c2\\\\u6570\\\\u9519\\\\u8bef\\");
+            }
+            if (key === \\"removeStorageSync\\") {
+                var _arg2 = args[0];
+                if (_arg2 != null) {
+                    return global[key]({
+                        key: _arg2
+                    });
+                }
+                return console.error(\\"removeStorageSync \\\\u4f20\\\\u5165\\\\u53c2\\\\u6570\\\\u9519\\\\u8bef\\");
+            }
+            if (key === \\"createSelectorQuery\\") {
+                var query = global[key]();
+                query.in = function() {
+                    return query;
+                };
+                return query;
+            }
+            return global[key].apply(global, args);
+        }
+        function transformMeta(api, options) {
+            var apiAlias = api;
+            if (api === \\"showModal\\") {
+                options.cancelButtonText = options.cancelText || \\"\\\\u53d6\\\\u6d88\\";
+                options.confirmButtonText = options.confirmText || \\"\\\\u786e\\\\u5b9a\\";
+                apiAlias = \\"confirm\\";
+                if (options.showCancel === false) {
+                    options.buttonText = options.confirmText || \\"\\\\u786e\\\\u5b9a\\";
+                    apiAlias = \\"alert\\";
+                }
+            } else {
+                Object.keys(apiDiff).forEach((function(item) {
+                    var apiItem = apiDiff[item];
+                    if (api === item) {
+                        if (apiItem.alias) {
+                            apiAlias = apiItem.alias;
+                        }
+                        if (apiItem.options) {
+                            var change = apiItem.options.change;
+                            var set = apiItem.options.set;
+                            if (change) {
+                                change.forEach((function(changeItem) {
+                                    options[changeItem.new] = options[changeItem.old];
+                                }));
+                            }
+                            if (set) {
+                                set.forEach((function(setItem) {
+                                    options[setItem.key] = typeof setItem.value === \\"function\\" ? setItem.value(options) : setItem.value;
+                                }));
+                            }
+                        }
+                    }
+                }));
+            }
+            return {
+                key: apiAlias,
+                options: options
+            };
+        }
+        function modifyApis(apis) {
+            Object.keys(apiDiff).map((function(key) {
+                apis.add(key);
+                var platformKey = apiDiff[key].alias;
+                platformKey && apis.delete(platformKey);
+            }));
+            apis.add(\\"showModal\\");
+            apis.delete(\\"confirm\\");
+            apis.delete(\\"alert\\");
+        }
+        function modifyAsyncResult(key, res) {
+            if (key === \\"saveFile\\") {
+                res.savedFilePath = res.apFilePath;
+            } else if (key === \\"downloadFile\\") {
+                res.tempFilePath = res.apFilePath;
+            } else if (key === \\"chooseImage\\") {
+                res.tempFilePaths = res.apFilePaths;
+            } else if (key === \\"getClipboard\\") {
+                res.data = res.text;
+            } else if (key === \\"scan\\") {
+                res.result = res.code;
+            } else if (key === \\"getScreenBrightness\\") {
+                res.value = res.brightness;
+                delete res.brightness;
+            } else if (key === \\"connectSocket\\") {
+                res.onClose = function(cb) {
+                    my.onSocketClose(cb);
+                };
+                res.onError = function(cb) {
+                    my.onSocketError(cb);
+                };
+                res.onMessage = function(cb) {
+                    my.onSocketMessage(cb);
+                };
+                res.onOpen = function(cb) {
+                    my.onSocketOpen(cb);
+                };
+                res.send = function(opt) {
+                    my.sendSocketMessage(opt);
+                };
+                res.close = function() {
+                    my.closeSocket();
+                };
+            }
+        }
+        function initNativeApi(taro) {
+            Object(_tarojs_shared__WEBPACK_IMPORTED_MODULE_0__[\\"f\\"])(taro, my, {
+                needPromiseApis: needPromiseApis,
+                handleSyncApis: handleSyncApis,
+                transformMeta: transformMeta,
+                modifyApis: modifyApis,
+                modifyAsyncResult: modifyAsyncResult,
+                request: request
+            });
+        }
+        var components = {
+            View: {
+                \\"disable-scroll\\": \\"false\\",
+                hidden: \\"false\\",
+                bindAppear: \\"\\",
+                bindDisappear: \\"\\",
+                bindFirstAppear: \\"\\"
+            },
+            Text: {
+                \\"number-of-lines\\": \\"\\"
+            },
+            Map: {
+                skew: \\"0\\",
+                rotate: \\"0\\",
+                polygons: \\"[]\\",
+                \\"include-padding\\": \\"\\",
+                \\"ground-overlays\\": \\"\\",
+                \\"tile-overlay\\": \\"\\",
+                \\"custom-map-style\\": \\"\\",
+                setting: \\"{}\\",
+                optimize: \\"\\",
+                bindRegionChange: \\"\\",
+                bindPanelTap: \\"\\"
+            },
+            Button: {
+                scope: \\"\\",
+                \\"public-id\\": \\"\\",
+                bindGetAuthorize: \\"\\",
+                bindError: \\"\\"
+            },
+            Checkbox: {
+                bindChange: \\"\\"
+            },
+            Input: {
+                \\"random-number\\": \\"false\\",
+                controlled: \\"false\\",
+                enableNative: \\"false\\"
+            },
+            Slider: {
+                \\"track-size\\": \\"4\\",
+                \\"handle-size\\": \\"22\\",
+                \\"handle-color\\": Object(_tarojs_shared__WEBPACK_IMPORTED_MODULE_0__[\\"g\\"])(\\"#ffffff\\")
+            },
+            Switch: {
+                controlled: \\"false\\"
+            },
+            Textarea: {
+                \\"show-count\\": \\"true\\",
+                controlled: \\"false\\",
+                enableNative: \\"false\\"
+            },
+            MovableView: {
+                bindChangeEnd: \\"\\"
+            },
+            ScrollView: {
+                \\"scroll-animation-duration\\": \\"\\",
+                \\"trap-scroll\\": \\"false\\"
+            },
+            Swiper: {
+                \\"active-class\\": \\"\\",
+                \\"changing-class\\": \\"\\",
+                acceleration: \\"false\\",
+                \\"disable-programmatic-animation\\": \\"false\\",
+                \\"disable-touch\\": \\"false\\",
+                bindAnimationEnd: \\"\\"
+            },
+            Image: {
+                \\"default-source\\": \\"\\"
+            },
+            Canvas: {
+                type: \\"\\",
+                width: Object(_tarojs_shared__WEBPACK_IMPORTED_MODULE_0__[\\"g\\"])(\\"300px\\"),
+                height: Object(_tarojs_shared__WEBPACK_IMPORTED_MODULE_0__[\\"g\\"])(\\"225px\\"),
+                bindReady: \\"\\"
+            },
+            Video: {
+                \\"poster-size\\": Object(_tarojs_shared__WEBPACK_IMPORTED_MODULE_0__[\\"g\\"])(\\"contain\\"),
+                \\"mobilenet-hint-type\\": \\"1\\",
+                enableNative: \\"false\\",
+                bindLoading: \\"\\",
+                bindUserAction: \\"\\",
+                bindStop: \\"\\",
+                bindRenderStart: \\"\\"
+            },
+            Lottie: {
+                autoplay: \\"false\\",
+                path: \\"\\",
+                speed: \\"1.0\\",
+                repeatCount: \\"0\\",
+                autoReverse: \\"false\\",
+                assetsPath: \\"\\",
+                placeholder: \\"\\",
+                djangoId: \\"\\",
+                md5: \\"\\",
+                optimize: \\"false\\",
+                bindDataReady: \\"\\",
+                bindDataFailed: \\"\\",
+                bindAnimationStart: \\"\\",
+                bindAnimationEnd: \\"\\",
+                bindAnimationRepeat: \\"\\",
+                bindAnimationCancel: \\"\\",
+                bindDataLoadReady: \\"\\"
+            },
+            Lifestyle: {
+                \\"public-id\\": \\"\\",
+                memo: \\"\\",
+                bindFollow: \\"\\"
+            },
+            LifeFollow: {
+                sceneId: \\"\\",
+                checkFollow: \\"\\",
+                bindCheckFollow: \\"\\",
+                bindClose: \\"\\"
+            },
+            ContactButton: {
+                \\"tnt-inst-id\\": \\"\\",
+                scene: \\"\\",
+                size: \\"25\\",
+                color: Object(_tarojs_shared__WEBPACK_IMPORTED_MODULE_0__[\\"g\\"])(\\"#00A3FF\\"),
+                icon: \\"\\",
+                \\"alipay-card-no\\": \\"\\",
+                \\"ext-info\\": \\"\\"
+            }
+        };
+        var BUBBLE_EVENTS = new Set([ \\"touchStart\\", \\"touchMove\\", \\"touchEnd\\", \\"touchCancel\\", \\"tap\\", \\"longTap\\" ]);
+        var hostConfig = {
+            initNativeApi: initNativeApi,
+            getEventCenter: function getEventCenter(Events) {
+                if (!my.taroEventCenter) {
+                    my.taroEventCenter = new Events;
+                }
+                return my.taroEventCenter;
+            },
+            modifyTaroEvent: function modifyTaroEvent(event, node) {
+                if (node.tagName === \\"SWIPER\\" && event.type === \\"animationend\\") {
+                    event.type = \\"animationfinish\\";
+                }
+            },
+            isBubbleEvents: function isBubbleEvents(eventName) {
+                return BUBBLE_EVENTS.has(eventName);
+            }
+        };
+        var _navigator = navigator, userAgent = _navigator.userAgent;
+        Object.defineProperty(navigator, \\"userAgent\\", {
+            configurable: true,
+            enumerable: true,
+            get: function get() {
+                return userAgent || navigator.swuserAgent || \\"\\";
+            }
+        });
+        Object(_tarojs_shared__WEBPACK_IMPORTED_MODULE_0__[\\"e\\"])(hostConfig);
+        Object(_tarojs_shared__WEBPACK_IMPORTED_MODULE_0__[\\"d\\"])(components);
+    }).call(this, __webpack_require__(0)[\\"navigator\\"]);
+}, function(module, exports, __webpack_require__) {}, , function(module, __webpack_exports__, __webpack_require__) {
+    \\"use strict\\";
+    __webpack_require__.r(__webpack_exports__);
+    var runtime = __webpack_require__(16);
+    var taro_runtime = __webpack_require__(0);
+    var toConsumableArray = __webpack_require__(7);
+    function _defineProperty(obj, key, value) {
+        if (key in obj) {
+            Object.defineProperty(obj, key, {
+                value: value,
+                enumerable: true,
+                configurable: true,
+                writable: true
+            });
+        } else {
+            obj[key] = value;
+        }
+        return obj;
+    }
+    function _arrayWithHoles(arr) {
+        if (Array.isArray(arr)) return arr;
+    }
+    function _iterableToArrayLimit(arr, i) {
+        var _i = arr == null ? null : typeof Symbol !== \\"undefined\\" && arr[Symbol.iterator] || arr[\\"@@iterator\\"];
+        if (_i == null) return;
+        var _arr = [];
+        var _n = true;
+        var _d = false;
+        var _s, _e;
+        try {
+            for (_i = _i.call(arr); !(_n = (_s = _i.next()).done); _n = true) {
+                _arr.push(_s.value);
+                if (i && _arr.length === i) break;
+            }
+        } catch (err) {
+            _d = true;
+            _e = err;
+        } finally {
+            try {
+                if (!_n && _i[\\"return\\"] != null) _i[\\"return\\"]();
+            } finally {
+                if (_d) throw _e;
+            }
+        }
+        return _arr;
+    }
+    var unsupportedIterableToArray = __webpack_require__(10);
+    function _nonIterableRest() {
+        throw new TypeError(\\"Invalid attempt to destructure non-iterable instance.\\\\nIn order to be iterable, non-array objects must have a [Symbol.iterator]() method.\\");
+    }
+    function _slicedToArray(arr, i) {
+        return _arrayWithHoles(arr) || _iterableToArrayLimit(arr, i) || Object(unsupportedIterableToArray[\\"a\\"])(arr, i) || _nonIterableRest();
+    }
+    var classCallCheck = __webpack_require__(3);
+    var createClass = __webpack_require__(4);
+    var inherits = __webpack_require__(6);
+    var createSuper = __webpack_require__(5);
+    var shared_esm = __webpack_require__(1);
+    var HOOKS_APP_ID = \\"taro-app\\";
+    function isClassComponent(R, component) {
+        var prototype = component.prototype;
+        return Object(shared_esm[\\"c\\"])(component.render) || !!(prototype === null || prototype === void 0 ? void 0 : prototype.isReactComponent) || prototype instanceof R.Component;
+    }
+    function ensureIsArray(item) {
+        if (Object(shared_esm[\\"b\\"])(item)) {
+            return item;
+        } else {
+            return item ? [ item ] : [];
+        }
+    }
+    function setDefaultDescriptor(obj) {
+        obj.writable = true;
+        obj.enumerable = true;
+        return obj;
+    }
+    function setRouterParams(options) {
+        taro_runtime[\\"Current\\"].router = Object.assign({
+            params: options === null || options === void 0 ? void 0 : options.query
+        }, options);
+    }
+    var PageContext = shared_esm[\\"a\\"];
+    var R$1 = shared_esm[\\"a\\"];
+    var h$1;
+    var ReactDOM$1;
+    var pageKeyId = Object(taro_runtime[\\"incrementId\\"])();
+    var hooks$1 = taro_runtime[\\"container\\"].get(taro_runtime[\\"SERVICE_IDENTIFIER\\"].Hooks);
+    function setReconciler() {
+        var _a;
+        hooks$1.getLifecycle = function(instance, lifecycle) {
+            lifecycle = lifecycle.replace(/^on(Show|Hide)$/, \\"componentDid$1\\");
+            return instance[lifecycle];
+        };
+        (_a = hooks$1.modifyMpEventImpls) === null || _a === void 0 ? void 0 : _a.push((function(event) {
+            event.type = event.type.replace(/-/g, \\"\\");
+        }));
+        hooks$1.batchedEventUpdates = function(cb) {
+            ReactDOM$1.unstable_batchedUpdates(cb);
+        };
+        hooks$1.mergePageInstance = function(prev, next) {
+            if (!prev || !next) return;
+            if (\\"constructor\\" in prev) return;
+            Object.keys(prev).forEach((function(item) {
+                var prevList = prev[item];
+                var nextList = ensureIsArray(next[item]);
+                next[item] = nextList.concat(prevList);
+            }));
+        };
+        if (false) {}
+    }
+    function connectReactPage(R, id) {
+        return function(Page) {
+            var isReactComponent = isClassComponent(R, Page);
+            var inject = function inject(node) {
+                return node && Object(taro_runtime[\\"injectPageInstance\\"])(node, id);
+            };
+            var refs = isReactComponent ? {
+                ref: inject
+            } : {
+                forwardedRef: inject,
+                reactReduxForwardedRef: inject
+            };
+            if (PageContext === shared_esm[\\"a\\"]) {
+                PageContext = R.createContext(\\"\\");
+            }
+            return function(_R$Component) {
+                Object(inherits[\\"a\\"])(PageWrapper, _R$Component);
+                var _super = Object(createSuper[\\"a\\"])(PageWrapper);
+                function PageWrapper() {
+                    var _this;
+                    Object(classCallCheck[\\"a\\"])(this, PageWrapper);
+                    _this = _super.apply(this, arguments);
+                    _this.state = {
+                        hasError: false
+                    };
+                    return _this;
+                }
+                Object(createClass[\\"a\\"])(PageWrapper, [ {
+                    key: \\"componentDidCatch\\",
+                    value: function componentDidCatch(error, info) {
+                        if (false) {}
+                    }
+                }, {
+                    key: \\"render\\",
+                    value: function render() {
+                        var children = this.state.hasError ? [] : h$1(PageContext.Provider, {
+                            value: id
+                        }, h$1(Page, Object.assign(Object.assign({}, this.props), refs)));
+                        if (false) {} else {
+                            return h$1(\\"root\\", {
+                                id: id
+                            }, children);
+                        }
+                    }
+                } ], [ {
+                    key: \\"getDerivedStateFromError\\",
+                    value: function getDerivedStateFromError(error) {
+                        false && false;
+                        return {
+                            hasError: true
+                        };
+                    }
+                } ]);
+                return PageWrapper;
+            }(R.Component);
+        };
+    }
+    function createReactApp(App, react, reactdom, config) {
+        var _Object$create;
+        if (false) {}
+        R$1 = react;
+        h$1 = react.createElement;
+        ReactDOM$1 = reactdom;
+        var appInstanceRef = react.createRef();
+        var isReactComponent = isClassComponent(R$1, App);
+        var appWrapper;
+        setReconciler();
+        function getAppInstance() {
+            return appInstanceRef.current;
+        }
+        var AppWrapper = function(_R$1$Component) {
+            Object(inherits[\\"a\\"])(AppWrapper, _R$1$Component);
+            var _super2 = Object(createSuper[\\"a\\"])(AppWrapper);
+            function AppWrapper() {
+                var _this2;
+                Object(classCallCheck[\\"a\\"])(this, AppWrapper);
+                _this2 = _super2.apply(this, arguments);
+                _this2.pages = [];
+                _this2.elements = [];
+                return _this2;
+            }
+            Object(createClass[\\"a\\"])(AppWrapper, [ {
+                key: \\"mount\\",
+                value: function mount(pageComponent, id, cb) {
+                    var pageWrapper = connectReactPage(R$1, id)(pageComponent);
+                    var key = id + pageKeyId();
+                    var page = function page() {
+                        return h$1(pageWrapper, {
+                            key: key,
+                            tid: id
+                        });
+                    };
+                    this.pages.push(page);
+                    this.forceUpdate(cb);
+                }
+            }, {
+                key: \\"unmount\\",
+                value: function unmount(id, cb) {
+                    var elements = this.elements;
+                    var idx = elements.findIndex((function(item) {
+                        return item.props.tid === id;
+                    }));
+                    elements.splice(idx, 1);
+                    this.forceUpdate(cb);
+                }
+            }, {
+                key: \\"render\\",
+                value: function render() {
+                    var pages = this.pages, elements = this.elements;
+                    while (pages.length > 0) {
+                        var page = pages.pop();
+                        elements.push(page());
+                    }
+                    var props = null;
+                    if (isReactComponent) {
+                        props = {
+                            ref: appInstanceRef
+                        };
+                    }
+                    return h$1(App, props, false ? undefined : elements.slice());
+                }
+            } ]);
+            return AppWrapper;
+        }(R$1.Component);
+        if (true) {
+            appWrapper = ReactDOM$1.render(h$1(AppWrapper), taro_runtime[\\"document\\"].getElementById(\\"app\\"));
+        }
+        var _hooks$1$getMiniLifec = _slicedToArray(hooks$1.getMiniLifecycleImpl().app, 3), ONLAUNCH = _hooks$1$getMiniLifec[0], ONSHOW = _hooks$1$getMiniLifec[1], ONHIDE = _hooks$1$getMiniLifec[2];
+        var appObj = Object.create({
+            render: function render(cb) {
+                appWrapper.forceUpdate(cb);
+            },
+            mount: function mount(component, id, cb) {
+                appWrapper.mount(component, id, cb);
+            },
+            unmount: function unmount(id, cb) {
+                appWrapper.unmount(id, cb);
+            }
+        }, (_Object$create = {
+            config: setDefaultDescriptor({
+                configurable: true,
+                value: config
+            })
+        }, _defineProperty(_Object$create, ONLAUNCH, setDefaultDescriptor({
+            value: function value(options) {
+                var _this3 = this;
+                var _a;
+                setRouterParams(options);
+                if (false) {}
+                var app = getAppInstance();
+                this.$app = app;
+                if (app) {
+                    if (app.taroGlobalData) {
+                        var globalData = app.taroGlobalData;
+                        var keys = Object.keys(globalData);
+                        var descriptors = Object.getOwnPropertyDescriptors(globalData);
+                        keys.forEach((function(key) {
+                            Object.defineProperty(_this3, key, {
+                                configurable: true,
+                                enumerable: true,
+                                get: function get() {
+                                    return globalData[key];
+                                },
+                                set: function set(value) {
+                                    globalData[key] = value;
+                                }
+                            });
+                        }));
+                        Object.defineProperties(this, descriptors);
+                    }
+                    (_a = app.onLaunch) === null || _a === void 0 ? void 0 : _a.call(app, options);
+                }
+            }
+        })), _defineProperty(_Object$create, ONSHOW, setDefaultDescriptor({
+            value: function value(options) {
+                var _a;
+                setRouterParams(options);
+                var app = getAppInstance();
+                (_a = app === null || app === void 0 ? void 0 : app.componentDidShow) === null || _a === void 0 ? void 0 : _a.call(app, options);
+                triggerAppHook(\\"onShow\\");
+            }
+        })), _defineProperty(_Object$create, ONHIDE, setDefaultDescriptor({
+            value: function value(options) {
+                var _a;
+                var app = getAppInstance();
+                (_a = app === null || app === void 0 ? void 0 : app.componentDidHide) === null || _a === void 0 ? void 0 : _a.call(app, options);
+                triggerAppHook(\\"onHide\\");
+            }
+        })), _defineProperty(_Object$create, \\"onPageNotFound\\", setDefaultDescriptor({
+            value: function value(res) {
+                var _a;
+                var app = getAppInstance();
+                (_a = app === null || app === void 0 ? void 0 : app.onPageNotFound) === null || _a === void 0 ? void 0 : _a.call(app, res);
+            }
+        })), _Object$create));
+        function triggerAppHook(lifecycle) {
+            var instance = Object(taro_runtime[\\"getPageInstance\\"])(HOOKS_APP_ID);
+            if (instance) {
+                var app = getAppInstance();
+                var func = hooks$1.getLifecycle(instance, lifecycle);
+                if (Array.isArray(func)) {
+                    func.forEach((function(cb) {
+                        return cb.apply(app);
+                    }));
+                }
+            }
+        }
+        taro_runtime[\\"Current\\"].app = appObj;
+        return appObj;
+    }
+    var runtime_taroHooks = function taroHooks(lifecycle) {
+        return function(fn) {
+            var id = R$1.useContext(PageContext) || HOOKS_APP_ID;
+            var fnRef = R$1.useRef(fn);
+            if (fnRef.current !== fn) fnRef.current = fn;
+            R$1.useLayoutEffect((function() {
+                var inst = Object(taro_runtime[\\"getPageInstance\\"])(id);
+                var first = false;
+                if (inst == null) {
+                    first = true;
+                    inst = Object.create(null);
+                }
+                inst = inst;
+                var callback = function callback() {
+                    return fnRef.current.apply(fnRef, arguments);
+                };
+                if (Object(shared_esm[\\"c\\"])(inst[lifecycle])) {
+                    inst[lifecycle] = [ inst[lifecycle], callback ];
+                } else {
+                    inst[lifecycle] = [].concat(Object(toConsumableArray[\\"a\\"])(inst[lifecycle] || []), [ callback ]);
+                }
+                if (first) {
+                    Object(taro_runtime[\\"injectPageInstance\\"])(inst, id);
+                }
+                return function() {
+                    var inst = Object(taro_runtime[\\"getPageInstance\\"])(id);
+                    var list = inst[lifecycle];
+                    if (list === callback) {
+                        inst[lifecycle] = undefined;
+                    } else if (Object(shared_esm[\\"b\\"])(list)) {
+                        inst[lifecycle] = list.filter((function(item) {
+                            return item !== callback;
+                        }));
+                    }
+                };
+            }), []);
+        };
+    };
+    var useDidShow = runtime_taroHooks(\\"componentDidShow\\");
+    var useDidHide = runtime_taroHooks(\\"componentDidHide\\");
+    var usePullDownRefresh = runtime_taroHooks(\\"onPullDownRefresh\\");
+    var useReachBottom = runtime_taroHooks(\\"onReachBottom\\");
+    var usePageScroll = runtime_taroHooks(\\"onPageScroll\\");
+    var useResize = runtime_taroHooks(\\"onResize\\");
+    var useShareAppMessage = runtime_taroHooks(\\"onShareAppMessage\\");
+    var useTabItemTap = runtime_taroHooks(\\"onTabItemTap\\");
+    var useTitleClick = runtime_taroHooks(\\"onTitleClick\\");
+    var useOptionMenuClick = runtime_taroHooks(\\"onOptionMenuClick\\");
+    var usePullIntercept = runtime_taroHooks(\\"onPullIntercept\\");
+    var useShareTimeline = runtime_taroHooks(\\"onShareTimeline\\");
+    var useAddToFavorites = runtime_taroHooks(\\"onAddToFavorites\\");
+    var useReady = runtime_taroHooks(\\"onReady\\");
+    var runtime_useRouter = function useRouter() {
+        var dynamic = arguments.length > 0 && arguments[0] !== undefined ? arguments[0] : false;
+        return dynamic ? taro_runtime[\\"Current\\"].router : R$1.useMemo((function() {
+            return taro_runtime[\\"Current\\"].router;
+        }), []);
+    };
+    var useScope = function useScope() {
+        return undefined;
+    };
+    var taroHooks$1 = Object.freeze({
+        __proto__: null,
+        useDidShow: useDidShow,
+        useDidHide: useDidHide,
+        usePullDownRefresh: usePullDownRefresh,
+        useReachBottom: useReachBottom,
+        usePageScroll: usePageScroll,
+        useResize: useResize,
+        useShareAppMessage: useShareAppMessage,
+        useTabItemTap: useTabItemTap,
+        useTitleClick: useTitleClick,
+        useOptionMenuClick: useOptionMenuClick,
+        usePullIntercept: usePullIntercept,
+        useShareTimeline: useShareTimeline,
+        useAddToFavorites: useAddToFavorites,
+        useReady: useReady,
+        useRouter: runtime_useRouter,
+        useScope: useScope
+    });
+    var getNativeCompId = Object(taro_runtime[\\"incrementId\\"])();
+    var runtime_R;
+    var h;
+    var runtime_ReactDOM;
+    function initNativeComponentEntry(R, ReactDOM) {
+        var NativeComponentWrapper = function(_R$Component2) {
+            Object(inherits[\\"a\\"])(NativeComponentWrapper, _R$Component2);
+            var _super3 = Object(createSuper[\\"a\\"])(NativeComponentWrapper);
+            function NativeComponentWrapper() {
+                var _this4;
+                Object(classCallCheck[\\"a\\"])(this, NativeComponentWrapper);
+                _this4 = _super3.apply(this, arguments);
+                _this4.root = R.createRef();
+                _this4.ctx = _this4.props.getCtx();
+                return _this4;
+            }
+            Object(createClass[\\"a\\"])(NativeComponentWrapper, [ {
+                key: \\"componentDidMount\\",
+                value: function componentDidMount() {
+                    this.ctx.component = this;
+                    var rootElement = this.root.current;
+                    rootElement.ctx = this.ctx;
+                    rootElement.performUpdate(true);
+                }
+            }, {
+                key: \\"render\\",
+                value: function render() {
+                    return h(\\"root\\", {
+                        ref: this.root
+                    }, this.props.renderComponent(this.ctx));
+                }
+            } ]);
+            return NativeComponentWrapper;
+        }(R.Component);
+        var Entry = function(_R$Component3) {
+            Object(inherits[\\"a\\"])(Entry, _R$Component3);
+            var _super4 = Object(createSuper[\\"a\\"])(Entry);
+            function Entry() {
+                var _this5;
+                Object(classCallCheck[\\"a\\"])(this, Entry);
+                _this5 = _super4.apply(this, arguments);
+                _this5.state = {
+                    components: []
+                };
+                return _this5;
+            }
+            Object(createClass[\\"a\\"])(Entry, [ {
+                key: \\"componentDidMount\\",
+                value: function componentDidMount() {
+                    taro_runtime[\\"Current\\"].app = this;
+                }
+            }, {
+                key: \\"mount\\",
+                value: function mount(Component, compId, getCtx) {
+                    var isReactComponent = isClassComponent(R, Component);
+                    var inject = function inject(node) {
+                        return node && Object(taro_runtime[\\"injectPageInstance\\"])(node, compId);
+                    };
+                    var refs = isReactComponent ? {
+                        ref: inject
+                    } : {
+                        forwardedRef: inject,
+                        reactReduxForwardedRef: inject
+                    };
+                    var item = {
+                        compId: compId,
+                        element: h(NativeComponentWrapper, {
+                            key: compId,
+                            getCtx: getCtx,
+                            renderComponent: function renderComponent(ctx) {
+                                return h(Component, Object.assign(Object.assign({}, (ctx.data || (ctx.data = {})).props), refs));
+                            }
+                        })
+                    };
+                    this.setState({
+                        components: [].concat(Object(toConsumableArray[\\"a\\"])(this.state.components), [ item ])
+                    });
+                }
+            }, {
+                key: \\"unmount\\",
+                value: function unmount(compId) {
+                    var components = this.state.components;
+                    var index = components.findIndex((function(item) {
+                        return item.compId === compId;
+                    }));
+                    var next = [].concat(Object(toConsumableArray[\\"a\\"])(components.slice(0, index)), Object(toConsumableArray[\\"a\\"])(components.slice(index + 1)));
+                    this.setState({
+                        components: next
+                    });
+                }
+            }, {
+                key: \\"render\\",
+                value: function render() {
+                    var components = this.state.components;
+                    return components.map((function(_ref) {
+                        var element = _ref.element;
+                        return element;
+                    }));
+                }
+            } ]);
+            return Entry;
+        }(R.Component);
+        setReconciler();
+        var app = taro_runtime[\\"document\\"].getElementById(\\"app\\");
+        ReactDOM.render(h(Entry, {}), app);
+    }
+    function createNativeComponentConfig(Component, react, reactdom, componentConfig) {
+        runtime_R = react;
+        h = react.createElement;
+        runtime_ReactDOM = reactdom;
+        setReconciler();
+        var componentObj = {
+            properties: {
+                props: {
+                    type: null,
+                    value: null,
+                    observer: function observer(_newVal, oldVal) {
+                        oldVal && this.component.forceUpdate();
+                    }
+                }
+            },
+            created: function created() {
+                if (!taro_runtime[\\"Current\\"].app) {
+                    initNativeComponentEntry(runtime_R, runtime_ReactDOM);
+                }
+            },
+            attached: function attached() {
+                var _this6 = this;
+                setCurrent();
+                this.compId = getNativeCompId();
+                this.config = componentConfig;
+                taro_runtime[\\"Current\\"].app.mount(Component, this.compId, (function() {
+                    return _this6;
+                }));
+            },
+            ready: function ready() {
+                Object(taro_runtime[\\"safeExecute\\"])(this.compId, \\"onReady\\");
+            },
+            detached: function detached() {
+                taro_runtime[\\"Current\\"].app.unmount(this.compId);
+            },
+            pageLifetimes: {
+                show: function show() {
+                    Object(taro_runtime[\\"safeExecute\\"])(this.compId, \\"onShow\\");
+                },
+                hide: function hide() {
+                    Object(taro_runtime[\\"safeExecute\\"])(this.compId, \\"onHide\\");
+                }
+            },
+            methods: {
+                eh: taro_runtime[\\"eventHandler\\"]
+            }
+        };
+        function setCurrent() {
+            var pages = getCurrentPages();
+            var currentPage = pages[pages.length - 1];
+            if (taro_runtime[\\"Current\\"].page === currentPage) return;
+            taro_runtime[\\"Current\\"].page = currentPage;
+            var route = currentPage.route || currentPage.__route__;
+            var router = {
+                params: currentPage.options || {},
+                path: Object(taro_runtime[\\"addLeadingSlash\\"])(route),
+                onReady: \\"\\",
+                onHide: \\"\\",
+                onShow: \\"\\"
+            };
+            taro_runtime[\\"Current\\"].router = router;
+            if (!currentPage.options) {
+                Object.defineProperty(currentPage, \\"options\\", {
+                    enumerable: true,
+                    configurable: true,
+                    get: function get() {
+                        return this._optionsValue;
+                    },
+                    set: function set(value) {
+                        router.params = value;
+                        this._optionsValue = value;
+                    }
+                });
+            }
+        }
+        return componentObj;
+    }
+    var _a, _b;
+    var hooks = taro_runtime[\\"container\\"].get(taro_runtime[\\"SERVICE_IDENTIFIER\\"].Hooks);
+    hooks.initNativeApiImpls || (hooks.initNativeApiImpls = []);
+    hooks.initNativeApiImpls.push((function(taro) {
+        for (var hook in taroHooks$1) {
+            taro[hook] = taroHooks$1[hook];
+        }
+    }));
+    if (false) {}
+    var taro = \\"taro\\";
+    var mocks_react = __webpack_require__(2);
+    var src_app = __webpack_require__(17);
+    var app_App = function(_Component) {
+        Object(inherits[\\"a\\"])(App, _Component);
+        var _super = Object(createSuper[\\"a\\"])(App);
+        function App() {
+            Object(classCallCheck[\\"a\\"])(this, App);
+            return _super.apply(this, arguments);
+        }
+        Object(createClass[\\"a\\"])(App, [ {
+            key: \\"componentDidMount\\",
+            value: function componentDidMount() {}
+        }, {
+            key: \\"componentDidShow\\",
+            value: function componentDidShow() {}
+        }, {
+            key: \\"componentDidHide\\",
+            value: function componentDidHide() {}
+        }, {
+            key: \\"componentDidCatchError\\",
+            value: function componentDidCatchError() {}
+        }, {
+            key: \\"render\\",
+            value: function render() {
+                return this.props.children;
+            }
+        } ]);
+        return App;
+    }(mocks_react[\\"Component\\"]);
+    var lib_src_app = app_App;
+    var taro_react = __webpack_require__(12);
+    var app_config = {
+        pages: [ \\"pages/index/index\\", \\"pages/about/index\\" ],
+        window: {
+            backgroundTextStyle: \\"light\\",
+            navigationBarBackgroundColor: \\"#fff\\",
+            navigationBarTitleText: \\"WeChat\\",
+            navigationBarTextStyle: \\"black\\"
+        },
+        tabBar: {
+            backgroundColor: \\"#fff\\",
+            selectedColor: \\"#dc0032\\",
+            list: [ {
+                pagePath: \\"pages/index/index\\",
+                text: \\"\\\\u9996\\\\u9875\\",
+                iconPath: \\"assets/view.png\\",
+                selectedIconPath: \\"assets/view_red.png\\"
+            }, {
+                pagePath: \\"pages/about/index\\",
+                text: \\"\\\\u5173\\\\u4e8e\\",
+                iconPath: \\"assets/nav.png\\",
+                selectedIconPath: \\"assets/nav_red.png\\"
+            } ]
+        }
+    };
+    taro_runtime[\\"window\\"].__taroAppConfig = app_config;
+    var app_inst = App(createReactApp(lib_src_app, mocks_react, taro_react[\\"a\\"], app_config));
+    undefined({
+        designWidth: 750,
+        deviceRatio: {
+            640: 1.17,
+            750: 1,
+            828: .905
+        }
+    });
+} ], [ [ 19, 0, 1, 3, 2 ] ] ]);
+
+
+
+/** filePath: dist/app.json **/
+{\\"pages\\":[\\"pages/index/index\\",\\"pages/about/index\\"],\\"window\\":{\\"backgroundTextStyle\\":\\"light\\",\\"navigationBarBackgroundColor\\":\\"#fff\\",\\"navigationBarTitleText\\":\\"WeChat\\",\\"navigationBarTextStyle\\":\\"black\\"},\\"tabBar\\":{\\"backgroundColor\\":\\"#fff\\",\\"selectedColor\\":\\"#dc0032\\",\\"list\\":[{\\"pagePath\\":\\"pages/index/index\\",\\"text\\":\\"首页\\",\\"iconPath\\":\\"assets/view.png\\",\\"selectedIconPath\\":\\"assets/view_red.png\\"},{\\"pagePath\\":\\"pages/about/index\\",\\"text\\":\\"关于\\",\\"iconPath\\":\\"assets/nav.png\\",\\"selectedIconPath\\":\\"assets/nav_red.png\\"}]}}
+
+/** filePath: dist/assets/nav.png **/
+�PNG
+
+   
+IHDR   D   D   8��   sRGB ��+�  �IDATx�Mh\\\\U�;��1	5��-j�u�)����
+m0PтR�U	�B�BA\\\\��B
+�V\\\\4����RJ�+*��bh>��$�.�IM AG!1�$��ӹaxsߛ�+�<8����?����wsow��#\`��0F�#\`��0F�#\`��0F�#���=̌�������}��0�����;�]�?0555�05�����'fff���&�B1~��rss�������մ���FBs��+wҟî&�OFFF~�T�\\"�����777 �+Ơ_c�NNN���|�|icc���/��FUU��7C�e�����;eA+�q9+��R�[_����k��#��+���o�������&�}�U��1:::�R�g�i��R�huuuJ��|�I#�r*=�8��c����9cW�'��)�^�\\":;;���g)����5>��s|=94Ϣ9�f �	��I�?�>[WW�V.���T��d�\\\\YY��4���|��-r��� ��+�L@�>���,����++�#��{��ߌ��}0������O{���;�~����r ��K�8+��<��FZ���hL��8m��bZ�ւf��&��	B�J���D盞����7����;��ע둟�Y��O#�bҨ�r��=�1���\\\\|�skqks��6�&	�w7J|}����S�y������l��5K4�+o�N7fŚ%kq9ee�e�����p��+�����_
+9ہ��+��t+�,�r�Km{ܘk����lq�P l�$���wb_���hu��'��1����}�>5�q��r�\`��4򻜠ƽ���������֭ŭͧ	���S~�����%��ES8ji?+++^�霏?z��ey���zNG����x잓FZ帘�՘[1��ɧ++���,hm>�|��)^���\\\\nh�r$^_]]�+�Wx?�50�5n��-i�+]�t�A��Y�c�Ǆr���p
+��k^�������E=�c�Ts���kQ͟jkk�^�������y��9��	D��>6W�*-:ꙛ�����t�#+���+V��O��$�����[%X��K===_-..�?���[�~�Τ����lv1���9\`C�T�j4�}�6���.�M����OGհ�0F�#\`��0F�#\`��0F�#\`��0F�%� A�LEEK\`    IEND�B\`�
+
+/** filePath: dist/assets/nav_red.png **/
+�PNG
+
+   
+IHDR   D   D   8��   tEXtSoftware Adobe ImageReadyq�e<  (iTXtXML:com.adobe.xmp     <?xpacket begin=\\"﻿\\" id=\\"W5M0MpCehiHzreSzNTczkc9d\\"?> <x:xmpmeta xmlns:x=\\"adobe:ns:meta/\\" x:xmptk=\\"Adobe XMP Core 5.6-c067 79.157747, 2015/03/30-23:40:42        \\"> <rdf:RDF xmlns:rdf=\\"http://www.w3.org/1999/02/22-rdf-syntax-ns#\\"> <rdf:Description rdf:about=\\"\\" xmlns:xmp=\\"http://ns.adobe.com/xap/1.0/\\" xmlns:xmpMM=\\"http://ns.adobe.com/xap/1.0/mm/\\" xmlns:stRef=\\"http://ns.adobe.com/xap/1.0/sType/ResourceRef#\\" xmp:CreatorTool=\\"Adobe Photoshop CC 2015 (Macintosh)\\" xmpMM:InstanceID=\\"xmp.iid:5164EEF3659211E8BC71FE35AE00F48C\\" xmpMM:DocumentID=\\"xmp.did:5164EEF4659211E8BC71FE35AE00F48C\\"> <xmpMM:DerivedFrom stRef:instanceID=\\"xmp.iid:5164EEF1659211E8BC71FE35AE00F48C\\" stRef:documentID=\\"xmp.did:5164EEF2659211E8BC71FE35AE00F48C\\"/> </rdf:Description> </rdf:RDF> </x:xmpmeta> <?xpacket end=\\"r\\"?>��F�  �IDATx��KHTQ+��Q�J��J�^Pd��6�PA�I	��˰EL�2-Z�B�A+%\\\\I�FCI-L���+�� z�V����+��.�9��{�����g����7s+7S�T��Od$DB$DB$DB$DB$DB$DB$DB$DB$DBdAB$DB$DB$DB$��:�+����@3�f� x�r�e�+8��s�+��R��z@+���p	|�6�Z�N-��	�8�N�o	��n����+N��	�\\\\
+n�nG�p܏��������d�NP�Lࡕ3�&0E�����f~�e�����3�n�Td�Y�<�g�3�Z2Y&�+�Wk4���Fp�K�v�+%p+�+կ wm:b�i�� x���5ڜW�'Ђ_�פB�;�r�p��{�of+��vx�l+��r��r/��s9�+�A���upB��.�v��=ߎ��j��=�r8B�a�p��+Z9��GF�Y�]
+��l	lp��	�q��c�C}�gٗg�Q�2�2c�|��+�$3�S�<s�<����,z&i���n�����Xvq�4�jW��+&9�v��|��4B�yDxdǱ[=j{='��iQ��55��!�)yN�9{�y�9Ǳ[�3����W/f���n���t \\\\�?��?΋Q�7�,/����1[����C̋�8��E���}�#u��Q{[��=��=���0�^��}�n�^�����˝^�\\"!\\"!\\"!\\"!\\"!\\"!\\"!\\"!��	�	�	�	�w�[� �]���(0    IEND�B\`�
+
+/** filePath: dist/assets/view.png **/
+�PNG
+
+   
+IHDR   D   D   8��   sRGB ��+�  GIDATx�?NA�YW(l�R�*Bh����^�����<��%R�'TFo�h��
+$��P��-��d�M&̷�fw��>\`&�I$x� 	� 	� 	� 	Ă�7�)��|&���#iߞ����<ϫH�l6�/�#�P(��������.i�!%�P�Ѥ��R|'�+;\`��i���\`P����%)���5Sh]�3�J��C}��t:}���W���i���j��<
+r���6�j���l�wu�WN @2C�d� ��Hڧ�\\\\.Lm\\\\���j��+t��Pf �ΐ��Y�e-�!��@�d� �+!  �z+\\"#�G�V����l+���l��q���[2��z����\\"end �Z�iY�l�+_e�n�>������ �� �!@2C�d� ��C���z��L����Y�5���rg��9���m�;�ߙa�QDB @ $3�@� Hf�+@^5�X,�A�3��6�j+e�,��׀N�s�+��\`����Ջx��������2�=d�]�����l�^o��|Sh��nf2��+�u�̆�w��
+D�RN��/y�   X}_�A��T�    IEND�B\`�
+
+/** filePath: dist/assets/view_red.png **/
+�PNG
+
+   
+IHDR   D   D   8��   tEXtSoftware Adobe ImageReadyq�e<  (iTXtXML:com.adobe.xmp     <?xpacket begin=\\"﻿\\" id=\\"W5M0MpCehiHzreSzNTczkc9d\\"?> <x:xmpmeta xmlns:x=\\"adobe:ns:meta/\\" x:xmptk=\\"Adobe XMP Core 5.6-c067 79.157747, 2015/03/30-23:40:42        \\"> <rdf:RDF xmlns:rdf=\\"http://www.w3.org/1999/02/22-rdf-syntax-ns#\\"> <rdf:Description rdf:about=\\"\\" xmlns:xmp=\\"http://ns.adobe.com/xap/1.0/\\" xmlns:xmpMM=\\"http://ns.adobe.com/xap/1.0/mm/\\" xmlns:stRef=\\"http://ns.adobe.com/xap/1.0/sType/ResourceRef#\\" xmp:CreatorTool=\\"Adobe Photoshop CC 2015 (Macintosh)\\" xmpMM:InstanceID=\\"xmp.iid:5164EEEF659211E8BC71FE35AE00F48C\\" xmpMM:DocumentID=\\"xmp.did:5164EEF0659211E8BC71FE35AE00F48C\\"> <xmpMM:DerivedFrom stRef:instanceID=\\"xmp.iid:5164EEED659211E8BC71FE35AE00F48C\\" stRef:documentID=\\"xmp.did:5164EEEE659211E8BC71FE35AE00F48C\\"/> </rdf:Description> </rdf:RDF> </x:xmpmeta> <?xpacket end=\\"r\\"?>�f�  mIDATx����MA��+cz�Ϟ�J � �Y�
+h�hځ+� �r������Nb2��х��K~��>;;ːL�1�w�A  �  �tT���0��T�U�ʑ��?��r����Du��(�N'�]�K�BJ�-s�0&J�g�����t��!�i������t���r�ƕ�s���S��. �  [���Am����+q:C�Gf �  ����j�{��7�3d�W���d���S@(@ @ م�L��]�o@��2�w�,��  �t���q�e�k#�,��E}L�[YO��4�0���ad_x-����S��|�6C촀�#y*��6��zzT�ʺu���R�  � H7�%� ��1� }��    IEND�B\`�
+
+/** filePath: dist/base.axml **/
+<import-sjs name=\\"xs\\" from=\\"./utils.sjs\\" />
+<template name=\\"taro_tmpl\\">
+  <block a:for=\\"{{root.cn}}\\" a:key=\\"uid\\">
+    <template is=\\"tmpl_0_container\\" data=\\"{{i:item}}\\" />
+  </block>
+</template>
+
+<template name=\\"tmpl_0_catch-view\\">
+  <view hover-class=\\"{{xs.b(i.hoverClass,'none')}}\\" hover-stop-propagation=\\"{{xs.b(i.hoverStopPropagation,false)}}\\" hover-start-time=\\"{{xs.b(i.hoverStartTime,50)}}\\" hover-stay-time=\\"{{xs.b(i.hoverStayTime,400)}}\\" onTouchStart=\\"eh\\" onTouchEnd=\\"eh\\" onTouchCancel=\\"eh\\" onLongTap=\\"eh\\" animation=\\"{{i.animation}}\\" onAnimationStart=\\"eh\\" onAnimationIteration=\\"eh\\" onAnimationEnd=\\"eh\\" onTransitionEnd=\\"eh\\" style=\\"{{i.st}}\\" class=\\"{{i.cl}}\\" onTap=\\"eh\\" catchTouchMove=\\"eh\\"  id=\\"{{i.uid}}\\">
+    <block a:for=\\"{{i.cn}}\\" a:key=\\"uid\\">
+      <template is=\\"{{xs.e(0)}}\\" data=\\"{{i:item}}\\" />
+    </block>
+  </view>
+</template>
+
+<template name=\\"tmpl_0_static-view\\">
+  <view hover-class=\\"{{xs.b(i.hoverClass,'none')}}\\" hover-stop-propagation=\\"{{xs.b(i.hoverStopPropagation,false)}}\\" hover-start-time=\\"{{xs.b(i.hoverStartTime,50)}}\\" hover-stay-time=\\"{{xs.b(i.hoverStayTime,400)}}\\" animation=\\"{{i.animation}}\\" style=\\"{{i.st}}\\" class=\\"{{i.cl}}\\"  id=\\"{{i.uid}}\\">
+    <block a:for=\\"{{i.cn}}\\" a:key=\\"uid\\">
+      <template is=\\"{{xs.e(0)}}\\" data=\\"{{i:item}}\\" />
+    </block>
+  </view>
+</template>
+
+<template name=\\"tmpl_0_pure-view\\">
+  <view style=\\"{{i.st}}\\" class=\\"{{i.cl}}\\"  id=\\"{{i.uid}}\\">
+    <block a:for=\\"{{i.cn}}\\" a:key=\\"uid\\">
+      <template is=\\"{{xs.e(0)}}\\" data=\\"{{i:item}}\\" />
+    </block>
+  </view>
+</template>
+
+<template name=\\"tmpl_0_view\\">
+  <view hover-class=\\"{{xs.b(i.hoverClass,'none')}}\\" hover-stop-propagation=\\"{{xs.b(i.hoverStopPropagation,false)}}\\" hover-start-time=\\"{{xs.b(i.hoverStartTime,50)}}\\" hover-stay-time=\\"{{xs.b(i.hoverStayTime,400)}}\\" onTouchStart=\\"eh\\" onTouchMove=\\"eh\\" onTouchEnd=\\"eh\\" onTouchCancel=\\"eh\\" onLongTap=\\"eh\\" animation=\\"{{i.animation}}\\" onAnimationStart=\\"eh\\" onAnimationIteration=\\"eh\\" onAnimationEnd=\\"eh\\" onTransitionEnd=\\"eh\\" style=\\"{{i.st}}\\" class=\\"{{i.cl}}\\" onTap=\\"eh\\"  id=\\"{{i.uid}}\\">
+    <block a:for=\\"{{i.cn}}\\" a:key=\\"uid\\">
+      <template is=\\"{{xs.e(0)}}\\" data=\\"{{i:item}}\\" />
+    </block>
+  </view>
+</template>
+
+<template name=\\"tmpl_0_static-text\\">
+  <text selectable=\\"{{xs.b(i.selectable,false)}}\\" space=\\"{{i.space}}\\" decode=\\"{{xs.b(i.decode,false)}}\\" style=\\"{{i.st}}\\" class=\\"{{i.cl}}\\"  id=\\"{{i.uid}}\\">
+    <block a:for=\\"{{i.cn}}\\" a:key=\\"uid\\">
+      <template is=\\"{{xs.e(0)}}\\" data=\\"{{i:item}}\\" />
+    </block>
+  </text>
+</template>
+
+<template name=\\"tmpl_0_text\\">
+  <text selectable=\\"{{xs.b(i.selectable,false)}}\\" space=\\"{{i.space}}\\" decode=\\"{{xs.b(i.decode,false)}}\\" style=\\"{{i.st}}\\" class=\\"{{i.cl}}\\" onTap=\\"eh\\" onTouchMove=\\"eh\\" onTouchEnd=\\"eh\\" onTouchCancel=\\"eh\\" onLongTap=\\"eh\\"  id=\\"{{i.uid}}\\">
+    <block a:for=\\"{{i.cn}}\\" a:key=\\"uid\\">
+      <template is=\\"{{xs.e(0)}}\\" data=\\"{{i:item}}\\" />
+    </block>
+  </text>
+</template>
+
+<template name=\\"tmpl_0_scroll-view\\">
+  <scroll-view scroll-x=\\"{{xs.b(i.scrollX,false)}}\\" scroll-y=\\"{{xs.b(i.scrollY,false)}}\\" upper-threshold=\\"{{xs.b(i.upperThreshold,50)}}\\" lower-threshold=\\"{{xs.b(i.lowerThreshold,50)}}\\" scroll-top=\\"{{i.scrollTop}}\\" scroll-left=\\"{{i.scrollLeft}}\\" scroll-into-view=\\"{{i.scrollIntoView}}\\" scroll-with-animation=\\"{{xs.b(i.scrollWithAnimation,false)}}\\" enable-back-to-top=\\"{{xs.b(i.enableBackToTop,false)}}\\" onScrollToUpper=\\"eh\\" onScrollToLower=\\"eh\\" onScroll=\\"eh\\" onTouchStart=\\"eh\\" onTouchMove=\\"eh\\" onTouchEnd=\\"eh\\" onTouchCancel=\\"eh\\" onLongTap=\\"eh\\" animation=\\"{{i.animation}}\\" onAnimationStart=\\"eh\\" onAnimationIteration=\\"eh\\" onAnimationEnd=\\"eh\\" onTransitionEnd=\\"eh\\" style=\\"{{i.st}}\\" class=\\"{{i.cl}}\\" onTap=\\"eh\\"  id=\\"{{i.uid}}\\">
+    <block a:for=\\"{{i.cn}}\\" a:key=\\"uid\\">
+      <template is=\\"{{xs.e(0)}}\\" data=\\"{{i:item}}\\" />
+    </block>
+  </scroll-view>
+</template>
+
+<template name=\\"tmpl_0_static-image\\">
+  <image src=\\"{{i.src}}\\" mode=\\"{{xs.b(i.mode,'scaleToFill')}}\\" lazy-load=\\"{{xs.b(i.lazyLoad,false)}}\\" style=\\"{{i.st}}\\" class=\\"{{i.cl}}\\"  id=\\"{{i.uid}}\\">
+    <block a:for=\\"{{i.cn}}\\" a:key=\\"uid\\">
+      <template is=\\"{{xs.e(0)}}\\" data=\\"{{i:item}}\\" />
+    </block>
+  </image>
+</template>
+
+<template name=\\"tmpl_0_image\\">
+  <image src=\\"{{i.src}}\\" mode=\\"{{xs.b(i.mode,'scaleToFill')}}\\" lazy-load=\\"{{xs.b(i.lazyLoad,false)}}\\" onError=\\"eh\\" onLoad=\\"eh\\" onTouchStart=\\"eh\\" onTouchMove=\\"eh\\" onTouchEnd=\\"eh\\" onTouchCancel=\\"eh\\" onLongTap=\\"eh\\" style=\\"{{i.st}}\\" class=\\"{{i.cl}}\\" onTap=\\"eh\\"  id=\\"{{i.uid}}\\">
+    <block a:for=\\"{{i.cn}}\\" a:key=\\"uid\\">
+      <template is=\\"{{xs.e(0)}}\\" data=\\"{{i:item}}\\" />
+    </block>
+  </image>
+</template>
+
+<template name=\\"tmpl_0_#text\\" data=\\"{{i:i}}\\">
+  <block>{{i.v}}</block>
+</template>
+
+<template name=\\"tmpl_0_container\\">
+  <template is=\\"{{xs.a(0, i.nn)}}\\" data=\\"{{i:i}}\\" />
+</template>
+
+
+/** filePath: dist/common.js **/
+(my[\\"webpackJsonp\\"] = my[\\"webpackJsonp\\"] || []).push([ [ 2 ], {
+    2: function(module, __webpack_exports__, __webpack_require__) {
         \\"use strict\\";
-        __webpack_require__.d(__webpack_exports__, \\"a\\", (function() {
-            return EMPTY_OBJ;
-        }));
-        __webpack_require__.d(__webpack_exports__, \\"b\\", (function() {
-            return isArray;
-        }));
-        __webpack_require__.d(__webpack_exports__, \\"c\\", (function() {
-            return isFunction;
-        }));
-        __webpack_require__.d(__webpack_exports__, \\"d\\", (function() {
-            return mergeInternalComponents;
-        }));
-        __webpack_require__.d(__webpack_exports__, \\"e\\", (function() {
-            return mergeReconciler;
-        }));
-        __webpack_require__.d(__webpack_exports__, \\"f\\", (function() {
-            return processApis;
-        }));
-        __webpack_require__.d(__webpack_exports__, \\"g\\", (function() {
-            return singleQuote;
-        }));
-        var toConsumableArray = __webpack_require__(7);
+        __webpack_require__.r(__webpack_exports__);
+        __webpack_exports__[\\"default\\"] = \\"react-mock\\";
+    }
+} ]);
+
+/** filePath: dist/custom-wrapper.axml **/
+<import src=\\"./base.axml\\" />
+  <block a:for=\\"{{i.cn}}\\" a:key=\\"uid\\">
+    <template is=\\"tmpl_0_container\\" data=\\"{{i:item}}\\" />
+  </block>
+
+/** filePath: dist/custom-wrapper.js **/
+(my[\\"webpackJsonp\\"] = my[\\"webpackJsonp\\"] || []).push([ [ 6 ], {
+    18: function(module, __webpack_exports__, __webpack_require__) {
+        \\"use strict\\";
+        __webpack_require__.r(__webpack_exports__);
+        var _tarojs_runtime__WEBPACK_IMPORTED_MODULE_0__ = __webpack_require__(0);
+        Component(Object(_tarojs_runtime__WEBPACK_IMPORTED_MODULE_0__[\\"createRecursiveComponentConfig\\"])(\\"custom-wrapper\\"));
+    }
+}, [ [ 18, 0, 1 ] ] ]);
+
+/** filePath: dist/custom-wrapper.json **/
+{\\"component\\":true,\\"usingComponents\\":{\\"custom-wrapper\\":\\"./custom-wrapper\\"}}
+
+/** filePath: dist/pages/about/index.axml **/
+<import src=\\"../../base.axml\\"/>
+<template is=\\"taro_tmpl\\" data=\\"{{root:root}}\\" />
+
+/** filePath: dist/pages/about/index.js **/
+(my[\\"webpackJsonp\\"] = my[\\"webpackJsonp\\"] || []).push([ [ 7 ], {
+    21: function(module, __webpack_exports__, __webpack_require__) {
+        \\"use strict\\";
+        __webpack_require__.r(__webpack_exports__);
+        var taro_runtime = __webpack_require__(0);
+        var classCallCheck = __webpack_require__(3);
+        var createClass = __webpack_require__(4);
+        var inherits = __webpack_require__(6);
+        var createSuper = __webpack_require__(5);
+        var react = __webpack_require__(2);
+        var taro_components = __webpack_require__(8);
+        var about_Index = function(_Component) {
+            Object(inherits[\\"a\\"])(Index, _Component);
+            var _super = Object(createSuper[\\"a\\"])(Index);
+            function Index() {
+                Object(classCallCheck[\\"a\\"])(this, Index);
+                return _super.apply(this, arguments);
+            }
+            Object(createClass[\\"a\\"])(Index, [ {
+                key: \\"render\\",
+                value: function render() {
+                    return react[\\"default\\"].createElement(taro_components[\\"View\\"], {
+                        className: \\"about\\"
+                    }, react[\\"default\\"].createElement(taro_components[\\"Text\\"], null, \\"About.\\"));
+                }
+            } ]);
+            return Index;
+        }(react[\\"Component\\"]);
+        var config = {
+            navigationBarTitleText: \\"\\\\u5173\\\\u4e8e\\"
+        };
+        var inst = Page(Object(taro_runtime[\\"createPageConfig\\"])(about_Index, \\"pages/about/index\\", {
+            root: {
+                cn: []
+            }
+        }, config || {}));
+    }
+}, [ [ 21, 0, 1, 3, 2 ] ] ]);
+
+/** filePath: dist/pages/about/index.json **/
+{\\"navigationBarTitleText\\":\\"关于\\",\\"usingComponents\\":{\\"custom-wrapper\\":\\"../../custom-wrapper\\"}}
+
+/** filePath: dist/pages/index/index.axml **/
+<import src=\\"../../base.axml\\"/>
+<template is=\\"taro_tmpl\\" data=\\"{{root:root}}\\" />
+
+/** filePath: dist/pages/index/index.js **/
+(my[\\"webpackJsonp\\"] = my[\\"webpackJsonp\\"] || []).push([ [ 9 ], {
+    20: function(module, __webpack_exports__, __webpack_require__) {
+        \\"use strict\\";
+        __webpack_require__.r(__webpack_exports__);
+        var taro_runtime = __webpack_require__(0);
+        var classCallCheck = __webpack_require__(3);
+        var createClass = __webpack_require__(4);
+        var inherits = __webpack_require__(6);
+        var createSuper = __webpack_require__(5);
+        var react = __webpack_require__(2);
+        var taro_components = __webpack_require__(8);
+        var index_Index = function(_Component) {
+            Object(inherits[\\"a\\"])(Index, _Component);
+            var _super = Object(createSuper[\\"a\\"])(Index);
+            function Index() {
+                Object(classCallCheck[\\"a\\"])(this, Index);
+                return _super.apply(this, arguments);
+            }
+            Object(createClass[\\"a\\"])(Index, [ {
+                key: \\"render\\",
+                value: function render() {
+                    return react[\\"default\\"].createElement(taro_components[\\"View\\"], {
+                        className: \\"index\\"
+                    }, react[\\"default\\"].createElement(taro_components[\\"Text\\"], null, \\"Hello world!\\"));
+                }
+            } ]);
+            return Index;
+        }(react[\\"Component\\"]);
+        var config = {
+            navigationBarTitleText: \\"\\\\u9996\\\\u9875\\"
+        };
+        var inst = Page(Object(taro_runtime[\\"createPageConfig\\"])(index_Index, \\"pages/index/index\\", {
+            root: {
+                cn: []
+            }
+        }, config || {}));
+    }
+}, [ [ 20, 0, 1, 3, 2 ] ] ]);
+
+/** filePath: dist/pages/index/index.json **/
+{\\"navigationBarTitleText\\":\\"首页\\",\\"usingComponents\\":{\\"custom-wrapper\\":\\"../../custom-wrapper\\"}}
+
+/** filePath: dist/runtime.js **/
+
+
+/** filePath: dist/taro.js **/
+(my[\\"webpackJsonp\\"] = my[\\"webpackJsonp\\"] || []).push([ [ 1 ], {
+    0: function(module, __webpack_exports__, __webpack_require__) {
+        \\"use strict\\";
+        __webpack_require__.r(__webpack_exports__);
+        __webpack_exports__[\\"default\\"] = \\"taro-runtime-mock\\";
+    },
+    12: function(module, __webpack_exports__, __webpack_require__) {
+        \\"use strict\\";
+        __webpack_exports__[\\"a\\"] = \\"taro-react-mock\\";
+    },
+    8: function(module, __webpack_exports__, __webpack_require__) {
+        \\"use strict\\";
+        var _unused_webpack_default_export = \\"taro-components-mock\\";
+    }
+} ]);
+
+/** filePath: dist/utils.sjs **/
+export default {
+  a: function (l, n) {
+    return 'tmpl_' + l + '_' + n
+  },
+  b: function (a, b) {
+    return a === undefined ? b : a
+  },
+  c: function(i, prefix) {
+    var s = i.focus !== undefined ? 'focus' : 'blur'
+    return prefix + i.nn + '_' + s
+  },
+  d: function (i, v) {
+    return i === undefined ? v : i
+  },
+  e: function (n) {
+    return 'tmpl_' + n + '_container'
+  },
+  f: function (l) {
+    return l.filter(function (i) {return i.nn === 'swiper-item'})
+  }
+}
+
+/** filePath: dist/vendors.js **/
+(my[\\"webpackJsonp\\"] = my[\\"webpackJsonp\\"] || []).push([ [ 3 ], [ , , , function(module, __webpack_exports__, __webpack_require__) {
+    \\"use strict\\";
+    __webpack_require__.d(__webpack_exports__, \\"a\\", (function() {
+        return _classCallCheck;
+    }));
+    function _classCallCheck(instance, Constructor) {
+        if (!(instance instanceof Constructor)) {
+            throw new TypeError(\\"Cannot call a class as a function\\");
+        }
+    }
+}, function(module, __webpack_exports__, __webpack_require__) {
+    \\"use strict\\";
+    __webpack_require__.d(__webpack_exports__, \\"a\\", (function() {
+        return _createClass;
+    }));
+    function _defineProperties(target, props) {
+        for (var i = 0; i < props.length; i++) {
+            var descriptor = props[i];
+            descriptor.enumerable = descriptor.enumerable || false;
+            descriptor.configurable = true;
+            if (\\"value\\" in descriptor) descriptor.writable = true;
+            Object.defineProperty(target, descriptor.key, descriptor);
+        }
+    }
+    function _createClass(Constructor, protoProps, staticProps) {
+        if (protoProps) _defineProperties(Constructor.prototype, protoProps);
+        if (staticProps) _defineProperties(Constructor, staticProps);
+        return Constructor;
+    }
+}, function(module, __webpack_exports__, __webpack_require__) {
+    \\"use strict\\";
+    __webpack_require__.d(__webpack_exports__, \\"a\\", (function() {
+        return _createSuper;
+    }));
+    function _getPrototypeOf(o) {
+        _getPrototypeOf = Object.setPrototypeOf ? Object.getPrototypeOf : function _getPrototypeOf(o) {
+            return o.__proto__ || Object.getPrototypeOf(o);
+        };
+        return _getPrototypeOf(o);
+    }
+    function _isNativeReflectConstruct() {
+        if (typeof Reflect === \\"undefined\\" || !Reflect.construct) return false;
+        if (Reflect.construct.sham) return false;
+        if (typeof Proxy === \\"function\\") return true;
+        try {
+            Boolean.prototype.valueOf.call(Reflect.construct(Boolean, [], (function() {})));
+            return true;
+        } catch (e) {
+            return false;
+        }
+    }
+    var helpers_typeof = __webpack_require__(11);
+    var typeof_default = __webpack_require__.n(helpers_typeof);
+    function _assertThisInitialized(self) {
+        if (self === void 0) {
+            throw new ReferenceError(\\"this hasn't been initialised - super() hasn't been called\\");
+        }
+        return self;
+    }
+    function _possibleConstructorReturn(self, call) {
+        if (call && (typeof_default()(call) === \\"object\\" || typeof call === \\"function\\")) {
+            return call;
+        } else if (call !== void 0) {
+            throw new TypeError(\\"Derived constructors may only return object or undefined\\");
+        }
+        return _assertThisInitialized(self);
+    }
+    function _createSuper(Derived) {
+        var hasNativeReflectConstruct = _isNativeReflectConstruct();
+        return function _createSuperInternal() {
+            var Super = _getPrototypeOf(Derived), result;
+            if (hasNativeReflectConstruct) {
+                var NewTarget = _getPrototypeOf(this).constructor;
+                result = Reflect.construct(Super, arguments, NewTarget);
+            } else {
+                result = Super.apply(this, arguments);
+            }
+            return _possibleConstructorReturn(this, result);
+        };
+    }
+}, function(module, __webpack_exports__, __webpack_require__) {
+    \\"use strict\\";
+    __webpack_require__.d(__webpack_exports__, \\"a\\", (function() {
+        return _inherits;
+    }));
+    function _setPrototypeOf(o, p) {
+        _setPrototypeOf = Object.setPrototypeOf || function _setPrototypeOf(o, p) {
+            o.__proto__ = p;
+            return o;
+        };
+        return _setPrototypeOf(o, p);
+    }
+    function _inherits(subClass, superClass) {
+        if (typeof superClass !== \\"function\\" && superClass !== null) {
+            throw new TypeError(\\"Super expression must either be null or a function\\");
+        }
+        subClass.prototype = Object.create(superClass && superClass.prototype, {
+            constructor: {
+                value: subClass,
+                writable: true,
+                configurable: true
+            }
+        });
+        if (superClass) _setPrototypeOf(subClass, superClass);
+    }
+}, , , , , function(module, exports) {
+    function _typeof(obj) {
+        \\"@babel/helpers - typeof\\";
+        if (typeof Symbol === \\"function\\" && typeof Symbol.iterator === \\"symbol\\") {
+            module.exports = _typeof = function _typeof(obj) {
+                return typeof obj;
+            };
+            module.exports[\\"default\\"] = module.exports, module.exports.__esModule = true;
+        } else {
+            module.exports = _typeof = function _typeof(obj) {
+                return obj && typeof Symbol === \\"function\\" && obj.constructor === Symbol && obj !== Symbol.prototype ? \\"symbol\\" : typeof obj;
+            };
+            module.exports[\\"default\\"] = module.exports, module.exports.__esModule = true;
+        }
+        return _typeof(obj);
+    }
+    module.exports = _typeof;
+    module.exports[\\"default\\"] = module.exports, module.exports.__esModule = true;
+} ] ]);
+"
+`;
+
+exports[`tabbar should weapp tabbar work 1`] = `25`;
+
+exports[`tabbar should weapp tabbar work 2`] = `
+"
+/** filePath: dist/app.js **/
+require(\\"./runtime\\");
+
+require(\\"./common\\");
+
+require(\\"./vendors\\");
+
+require(\\"./taro\\");
+
+(wx[\\"webpackJsonp\\"] = wx[\\"webpackJsonp\\"] || []).push([ [ 4 ], {
+    12: function(module, exports, __webpack_require__) {},
+    15: function(module, __webpack_exports__, __webpack_require__) {
+        \\"use strict\\";
+        __webpack_require__.r(__webpack_exports__);
+        function _arrayLikeToArray(arr, len) {
+            if (len == null || len > arr.length) len = arr.length;
+            for (var i = 0, arr2 = new Array(len); i < len; i++) {
+                arr2[i] = arr[i];
+            }
+            return arr2;
+        }
+        function _arrayWithoutHoles(arr) {
+            if (Array.isArray(arr)) return _arrayLikeToArray(arr);
+        }
+        function _iterableToArray(iter) {
+            if (typeof Symbol !== \\"undefined\\" && iter[Symbol.iterator] != null || iter[\\"@@iterator\\"] != null) return Array.from(iter);
+        }
+        function _unsupportedIterableToArray(o, minLen) {
+            if (!o) return;
+            if (typeof o === \\"string\\") return _arrayLikeToArray(o, minLen);
+            var n = Object.prototype.toString.call(o).slice(8, -1);
+            if (n === \\"Object\\" && o.constructor) n = o.constructor.name;
+            if (n === \\"Map\\" || n === \\"Set\\") return Array.from(o);
+            if (n === \\"Arguments\\" || /^(?:Ui|I)nt(?:8|16|32)(?:Clamped)?Array$/.test(n)) return _arrayLikeToArray(o, minLen);
+        }
+        function _nonIterableSpread() {
+            throw new TypeError(\\"Invalid attempt to spread non-iterable instance.\\\\nIn order to be iterable, non-array objects must have a [Symbol.iterator]() method.\\");
+        }
+        function _toConsumableArray(arr) {
+            return _arrayWithoutHoles(arr) || _iterableToArray(arr) || _unsupportedIterableToArray(arr) || _nonIterableSpread();
+        }
         function _typeof(obj) {
             \\"@babel/helpers - typeof\\";
             if (typeof Symbol === \\"function\\" && typeof Symbol.iterator === \\"symbol\\") {
@@ -688,11 +3187,11 @@
         function processApis(taro, global) {
             var config = arguments.length > 2 && arguments[2] !== undefined ? arguments[2] : {};
             var patchNeedPromiseApis = config.needPromiseApis || [];
-            var _needPromiseApis = new Set([].concat(Object(toConsumableArray[\\"a\\"])(patchNeedPromiseApis), Object(toConsumableArray[\\"a\\"])(needPromiseApis)));
+            var _needPromiseApis = new Set([].concat(_toConsumableArray(patchNeedPromiseApis), _toConsumableArray(needPromiseApis)));
             var preserved = [ \\"getEnv\\", \\"interceptors\\", \\"Current\\", \\"getCurrentInstance\\", \\"options\\", \\"nextTick\\", \\"eventCenter\\", \\"Events\\", \\"preload\\", \\"webpackJsonp\\" ];
-            var apis = new Set(Object.keys(global).filter((function(api) {
+            var apis = new Set(!config.isOnlyPromisify ? Object.keys(global).filter((function(api) {
                 return preserved.indexOf(api) === -1;
-            })));
+            })) : new Set(patchNeedPromiseApis));
             if (config.modifyApis) {
                 config.modifyApis(apis);
             }
@@ -811,539 +3310,393 @@
             taro.cleanInterceptors = link.cleanInterceptors.bind(link);
             taro.miniGlobal = taro.options.miniGlobal = global;
         }
-    },
-    14: function(module, __webpack_exports__, __webpack_require__) {
-        \\"use strict\\";
-        (function(navigator) {
-            var _tarojs_shared__WEBPACK_IMPORTED_MODULE_0__ = __webpack_require__(1);
-            var needPromiseApis = new Set([ \\"addCardAuth\\", \\"getOpenUserInfo\\", \\"chooseAlipayContact\\", \\"chooseCity\\", \\"chooseContact\\", \\"choosePhoneContact\\", \\"datePicker\\", \\"getAddress\\", \\"getAuthCode\\", \\"getPhoneNumber\\", \\"getRunData\\", \\"getRunScene\\", \\"getServerTime\\", \\"getTitleColor\\", \\"rsa\\", \\"paySignCenter\\", \\"tradePay\\", \\"isCollected\\", \\"multiLevelSelect\\", \\"onLocatedComplete\\", \\"optionsSelect\\", \\"prompt\\", \\"regionPicker\\", \\"setLocatedCity\\", \\"showAuthGuide\\", \\"textRiskIdentification\\", \\"vibrate\\", \\"watchShake\\", \\"connectBLEDevice\\", \\"disconnectBLEDevice\\", \\"makeBluetoothPair\\", \\"writeBLECharacteristicValue\\", \\"readBLECharacteristicValue\\", \\"notifyBLECharacteristicValueChange\\", \\"getBLEDeviceServices\\", \\"getBLEDeviceCharacteristics\\", \\"openBluetoothAdapter\\", \\"closeBluetoothAdapter\\", \\"getBluetoothAdapterState\\", \\"startBluetoothDevicesDiscovery\\", \\"stopBluetoothDevicesDiscovery\\", \\"getBluetoothDevices\\", \\"getConnectedBluetoothDevices\\" ]);
-            var apiDiff = {
-                showActionSheet: {
-                    options: {
-                        change: [ {
-                            old: \\"itemList\\",
-                            new: \\"items\\"
-                        } ]
-                    }
-                },
-                showToast: {
-                    options: {
-                        change: [ {
-                            old: \\"title\\",
-                            new: \\"content\\"
-                        }, {
-                            old: \\"icon\\",
-                            new: \\"type\\"
-                        } ]
-                    }
-                },
-                showLoading: {
-                    options: {
-                        change: [ {
-                            old: \\"title\\",
-                            new: \\"content\\"
-                        } ]
-                    }
-                },
-                setNavigationBarTitle: {
-                    alias: \\"setNavigationBar\\"
-                },
-                setNavigationBarColor: {
-                    alias: \\"setNavigationBar\\"
-                },
-                saveImageToPhotosAlbum: {
-                    alias: \\"saveImage\\",
-                    options: {
-                        change: [ {
-                            old: \\"filePath\\",
-                            new: \\"url\\"
-                        } ]
-                    }
-                },
-                previewImage: {
-                    options: {
-                        set: [ {
-                            key: \\"current\\",
-                            value: function value(options) {
-                                return options.urls.indexOf(options.current || options.urls[0]);
-                            }
-                        } ]
-                    }
-                },
-                getFileInfo: {
-                    options: {
-                        change: [ {
-                            old: \\"filePath\\",
-                            new: \\"apFilePath\\"
-                        } ]
-                    }
-                },
-                getSavedFileInfo: {
-                    options: {
-                        change: [ {
-                            old: \\"filePath\\",
-                            new: \\"apFilePath\\"
-                        } ]
-                    }
-                },
-                removeSavedFile: {
-                    options: {
-                        change: [ {
-                            old: \\"filePath\\",
-                            new: \\"apFilePath\\"
-                        } ]
-                    }
-                },
-                saveFile: {
-                    options: {
-                        change: [ {
-                            old: \\"tempFilePath\\",
-                            new: \\"apFilePath\\"
-                        } ]
-                    }
-                },
-                openLocation: {
-                    options: {
-                        set: [ {
-                            key: \\"latitude\\",
-                            value: function value(options) {
-                                return String(options.latitude);
-                            }
-                        }, {
-                            key: \\"longitude\\",
-                            value: function value(options) {
-                                return String(options.longitude);
-                            }
-                        } ]
-                    }
-                },
-                uploadFile: {
-                    options: {
-                        change: [ {
-                            old: \\"name\\",
-                            new: \\"fileName\\"
-                        } ]
-                    }
-                },
-                getClipboardData: {
-                    alias: \\"getClipboard\\"
-                },
-                setClipboardData: {
-                    alias: \\"setClipboard\\",
-                    options: {
-                        change: [ {
-                            old: \\"data\\",
-                            new: \\"text\\"
-                        } ]
-                    }
-                },
-                makePhoneCall: {
-                    options: {
-                        change: [ {
-                            old: \\"phoneNumber\\",
-                            new: \\"number\\"
-                        } ]
-                    }
-                },
-                scanCode: {
-                    alias: \\"scan\\",
-                    options: {
-                        change: [ {
-                            old: \\"onlyFromCamera\\",
-                            new: \\"hideAlbum\\"
-                        } ],
-                        set: [ {
-                            key: \\"type\\",
-                            value: function value(options) {
-                                return options.scanType && options.scanType[0].slice(0, -4) || \\"qr\\";
-                            }
-                        } ]
-                    }
-                },
-                setScreenBrightness: {
-                    options: {
-                        change: [ {
-                            old: \\"value\\",
-                            new: \\"brightness\\"
-                        } ]
-                    }
-                },
-                onBLEConnectionStateChange: {
-                    alias: \\"onBLEConnectionStateChanged\\"
-                },
-                offBLEConnectionStateChange: {
-                    alias: \\"offBLEConnectionStateChanged\\"
-                },
-                createBLEConnection: {
-                    alias: \\"connectBLEDevice\\"
-                },
-                closeBLEConnection: {
-                    alias: \\"disconnectBLEDevice\\"
-                }
-            };
-            var nativeRequest = my.canIUse(\\"request\\") ? my.request : my.httpRequest;
-            function request(options) {
-                options = options || {};
-                if (typeof options === \\"string\\") {
-                    options = {
-                        url: options
-                    };
-                }
-                var defaultHeaders = {
-                    \\"content-type\\": \\"application/json\\"
-                };
-                options.headers = defaultHeaders;
-                if (options.header) {
-                    for (var k in options.header) {
-                        var lowerK = k.toLocaleLowerCase();
-                        options.headers[lowerK] = options.header[k];
-                    }
-                    delete options.header;
-                }
-                var originSuccess = options.success;
-                var originFail = options.fail;
-                var originComplete = options.complete;
-                var requestTask;
-                var p = new Promise((function(resolve, reject) {
-                    options.success = function(res) {
-                        res.statusCode = res.status;
-                        delete res.status;
-                        res.header = res.headers;
-                        delete res.headers;
-                        originSuccess && originSuccess(res);
-                        resolve(res);
-                    };
-                    options.fail = function(res) {
-                        originFail && originFail(res);
-                        reject(res);
-                    };
-                    options.complete = function(res) {
-                        originComplete && originComplete(res);
-                    };
-                    requestTask = nativeRequest(options);
-                }));
-                p.abort = function(cb) {
-                    cb && cb();
-                    if (requestTask) {
-                        requestTask.abort();
-                    }
-                    return p;
-                };
-                return p;
-            }
-            function handleSyncApis(key, global, args) {
-                if (key === \\"getStorageSync\\") {
-                    var arg1 = args[0];
-                    if (arg1 != null) {
-                        var res = global[key]({
-                            key: arg1
-                        });
-                        var data = null;
-                        if (res.hasOwnProperty(\\"data\\")) {
-                            data = res.data;
-                        } else if (res.hasOwnProperty(\\"APDataStorage\\")) {
-                            data = res.APDataStorage;
-                        }
-                        return data === null ? \\"\\" : data;
-                    }
-                    return console.error(\\"getStorageSync \\\\u4f20\\\\u5165\\\\u53c2\\\\u6570\\\\u9519\\\\u8bef\\");
-                }
-                if (key === \\"setStorageSync\\") {
-                    var _arg = args[0];
-                    var arg2 = args[1];
-                    if (_arg != null) {
-                        return global[key]({
-                            key: _arg,
-                            data: arg2
-                        });
-                    }
-                    return console.error(\\"setStorageSync \\\\u4f20\\\\u5165\\\\u53c2\\\\u6570\\\\u9519\\\\u8bef\\");
-                }
-                if (key === \\"removeStorageSync\\") {
-                    var _arg2 = args[0];
-                    if (_arg2 != null) {
-                        return global[key]({
-                            key: _arg2
-                        });
-                    }
-                    return console.error(\\"removeStorageSync \\\\u4f20\\\\u5165\\\\u53c2\\\\u6570\\\\u9519\\\\u8bef\\");
-                }
-                if (key === \\"createSelectorQuery\\") {
-                    var query = global[key]();
-                    query.in = function() {
-                        return query;
-                    };
-                    return query;
-                }
-                return global[key].apply(global, args);
-            }
-            function transformMeta(api, options) {
-                var apiAlias = api;
-                if (api === \\"showModal\\") {
-                    options.cancelButtonText = options.cancelText || \\"\\\\u53d6\\\\u6d88\\";
-                    options.confirmButtonText = options.confirmText || \\"\\\\u786e\\\\u5b9a\\";
-                    apiAlias = \\"confirm\\";
-                    if (options.showCancel === false) {
-                        options.buttonText = options.confirmText || \\"\\\\u786e\\\\u5b9a\\";
-                        apiAlias = \\"alert\\";
-                    }
-                } else {
-                    Object.keys(apiDiff).forEach((function(item) {
-                        var apiItem = apiDiff[item];
-                        if (api === item) {
-                            if (apiItem.alias) {
-                                apiAlias = apiItem.alias;
-                            }
-                            if (apiItem.options) {
-                                var change = apiItem.options.change;
-                                var set = apiItem.options.set;
-                                if (change) {
-                                    change.forEach((function(changeItem) {
-                                        options[changeItem.new] = options[changeItem.old];
-                                    }));
-                                }
-                                if (set) {
-                                    set.forEach((function(setItem) {
-                                        options[setItem.key] = typeof setItem.value === \\"function\\" ? setItem.value(options) : setItem.value;
-                                    }));
-                                }
-                            }
-                        }
-                    }));
-                }
-                return {
-                    key: apiAlias,
-                    options: options
-                };
-            }
-            function modifyApis(apis) {
-                Object.keys(apiDiff).map((function(key) {
-                    apis.add(key);
-                    var platformKey = apiDiff[key].alias;
-                    platformKey && apis.delete(platformKey);
-                }));
-                apis.add(\\"showModal\\");
-                apis.delete(\\"confirm\\");
-                apis.delete(\\"alert\\");
-            }
-            function modifyAsyncResult(key, res) {
-                if (key === \\"saveFile\\") {
-                    res.savedFilePath = res.apFilePath;
-                } else if (key === \\"downloadFile\\") {
-                    res.tempFilePath = res.apFilePath;
-                } else if (key === \\"chooseImage\\") {
-                    res.tempFilePaths = res.apFilePaths;
-                } else if (key === \\"getClipboard\\") {
-                    res.data = res.text;
-                } else if (key === \\"scan\\") {
-                    res.result = res.code;
-                } else if (key === \\"getScreenBrightness\\") {
-                    res.value = res.brightness;
-                    delete res.brightness;
-                } else if (key === \\"connectSocket\\") {
-                    res.onClose = function(cb) {
-                        my.onSocketClose(cb);
-                    };
-                    res.onError = function(cb) {
-                        my.onSocketError(cb);
-                    };
-                    res.onMessage = function(cb) {
-                        my.onSocketMessage(cb);
-                    };
-                    res.onOpen = function(cb) {
-                        my.onSocketOpen(cb);
-                    };
-                    res.send = function(opt) {
-                        my.sendSocketMessage(opt);
-                    };
-                    res.close = function() {
-                        my.closeSocket();
-                    };
-                }
-            }
-            function initNativeApi(taro) {
-                Object(_tarojs_shared__WEBPACK_IMPORTED_MODULE_0__[\\"f\\"])(taro, my, {
-                    needPromiseApis: needPromiseApis,
-                    handleSyncApis: handleSyncApis,
-                    transformMeta: transformMeta,
-                    modifyApis: modifyApis,
-                    modifyAsyncResult: modifyAsyncResult,
-                    request: request
+        var runtime_needPromiseApis = new Set([ \\"authPrivateMessage\\", \\"disableAlertBeforeUnload\\", \\"enableAlertBeforeUnload\\", \\"getBackgroundFetchData\\", \\"getGroupEnterInfo\\", \\"getShareInfo\\", \\"getWeRunData\\", \\"join1v1Chat\\", \\"openVideoEditor\\", \\"saveFileToDisk\\", \\"scanItem\\", \\"setEnable1v1Chat\\", \\"setWindowSize\\", \\"sendBizRedPacket\\", \\"startFacialRecognitionVerify\\", \\"openCustomerServiceChat\\" ]);
+        function initNativeApi(taro) {
+            processApis(taro, wx, {
+                needPromiseApis: runtime_needPromiseApis,
+                modifyApis: function modifyApis(apis) {
+                    apis.delete(\\"lanDebug\\");
+                }
+            });
+            taro.cloud = wx.cloud;
+        }
+        var _true = \\"true\\";
+        var _false = \\"false\\";
+        var _empty = \\"\\";
+        var _zero = \\"0\\";
+        var runtime_components = {
+            Progress: {
+                \\"border-radius\\": _zero,
+                \\"font-size\\": \\"16\\",
+                duration: \\"30\\",
+                bindActiveEnd: _empty
+            },
+            RichText: {
+                space: _empty
+            },
+            Text: {
+                \\"user-select\\": _false
+            },
+            Map: {
+                polygons: \\"[]\\",
+                subkey: _empty,
+                rotate: _zero,
+                skew: _zero,
+                \\"enable-3D\\": _false,
+                \\"show-compass\\": _false,
+                \\"show-scale\\": _false,
+                \\"enable-overlooking\\": _false,
+                \\"enable-zoom\\": _true,
+                \\"enable-scroll\\": _true,
+                \\"enable-rotate\\": _false,
+                \\"enable-satellite\\": _false,
+                \\"enable-traffic\\": _false,
+                setting: \\"[]\\",
+                bindLabelTap: _empty,
+                bindRegionChange: _empty,
+                bindPoiTap: _empty
+            },
+            Button: {
+                lang: \\"en\\",
+                \\"session-from\\": _empty,
+                \\"send-message-title\\": _empty,
+                \\"send-message-path\\": _empty,
+                \\"send-message-img\\": _empty,
+                \\"app-parameter\\": _empty,
+                \\"show-message-card\\": _false,
+                \\"business-id\\": _empty,
+                bindGetUserInfo: _empty,
+                bindContact: _empty,
+                bindGetPhoneNumber: _empty,
+                bindError: _empty,
+                bindOpenSetting: _empty,
+                bindLaunchApp: _empty
+            },
+            Form: {
+                \\"report-submit-timeout\\": _zero
+            },
+            Input: {
+                \\"always-embed\\": _false,
+                \\"adjust-position\\": _true,
+                \\"hold-keyboard\\": _false,
+                bindKeyboardHeightChange: _empty
+            },
+            Picker: {
+                \\"header-text\\": _empty
+            },
+            PickerView: {
+                bindPickStart: _empty,
+                bindPickEnd: _empty
+            },
+            Slider: {
+                color: \\"'#e9e9e9'\\",
+                \\"selected-color\\": \\"'#1aad19'\\"
+            },
+            Textarea: {
+                \\"show-confirm-bar\\": _true,
+                \\"adjust-position\\": _true,
+                \\"hold-keyboard\\": _false,
+                \\"disable-default-padding\\": _false,
+                \\"confirm-type\\": \\"'return'\\",
+                \\"confirm-hold\\": _false,
+                bindKeyboardHeightChange: _empty
+            },
+            ScrollView: {
+                \\"enable-flex\\": _false,
+                \\"scroll-anchoring\\": _false,
+                \\"refresher-enabled\\": _false,
+                \\"refresher-threshold\\": \\"45\\",
+                \\"refresher-default-style\\": \\"'black'\\",
+                \\"refresher-background\\": \\"'#FFF'\\",
+                \\"refresher-triggered\\": _false,
+                enhanced: _false,
+                bounces: _true,
+                \\"show-scrollbar\\": _true,
+                \\"paging-enabled\\": _false,
+                \\"fast-deceleration\\": _false,
+                bindDragStart: _empty,
+                bindDragging: _empty,
+                bindDragEnd: _empty,
+                bindRefresherPulling: _empty,
+                bindRefresherRefresh: _empty,
+                bindRefresherRestore: _empty,
+                bindRefresherAbort: _empty
+            },
+            Swiper: {
+                \\"snap-to-edge\\": _false,
+                \\"easing-function\\": \\"'default'\\"
+            },
+            SwiperItem: {
+                \\"skip-hidden-item-layout\\": _false
+            },
+            Navigator: {
+                target: \\"'self'\\",
+                \\"app-id\\": _empty,
+                path: _empty,
+                \\"extra-data\\": _empty,
+                version: \\"'version'\\"
+            },
+            Camera: {
+                mode: \\"'normal'\\",
+                resolution: \\"'medium'\\",
+                \\"frame-size\\": \\"'medium'\\",
+                bindInitDone: _empty,
+                bindScanCode: _empty
+            },
+            Image: {
+                webp: _false,
+                \\"show-menu-by-longpress\\": _false
+            },
+            LivePlayer: {
+                mode: \\"'live'\\",
+                \\"sound-mode\\": \\"'speaker'\\",
+                \\"auto-pause-if-navigate\\": _true,
+                \\"auto-pause-if-open-native\\": _true,
+                \\"picture-in-picture-mode\\": \\"[]\\",
+                bindstatechange: _empty,
+                bindfullscreenchange: _empty,
+                bindnetstatus: _empty,
+                bindAudioVolumeNotify: _empty,
+                bindEnterPictureInPicture: _empty,
+                bindLeavePictureInPicture: _empty
+            },
+            Video: {
+                title: _empty,
+                \\"play-btn-position\\": \\"'bottom'\\",
+                \\"enable-play-gesture\\": _false,
+                \\"auto-pause-if-navigate\\": _true,
+                \\"auto-pause-if-open-native\\": _true,
+                \\"vslide-gesture\\": _false,
+                \\"vslide-gesture-in-fullscreen\\": _true,
+                \\"ad-unit-id\\": _empty,
+                \\"poster-for-crawler\\": _empty,
+                \\"show-casting-button\\": _false,
+                \\"picture-in-picture-mode\\": \\"[]\\",
+                \\"enable-auto-rotation\\": _false,
+                \\"show-screen-lock-button\\": _false,
+                \\"show-snapshot-button\\": _false,
+                \\"show-background-playback-button\\": _false,
+                \\"background-poster\\": _empty,
+                bindProgress: _empty,
+                bindLoadedMetadata: _empty,
+                bindControlsToggle: _empty,
+                bindEnterPictureInPicture: _empty,
+                bindLeavePictureInPicture: _empty,
+                bindSeekComplete: _empty,
+                bindAdLoad: _empty,
+                bindAdError: _empty,
+                bindAdClose: _empty,
+                bindAdPlay: _empty
+            },
+            Canvas: {
+                type: _empty
+            },
+            Ad: {
+                \\"ad-type\\": \\"'banner'\\",
+                \\"ad-theme\\": \\"'white'\\"
+            },
+            CoverView: {
+                \\"marker-id\\": _empty,
+                slot: _empty
+            },
+            Editor: {
+                \\"read-only\\": _false,
+                placeholder: _empty,
+                \\"show-img-size\\": _false,
+                \\"show-img-toolbar\\": _false,
+                \\"show-img-resize\\": _false,
+                focus: _false,
+                bindReady: _empty,
+                bindFocus: _empty,
+                bindBlur: _empty,
+                bindInput: _empty,
+                bindStatusChange: _empty,
+                name: _empty
+            },
+            MatchMedia: {
+                \\"min-width\\": _empty,
+                \\"max-width\\": _empty,
+                width: _empty,
+                \\"min-height\\": _empty,
+                \\"max-height\\": _empty,
+                height: _empty,
+                orientation: _empty
+            },
+            FunctionalPageNavigator: {
+                version: \\"'release'\\",
+                name: _empty,
+                args: _empty,
+                bindSuccess: _empty,
+                bindFail: _empty,
+                bindCancel: _empty
+            },
+            LivePusher: {
+                url: _empty,
+                mode: \\"'RTC'\\",
+                autopush: _false,
+                muted: _false,
+                \\"enable-camera\\": _true,
+                \\"auto-focus\\": _true,
+                orientation: \\"'vertical'\\",
+                beauty: _zero,
+                whiteness: _zero,
+                aspect: \\"'9:16'\\",
+                \\"min-bitrate\\": \\"200\\",
+                \\"max-bitrate\\": \\"1000\\",
+                \\"audio-quality\\": \\"'high'\\",
+                \\"waiting-image\\": _empty,
+                \\"waiting-image-hash\\": _empty,
+                zoom: _false,
+                \\"device-position\\": \\"'front'\\",
+                \\"background-mute\\": _false,
+                mirror: _false,
+                \\"remote-mirror\\": _false,
+                \\"local-mirror\\": _false,
+                \\"audio-reverb-type\\": _zero,
+                \\"enable-mic\\": _true,
+                \\"enable-agc\\": _false,
+                \\"enable-ans\\": _false,
+                \\"audio-volume-type\\": \\"'voicecall'\\",
+                \\"video-width\\": \\"360\\",
+                \\"video-height\\": \\"640\\",
+                \\"beauty-style\\": \\"'smooth'\\",
+                filter: \\"'standard'\\",
+                animation: _empty,
+                bindStateChange: _empty,
+                bindNetStatus: _empty,
+                bindBgmStart: _empty,
+                bindBgmProgress: _empty,
+                bindBgmComplete: _empty,
+                bindAudioVolumeNotify: _empty
+            },
+            OfficialAccount: {
+                bindLoad: _empty,
+                bindError: _empty
+            },
+            OpenData: {
+                type: _empty,
+                \\"open-gid\\": _empty,
+                lang: \\"'en'\\",
+                \\"default-text\\": _empty,
+                \\"default-avatar\\": _empty,
+                bindError: _empty
+            },
+            NavigationBar: {
+                title: _empty,
+                loading: _false,
+                \\"front-color\\": _empty,
+                \\"background-color\\": _empty,
+                \\"color-animation-duration\\": _zero,
+                \\"color-animation-timing-func\\": \\"'linear'\\"
+            },
+            PageMeta: {
+                \\"background-text-style\\": _empty,
+                \\"background-color\\": _empty,
+                \\"background-color-top\\": _empty,
+                \\"background-color-bottom\\": _empty,
+                \\"scroll-top\\": \\"''\\",
+                \\"scroll-duration\\": \\"300\\",
+                \\"page-style\\": \\"''\\",
+                \\"root-font-size\\": \\"''\\",
+                bindResize: _empty,
+                bindScroll: _empty,
+                bindScrollDone: _empty
+            },
+            VoipRoom: {
+                openid: _empty,
+                mode: \\"'camera'\\",
+                \\"device-position\\": \\"'front'\\",
+                bindError: _empty
+            },
+            AdCustom: {
+                \\"unit-id\\": _empty,
+                \\"ad-intervals\\": _empty,
+                bindLoad: _empty,
+                bindError: _empty
+            },
+            PageContainer: {
+                show: _false,
+                duration: \\"300\\",
+                \\"z-index\\": \\"100\\",
+                overlay: _true,
+                position: \\"'bottom'\\",
+                round: _false,
+                \\"close-on-slideDown\\": _false,
+                \\"overlay-style\\": _empty,
+                \\"custom-style\\": _empty,
+                bindBeforeEnter: _empty,
+                bindEnter: _empty,
+                bindAfterEnter: _empty,
+                bindBeforeLeave: _empty,
+                bindLeave: _empty,
+                bindAfterLeave: _empty,
+                bindClickOverlay: _empty
+            },
+            KeyboardAccessory: {}
+        };
+        var hostConfig = {
+            initNativeApi: initNativeApi
+        };
+        mergeReconciler(hostConfig);
+        mergeInternalComponents(runtime_components);
+        var taro_runtime = __webpack_require__(0);
+        function _defineProperty(obj, key, value) {
+            if (key in obj) {
+                Object.defineProperty(obj, key, {
+                    value: value,
+                    enumerable: true,
+                    configurable: true,
+                    writable: true
                 });
-            }
-            var components = {
-                View: {
-                    \\"disable-scroll\\": \\"false\\",
-                    hidden: \\"false\\",
-                    bindAppear: \\"\\",
-                    bindDisappear: \\"\\",
-                    bindFirstAppear: \\"\\"
-                },
-                Text: {
-                    \\"number-of-lines\\": \\"\\"
-                },
-                Map: {
-                    skew: \\"0\\",
-                    rotate: \\"0\\",
-                    polygons: \\"[]\\",
-                    \\"include-padding\\": \\"\\",
-                    \\"ground-overlays\\": \\"\\",
-                    \\"tile-overlay\\": \\"\\",
-                    \\"custom-map-style\\": \\"\\",
-                    setting: \\"{}\\",
-                    optimize: \\"\\",
-                    bindRegionChange: \\"\\",
-                    bindPanelTap: \\"\\"
-                },
-                Button: {
-                    scope: \\"\\",
-                    \\"public-id\\": \\"\\",
-                    bindGetAuthorize: \\"\\",
-                    bindError: \\"\\"
-                },
-                Checkbox: {
-                    bindChange: \\"\\"
-                },
-                Input: {
-                    \\"random-number\\": \\"false\\",
-                    controlled: \\"false\\",
-                    enableNative: \\"false\\"
-                },
-                Slider: {
-                    \\"track-size\\": \\"4\\",
-                    \\"handle-size\\": \\"22\\",
-                    \\"handle-color\\": Object(_tarojs_shared__WEBPACK_IMPORTED_MODULE_0__[\\"g\\"])(\\"#ffffff\\")
-                },
-                Switch: {
-                    controlled: \\"false\\"
-                },
-                Textarea: {
-                    \\"show-count\\": \\"true\\",
-                    controlled: \\"false\\",
-                    enableNative: \\"false\\"
-                },
-                MovableView: {
-                    bindChangeEnd: \\"\\"
-                },
-                ScrollView: {
-                    \\"scroll-animation-duration\\": \\"\\",
-                    \\"trap-scroll\\": \\"false\\"
-                },
-                Swiper: {
-                    \\"active-class\\": \\"\\",
-                    \\"changing-class\\": \\"\\",
-                    acceleration: \\"false\\",
-                    \\"disable-programmatic-animation\\": \\"false\\",
-                    \\"disable-touch\\": \\"false\\",
-                    bindAnimationEnd: \\"\\"
-                },
-                Image: {
-                    \\"default-source\\": \\"\\"
-                },
-                Canvas: {
-                    type: \\"\\",
-                    width: Object(_tarojs_shared__WEBPACK_IMPORTED_MODULE_0__[\\"g\\"])(\\"300px\\"),
-                    height: Object(_tarojs_shared__WEBPACK_IMPORTED_MODULE_0__[\\"g\\"])(\\"225px\\"),
-                    bindReady: \\"\\"
-                },
-                Video: {
-                    \\"poster-size\\": Object(_tarojs_shared__WEBPACK_IMPORTED_MODULE_0__[\\"g\\"])(\\"contain\\"),
-                    \\"mobilenet-hint-type\\": \\"1\\",
-                    enableNative: \\"false\\",
-                    bindLoading: \\"\\",
-                    bindUserAction: \\"\\",
-                    bindStop: \\"\\",
-                    bindRenderStart: \\"\\"
-                },
-                Lottie: {
-                    autoplay: \\"false\\",
-                    path: \\"\\",
-                    speed: \\"1.0\\",
-                    repeatCount: \\"0\\",
-                    autoReverse: \\"false\\",
-                    assetsPath: \\"\\",
-                    placeholder: \\"\\",
-                    djangoId: \\"\\",
-                    md5: \\"\\",
-                    optimize: \\"false\\",
-                    bindDataReady: \\"\\",
-                    bindDataFailed: \\"\\",
-                    bindAnimationStart: \\"\\",
-                    bindAnimationEnd: \\"\\",
-                    bindAnimationRepeat: \\"\\",
-                    bindAnimationCancel: \\"\\",
-                    bindDataLoadReady: \\"\\"
-                },
-                Lifestyle: {
-                    \\"public-id\\": \\"\\",
-                    memo: \\"\\",
-                    bindFollow: \\"\\"
-                },
-                LifeFollow: {
-                    sceneId: \\"\\",
-                    checkFollow: \\"\\",
-                    bindCheckFollow: \\"\\",
-                    bindClose: \\"\\"
-                },
-                ContactButton: {
-                    \\"tnt-inst-id\\": \\"\\",
-                    scene: \\"\\",
-                    size: \\"25\\",
-                    color: Object(_tarojs_shared__WEBPACK_IMPORTED_MODULE_0__[\\"g\\"])(\\"#00A3FF\\"),
-                    icon: \\"\\",
-                    \\"alipay-card-no\\": \\"\\",
-                    \\"ext-info\\": \\"\\"
-                }
-            };
-            var BUBBLE_EVENTS = new Set([ \\"touchStart\\", \\"touchMove\\", \\"touchEnd\\", \\"touchCancel\\", \\"tap\\", \\"longTap\\" ]);
-            var hostConfig = {
-                initNativeApi: initNativeApi,
-                getEventCenter: function getEventCenter(Events) {
-                    if (!my.taroEventCenter) {
-                        my.taroEventCenter = new Events;
-                    }
-                    return my.taroEventCenter;
-                },
-                modifyTaroEvent: function modifyTaroEvent(event, node) {
-                    if (node.tagName === \\"SWIPER\\" && event.type === \\"animationend\\") {
-                        event.type = \\"animationfinish\\";
-                    }
-                },
-                isBubbleEvents: function isBubbleEvents(eventName) {
-                    return BUBBLE_EVENTS.has(eventName);
-                }
-            };
-            var _navigator = navigator, userAgent = _navigator.userAgent;
-            Object.defineProperty(navigator, \\"userAgent\\", {
-                configurable: true,
-                enumerable: true,
-                get: function get() {
-                    return userAgent || navigator.swuserAgent || \\"\\";
-                }
-            });
-            Object(_tarojs_shared__WEBPACK_IMPORTED_MODULE_0__[\\"e\\"])(hostConfig);
-            Object(_tarojs_shared__WEBPACK_IMPORTED_MODULE_0__[\\"d\\"])(components);
-        }).call(this, __webpack_require__(0)[\\"navigator\\"]);
-    },
-    15: function(module, exports, __webpack_require__) {},
-    17: function(module, __webpack_exports__, __webpack_require__) {
-        \\"use strict\\";
-        __webpack_require__.r(__webpack_exports__);
-        var runtime = __webpack_require__(14);
-        var taro_runtime = __webpack_require__(0);
-        var toConsumableArray = __webpack_require__(7);
-        var classCallCheck = __webpack_require__(3);
-        var createClass = __webpack_require__(4);
-        var inherits = __webpack_require__(6);
-        var createSuper = __webpack_require__(5);
-        var shared_esm = __webpack_require__(1);
+            } else {
+                obj[key] = value;
+            }
+            return obj;
+        }
+        function _arrayWithHoles(arr) {
+            if (Array.isArray(arr)) return arr;
+        }
+        function _iterableToArrayLimit(arr, i) {
+            var _i = arr == null ? null : typeof Symbol !== \\"undefined\\" && arr[Symbol.iterator] || arr[\\"@@iterator\\"];
+            if (_i == null) return;
+            var _arr = [];
+            var _n = true;
+            var _d = false;
+            var _s, _e;
+            try {
+                for (_i = _i.call(arr); !(_n = (_s = _i.next()).done); _n = true) {
+                    _arr.push(_s.value);
+                    if (i && _arr.length === i) break;
+                }
+            } catch (err) {
+                _d = true;
+                _e = err;
+            } finally {
+                try {
+                    if (!_n && _i[\\"return\\"] != null) _i[\\"return\\"]();
+                } finally {
+                    if (_d) throw _e;
+                }
+            }
+            return _arr;
+        }
+        function _nonIterableRest() {
+            throw new TypeError(\\"Invalid attempt to destructure non-iterable instance.\\\\nIn order to be iterable, non-array objects must have a [Symbol.iterator]() method.\\");
+        }
+        function _slicedToArray(arr, i) {
+            return _arrayWithHoles(arr) || _iterableToArrayLimit(arr, i) || _unsupportedIterableToArray(arr, i) || _nonIterableRest();
+        }
+        var classCallCheck = __webpack_require__(2);
+        var createClass = __webpack_require__(3);
+        var inherits = __webpack_require__(5);
+        var createSuper = __webpack_require__(4);
         var HOOKS_APP_ID = \\"taro-app\\";
         function isClassComponent(R, component) {
             var prototype = component.prototype;
-            return Object(shared_esm[\\"c\\"])(component.render) || !!(prototype === null || prototype === void 0 ? void 0 : prototype.isReactComponent) || prototype instanceof R.Component;
+            return isFunction(component.render) || !!(prototype === null || prototype === void 0 ? void 0 : prototype.isReactComponent) || prototype instanceof R.Component;
         }
         function ensureIsArray(item) {
-            if (Object(shared_esm[\\"b\\"])(item)) {
+            if (isArray(item)) {
                 return item;
             } else {
                 return item ? [ item ] : [];
@@ -1359,20 +3712,21 @@
                 params: options === null || options === void 0 ? void 0 : options.query
             }, options);
         }
-        var PageContext = shared_esm[\\"a\\"];
-        var R$1 = shared_esm[\\"a\\"];
+        var PageContext = EMPTY_OBJ;
+        var R$1 = EMPTY_OBJ;
         var h$1;
         var ReactDOM$1;
         var pageKeyId = Object(taro_runtime[\\"incrementId\\"])();
         var hooks$1 = taro_runtime[\\"container\\"].get(taro_runtime[\\"SERVICE_IDENTIFIER\\"].Hooks);
         function setReconciler() {
+            var _a;
             hooks$1.getLifecycle = function(instance, lifecycle) {
                 lifecycle = lifecycle.replace(/^on(Show|Hide)$/, \\"componentDid$1\\");
                 return instance[lifecycle];
             };
-            hooks$1.modifyMpEvent = function(event) {
+            (_a = hooks$1.modifyMpEventImpls) === null || _a === void 0 ? void 0 : _a.push((function(event) {
                 event.type = event.type.replace(/-/g, \\"\\");
-            };
+            }));
             hooks$1.batchedEventUpdates = function(cb) {
                 ReactDOM$1.unstable_batchedUpdates(cb);
             };
@@ -1399,7 +3753,7 @@
                     forwardedRef: inject,
                     reactReduxForwardedRef: inject
                 };
-                if (PageContext === shared_esm[\\"a\\"]) {
+                if (PageContext === EMPTY_OBJ) {
                     PageContext = R.createContext(\\"\\");
                 }
                 return function(_R$Component) {
@@ -1444,8 +3798,8 @@
                 }(R.Component);
             };
         }
-<<<<<<< HEAD
         function createReactApp(App, react, reactdom, config) {
+            var _Object$create;
             if (false) {}
             R$1 = react;
             h$1 = react.createElement;
@@ -1456,18 +3810,6 @@
             setReconciler();
             function getAppInstance() {
                 return appInstanceRef.current;
-=======
-        function processApis(taro, global) {
-            var config = arguments.length > 2 && arguments[2] !== undefined ? arguments[2] : {};
-            var patchNeedPromiseApis = config.needPromiseApis || [];
-            var _needPromiseApis = new Set([].concat(_toConsumableArray(patchNeedPromiseApis), _toConsumableArray(needPromiseApis)));
-            var preserved = [ \\"getEnv\\", \\"interceptors\\", \\"Current\\", \\"getCurrentInstance\\", \\"options\\", \\"nextTick\\", \\"eventCenter\\", \\"Events\\", \\"preload\\", \\"webpackJsonp\\" ];
-            var apis = new Set(!config.isOnlyPromisify ? Object.keys(global).filter((function(api) {
-                return preserved.indexOf(api) === -1;
-            })) : new Set(patchNeedPromiseApis));
-            if (config.modifyApis) {
-                config.modifyApis(apis);
->>>>>>> dfea7ab7
             }
             var AppWrapper = function(_R$1$Component) {
                 Object(inherits[\\"a\\"])(AppWrapper, _R$1$Component);
@@ -1526,6 +3868,7 @@
             if (true) {
                 appWrapper = ReactDOM$1.render(h$1(AppWrapper), taro_runtime[\\"document\\"].getElementById(\\"app\\"));
             }
+            var _hooks$1$getMiniLifec = _slicedToArray(hooks$1.getMiniLifecycleImpl().app, 3), ONLAUNCH = _hooks$1$getMiniLifec[0], ONSHOW = _hooks$1$getMiniLifec[1], ONHIDE = _hooks$1$getMiniLifec[2];
             var appObj = Object.create({
                 render: function render(cb) {
                     appWrapper.forceUpdate(cb);
@@ -1536,2319 +3879,63 @@
                 unmount: function unmount(id, cb) {
                     appWrapper.unmount(id, cb);
                 }
-            }, {
+            }, (_Object$create = {
                 config: setDefaultDescriptor({
                     configurable: true,
                     value: config
-                }),
-                onLaunch: setDefaultDescriptor({
-                    value: function value(options) {
-                        var _this3 = this;
-                        var _a;
-                        setRouterParams(options);
-                        if (false) {}
-                        var app = getAppInstance();
-                        this.$app = app;
-                        if (app) {
-                            if (app.taroGlobalData) {
-                                var globalData = app.taroGlobalData;
-                                var keys = Object.keys(globalData);
-                                var descriptors = Object.getOwnPropertyDescriptors(globalData);
-                                keys.forEach((function(key) {
-                                    Object.defineProperty(_this3, key, {
-                                        configurable: true,
-                                        enumerable: true,
-                                        get: function get() {
-                                            return globalData[key];
-                                        },
-                                        set: function set(value) {
-                                            globalData[key] = value;
-                                        }
-                                    });
-                                }));
-                                Object.defineProperties(this, descriptors);
-                            }
-                            (_a = app.onLaunch) === null || _a === void 0 ? void 0 : _a.call(app, options);
+                })
+            }, _defineProperty(_Object$create, ONLAUNCH, setDefaultDescriptor({
+                value: function value(options) {
+                    var _this3 = this;
+                    var _a;
+                    setRouterParams(options);
+                    if (false) {}
+                    var app = getAppInstance();
+                    this.$app = app;
+                    if (app) {
+                        if (app.taroGlobalData) {
+                            var globalData = app.taroGlobalData;
+                            var keys = Object.keys(globalData);
+                            var descriptors = Object.getOwnPropertyDescriptors(globalData);
+                            keys.forEach((function(key) {
+                                Object.defineProperty(_this3, key, {
+                                    configurable: true,
+                                    enumerable: true,
+                                    get: function get() {
+                                        return globalData[key];
+                                    },
+                                    set: function set(value) {
+                                        globalData[key] = value;
+                                    }
+                                });
+                            }));
+                            Object.defineProperties(this, descriptors);
                         }
+                        (_a = app.onLaunch) === null || _a === void 0 ? void 0 : _a.call(app, options);
                     }
-                }),
-                onShow: setDefaultDescriptor({
-                    value: function value(options) {
-                        var _a;
-                        setRouterParams(options);
-                        var app = getAppInstance();
-                        (_a = app === null || app === void 0 ? void 0 : app.componentDidShow) === null || _a === void 0 ? void 0 : _a.call(app, options);
-                        triggerAppHook(\\"onShow\\");
-                    }
-                }),
-                onHide: setDefaultDescriptor({
-                    value: function value(options) {
-                        var _a;
-                        var app = getAppInstance();
-                        (_a = app === null || app === void 0 ? void 0 : app.componentDidHide) === null || _a === void 0 ? void 0 : _a.call(app, options);
-                        triggerAppHook(\\"onHide\\");
-                    }
-                }),
-                onPageNotFound: setDefaultDescriptor({
-                    value: function value(res) {
-                        var _a;
-                        var app = getAppInstance();
-                        (_a = app === null || app === void 0 ? void 0 : app.onPageNotFound) === null || _a === void 0 ? void 0 : _a.call(app, res);
-                    }
-                })
-            });
-            function triggerAppHook(lifecycle) {
-                var instance = Object(taro_runtime[\\"getPageInstance\\"])(HOOKS_APP_ID);
-                if (instance) {
+                }
+            })), _defineProperty(_Object$create, ONSHOW, setDefaultDescriptor({
+                value: function value(options) {
+                    var _a;
+                    setRouterParams(options);
                     var app = getAppInstance();
-                    var func = hooks$1.getLifecycle(instance, lifecycle);
-                    if (Array.isArray(func)) {
-                        func.forEach((function(cb) {
-                            return cb.apply(app);
-                        }));
-                    }
-                }
-            }
-            taro_runtime[\\"Current\\"].app = appObj;
-            return appObj;
-        }
-        var runtime_taroHooks = function taroHooks(lifecycle) {
-            return function(fn) {
-                var id = R$1.useContext(PageContext) || HOOKS_APP_ID;
-                var fnRef = R$1.useRef(fn);
-                if (fnRef.current !== fn) fnRef.current = fn;
-                R$1.useLayoutEffect((function() {
-                    var inst = Object(taro_runtime[\\"getPageInstance\\"])(id);
-                    var first = false;
-                    if (inst == null) {
-                        first = true;
-                        inst = Object.create(null);
-                    }
-                    inst = inst;
-                    var callback = function callback() {
-                        return fnRef.current.apply(fnRef, arguments);
-                    };
-                    if (Object(shared_esm[\\"c\\"])(inst[lifecycle])) {
-                        inst[lifecycle] = [ inst[lifecycle], callback ];
-                    } else {
-                        inst[lifecycle] = [].concat(Object(toConsumableArray[\\"a\\"])(inst[lifecycle] || []), [ callback ]);
-                    }
-                    if (first) {
-                        Object(taro_runtime[\\"injectPageInstance\\"])(inst, id);
-                    }
-                    return function() {
-                        var inst = Object(taro_runtime[\\"getPageInstance\\"])(id);
-                        var list = inst[lifecycle];
-                        if (list === callback) {
-                            inst[lifecycle] = undefined;
-                        } else if (Object(shared_esm[\\"b\\"])(list)) {
-                            inst[lifecycle] = list.filter((function(item) {
-                                return item !== callback;
-                            }));
-                        }
-                    };
-                }), []);
-            };
-        };
-        var useDidShow = runtime_taroHooks(\\"componentDidShow\\");
-        var useDidHide = runtime_taroHooks(\\"componentDidHide\\");
-        var usePullDownRefresh = runtime_taroHooks(\\"onPullDownRefresh\\");
-        var useReachBottom = runtime_taroHooks(\\"onReachBottom\\");
-        var usePageScroll = runtime_taroHooks(\\"onPageScroll\\");
-        var useResize = runtime_taroHooks(\\"onResize\\");
-        var useShareAppMessage = runtime_taroHooks(\\"onShareAppMessage\\");
-        var useTabItemTap = runtime_taroHooks(\\"onTabItemTap\\");
-        var useTitleClick = runtime_taroHooks(\\"onTitleClick\\");
-        var useOptionMenuClick = runtime_taroHooks(\\"onOptionMenuClick\\");
-        var usePullIntercept = runtime_taroHooks(\\"onPullIntercept\\");
-        var useShareTimeline = runtime_taroHooks(\\"onShareTimeline\\");
-        var useAddToFavorites = runtime_taroHooks(\\"onAddToFavorites\\");
-        var useReady = runtime_taroHooks(\\"onReady\\");
-        var runtime_useRouter = function useRouter() {
-            var dynamic = arguments.length > 0 && arguments[0] !== undefined ? arguments[0] : false;
-            return dynamic ? taro_runtime[\\"Current\\"].router : R$1.useMemo((function() {
-                return taro_runtime[\\"Current\\"].router;
-            }), []);
-        };
-        var useScope = function useScope() {
-            return undefined;
-        };
-        var taroHooks$1 = Object.freeze({
-            __proto__: null,
-            useDidShow: useDidShow,
-            useDidHide: useDidHide,
-            usePullDownRefresh: usePullDownRefresh,
-            useReachBottom: useReachBottom,
-            usePageScroll: usePageScroll,
-            useResize: useResize,
-            useShareAppMessage: useShareAppMessage,
-            useTabItemTap: useTabItemTap,
-            useTitleClick: useTitleClick,
-            useOptionMenuClick: useOptionMenuClick,
-            usePullIntercept: usePullIntercept,
-            useShareTimeline: useShareTimeline,
-            useAddToFavorites: useAddToFavorites,
-            useReady: useReady,
-            useRouter: runtime_useRouter,
-            useScope: useScope
-        });
-        var getNativeCompId = Object(taro_runtime[\\"incrementId\\"])();
-        var runtime_R;
-        var h;
-        var runtime_ReactDOM;
-        function initNativeComponentEntry(R, ReactDOM) {
-            var NativeComponentWrapper = function(_R$Component2) {
-                Object(inherits[\\"a\\"])(NativeComponentWrapper, _R$Component2);
-                var _super3 = Object(createSuper[\\"a\\"])(NativeComponentWrapper);
-                function NativeComponentWrapper() {
-                    var _this4;
-                    Object(classCallCheck[\\"a\\"])(this, NativeComponentWrapper);
-                    _this4 = _super3.apply(this, arguments);
-                    _this4.root = R.createRef();
-                    _this4.ctx = _this4.props.getCtx();
-                    return _this4;
-                }
-                Object(createClass[\\"a\\"])(NativeComponentWrapper, [ {
-                    key: \\"componentDidMount\\",
-                    value: function componentDidMount() {
-                        this.ctx.component = this;
-                        var rootElement = this.root.current;
-                        rootElement.ctx = this.ctx;
-                        rootElement.performUpdate(true);
-                    }
-                }, {
-                    key: \\"render\\",
-                    value: function render() {
-                        return h(\\"root\\", {
-                            ref: this.root
-                        }, this.props.renderComponent(this.ctx));
-                    }
-                } ]);
-                return NativeComponentWrapper;
-            }(R.Component);
-            var Entry = function(_R$Component3) {
-                Object(inherits[\\"a\\"])(Entry, _R$Component3);
-                var _super4 = Object(createSuper[\\"a\\"])(Entry);
-                function Entry() {
-                    var _this5;
-                    Object(classCallCheck[\\"a\\"])(this, Entry);
-                    _this5 = _super4.apply(this, arguments);
-                    _this5.state = {
-                        components: []
-                    };
-                    return _this5;
-                }
-                Object(createClass[\\"a\\"])(Entry, [ {
-                    key: \\"componentDidMount\\",
-                    value: function componentDidMount() {
-                        taro_runtime[\\"Current\\"].app = this;
-                    }
-                }, {
-                    key: \\"mount\\",
-                    value: function mount(Component, compId, getCtx) {
-                        var isReactComponent = isClassComponent(R, Component);
-                        var inject = function inject(node) {
-                            return node && Object(taro_runtime[\\"injectPageInstance\\"])(node, compId);
-                        };
-                        var refs = isReactComponent ? {
-                            ref: inject
-                        } : {
-                            forwardedRef: inject,
-                            reactReduxForwardedRef: inject
-                        };
-                        var item = {
-                            compId: compId,
-                            element: h(NativeComponentWrapper, {
-                                key: compId,
-                                getCtx: getCtx,
-                                renderComponent: function renderComponent(ctx) {
-                                    return h(Component, Object.assign(Object.assign({}, (ctx.data || (ctx.data = {})).props), refs));
-                                }
-                            })
-                        };
-                        this.setState({
-                            components: [].concat(Object(toConsumableArray[\\"a\\"])(this.state.components), [ item ])
-                        });
-                    }
-                }, {
-                    key: \\"unmount\\",
-                    value: function unmount(compId) {
-                        var components = this.state.components;
-                        var index = components.findIndex((function(item) {
-                            return item.compId === compId;
-                        }));
-                        var next = [].concat(Object(toConsumableArray[\\"a\\"])(components.slice(0, index)), Object(toConsumableArray[\\"a\\"])(components.slice(index + 1)));
-                        this.setState({
-                            components: next
-                        });
-                    }
-                }, {
-                    key: \\"render\\",
-                    value: function render() {
-                        var components = this.state.components;
-                        return components.map((function(_ref) {
-                            var element = _ref.element;
-                            return element;
-                        }));
-                    }
-                } ]);
-                return Entry;
-            }(R.Component);
-            setReconciler();
-            var app = taro_runtime[\\"document\\"].getElementById(\\"app\\");
-            ReactDOM.render(h(Entry, {}), app);
-        }
-        function createNativeComponentConfig(Component, react, reactdom, componentConfig) {
-            runtime_R = react;
-            h = react.createElement;
-            runtime_ReactDOM = reactdom;
-            setReconciler();
-            var componentObj = {
-                properties: {
-                    props: {
-                        type: null,
-                        value: null,
-                        observer: function observer(_newVal, oldVal) {
-                            oldVal && this.component.forceUpdate();
-                        }
-                    }
-                },
-                created: function created() {
-                    if (!taro_runtime[\\"Current\\"].app) {
-                        initNativeComponentEntry(runtime_R, runtime_ReactDOM);
-                    }
-                },
-                attached: function attached() {
-                    var _this6 = this;
-                    setCurrent();
-                    this.compId = getNativeCompId();
-                    this.config = componentConfig;
-                    taro_runtime[\\"Current\\"].app.mount(Component, this.compId, (function() {
-                        return _this6;
-                    }));
-                },
-                ready: function ready() {
-                    Object(taro_runtime[\\"safeExecute\\"])(this.compId, \\"onReady\\");
-                },
-                detached: function detached() {
-                    taro_runtime[\\"Current\\"].app.unmount(this.compId);
-                },
-                pageLifetimes: {
-                    show: function show() {
-                        Object(taro_runtime[\\"safeExecute\\"])(this.compId, \\"onShow\\");
-                    },
-                    hide: function hide() {
-                        Object(taro_runtime[\\"safeExecute\\"])(this.compId, \\"onHide\\");
-                    }
-                },
-                methods: {
-                    eh: taro_runtime[\\"eventHandler\\"]
-                }
-            };
-            function setCurrent() {
-                var pages = getCurrentPages();
-                var currentPage = pages[pages.length - 1];
-                if (taro_runtime[\\"Current\\"].page === currentPage) return;
-                taro_runtime[\\"Current\\"].page = currentPage;
-                var route = currentPage.route || currentPage.__route__;
-                var router = {
-                    params: currentPage.options || {},
-                    path: Object(taro_runtime[\\"addLeadingSlash\\"])(route),
-                    onReady: \\"\\",
-                    onHide: \\"\\",
-                    onShow: \\"\\"
-                };
-                taro_runtime[\\"Current\\"].router = router;
-                if (!currentPage.options) {
-                    Object.defineProperty(currentPage, \\"options\\", {
-                        enumerable: true,
-                        configurable: true,
-                        get: function get() {
-                            return this._optionsValue;
-                        },
-                        set: function set(value) {
-                            router.params = value;
-                            this._optionsValue = value;
-                        }
-                    });
-                }
-            }
-            return componentObj;
-        }
-        var hooks = taro_runtime[\\"container\\"].get(taro_runtime[\\"SERVICE_IDENTIFIER\\"].Hooks);
-        hooks.initNativeApiImpls || (hooks.initNativeApiImpls = []);
-        hooks.initNativeApiImpls.push((function(taro) {
-            for (var hook in taroHooks$1) {
-                taro[hook] = taroHooks$1[hook];
-            }
-        }));
-        var taro = \\"taro\\";
-        var mocks_react = __webpack_require__(2);
-        var src_app = __webpack_require__(15);
-        var app_App = function(_Component) {
-            Object(inherits[\\"a\\"])(App, _Component);
-            var _super = Object(createSuper[\\"a\\"])(App);
-            function App() {
-                Object(classCallCheck[\\"a\\"])(this, App);
-                return _super.apply(this, arguments);
-            }
-            Object(createClass[\\"a\\"])(App, [ {
-                key: \\"componentDidMount\\",
-                value: function componentDidMount() {}
-            }, {
-                key: \\"componentDidShow\\",
-                value: function componentDidShow() {}
-            }, {
-                key: \\"componentDidHide\\",
-                value: function componentDidHide() {}
-            }, {
-                key: \\"componentDidCatchError\\",
-                value: function componentDidCatchError() {}
-            }, {
-                key: \\"render\\",
-                value: function render() {
-                    return this.props.children;
-                }
-            } ]);
-            return App;
-        }(mocks_react[\\"Component\\"]);
-        var lib_src_app = app_App;
-        var taro_react = __webpack_require__(10);
-        var app_config = {
-            pages: [ \\"pages/index/index\\", \\"pages/about/index\\" ],
-            window: {
-                backgroundTextStyle: \\"light\\",
-                navigationBarBackgroundColor: \\"#fff\\",
-                navigationBarTitleText: \\"WeChat\\",
-                navigationBarTextStyle: \\"black\\"
-            },
-            tabBar: {
-                backgroundColor: \\"#fff\\",
-                selectedColor: \\"#dc0032\\",
-                list: [ {
-                    pagePath: \\"pages/index/index\\",
-                    text: \\"\\\\u9996\\\\u9875\\",
-                    iconPath: \\"assets/view.png\\",
-                    selectedIconPath: \\"assets/view_red.png\\"
-                }, {
-                    pagePath: \\"pages/about/index\\",
-                    text: \\"\\\\u5173\\\\u4e8e\\",
-                    iconPath: \\"assets/nav.png\\",
-                    selectedIconPath: \\"assets/nav_red.png\\"
-                } ]
-            }
-        };
-        taro_runtime[\\"window\\"].__taroAppConfig = app_config;
-        var app_inst = App(createReactApp(lib_src_app, mocks_react, taro_react[\\"a\\"], app_config));
-        undefined({
-            designWidth: 750,
-            deviceRatio: {
-                640: 1.17,
-                750: 1,
-                828: .905
-            }
-        });
-    },
-    7: function(module, __webpack_exports__, __webpack_require__) {
-        \\"use strict\\";
-        __webpack_require__.d(__webpack_exports__, \\"a\\", (function() {
-            return _toConsumableArray;
-        }));
-        function _arrayLikeToArray(arr, len) {
-            if (len == null || len > arr.length) len = arr.length;
-            for (var i = 0, arr2 = new Array(len); i < len; i++) {
-                arr2[i] = arr[i];
-            }
-            return arr2;
-        }
-        function _arrayWithoutHoles(arr) {
-            if (Array.isArray(arr)) return _arrayLikeToArray(arr);
-        }
-        function _iterableToArray(iter) {
-            if (typeof Symbol !== \\"undefined\\" && iter[Symbol.iterator] != null || iter[\\"@@iterator\\"] != null) return Array.from(iter);
-        }
-        function _unsupportedIterableToArray(o, minLen) {
-            if (!o) return;
-            if (typeof o === \\"string\\") return _arrayLikeToArray(o, minLen);
-            var n = Object.prototype.toString.call(o).slice(8, -1);
-            if (n === \\"Object\\" && o.constructor) n = o.constructor.name;
-            if (n === \\"Map\\" || n === \\"Set\\") return Array.from(o);
-            if (n === \\"Arguments\\" || /^(?:Ui|I)nt(?:8|16|32)(?:Clamped)?Array$/.test(n)) return _arrayLikeToArray(o, minLen);
-        }
-        function _nonIterableSpread() {
-            throw new TypeError(\\"Invalid attempt to spread non-iterable instance.\\\\nIn order to be iterable, non-array objects must have a [Symbol.iterator]() method.\\");
-        }
-        function _toConsumableArray(arr) {
-            return _arrayWithoutHoles(arr) || _iterableToArray(arr) || _unsupportedIterableToArray(arr) || _nonIterableSpread();
-        }
-    }
-}, [ [ 17, 0, 1, 3, 2 ] ] ]);
-
-
-
-/** filePath: dist/app.json **/
-{\\"pages\\":[\\"pages/index/index\\",\\"pages/about/index\\"],\\"window\\":{\\"backgroundTextStyle\\":\\"light\\",\\"navigationBarBackgroundColor\\":\\"#fff\\",\\"navigationBarTitleText\\":\\"WeChat\\",\\"navigationBarTextStyle\\":\\"black\\"},\\"tabBar\\":{\\"backgroundColor\\":\\"#fff\\",\\"selectedColor\\":\\"#dc0032\\",\\"list\\":[{\\"pagePath\\":\\"pages/index/index\\",\\"text\\":\\"首页\\",\\"iconPath\\":\\"assets/view.png\\",\\"selectedIconPath\\":\\"assets/view_red.png\\"},{\\"pagePath\\":\\"pages/about/index\\",\\"text\\":\\"关于\\",\\"iconPath\\":\\"assets/nav.png\\",\\"selectedIconPath\\":\\"assets/nav_red.png\\"}]}}
-
-/** filePath: dist/assets/nav.png **/
-�PNG
-
-   
-IHDR   D   D   8��   sRGB ��-�  �IDATx�Mh\\\\U�;��1	5��-j�u�)����
-m0PтR�U	�B�BA\\\\��B
-�V\\\\4����RJ�-*��bh>��$�.�IM AG!1�$��ӹaxsߛ�+�<8����?����wsow��#\`��0F�#\`��0F�#\`��0F�#���=̌�������}��0�����;�]�?0555�05�����'fff���&�B1~��rss�������մ���FBs��-wҟî&�OFFF~�T�\\"�����777 �+Ơ_c�NNN���|�|icc���/��FUU��7C�e�����;eA-�q9-��R�[_����k��#��-���o�������&�}�U��1:::�R�g�i��R�huuuJ��|�I#�r*=�8��c����9cW�'��)�^�\\":;;���g)����5>��s|=94Ϣ9�f �	��I�?�>[WW�V.���T��d�\\\\YY��4���|��-r��� ��+�L@�>���,����--�#��{��ߌ��}0������O{���;�~����r ��K�8-��<��FZ���hL��8m��bZ�ւf��&��	B�J���D盞����7����;��ע둟�Y��O#�bҨ�r��=�1���\\\\|�skqks��6�&	�w7J|}����S�y������l��5K4�-o�N7fŚ%kq9ee�e�����p��-�����_
-9ہ��-��t+�,�r�Km{ܘk����lq�P l�$���wb_���hu��'��1����}�>5�q��r�\`��4򻜠ƽ���������֭ŭͧ	���S~�����%��ES8ji?---^�霏?z��ey���zNG����x잓FZ帘�՘[1��ɧ+-���,hm>�|��)^���\\\\nh�r$^_]]�-�Wx?�50�5n��-i�-]�t�A��Y�c�Ǆr���p
-��k^�������E=�c�Ts���kQ͟jkk�^�������y��9��	D��>6W�*-:ꙛ�����t�#+���-V��O��$�����[%X��K===_-..�?���[�~�Τ����lv1���9\`C�T�j4�}�6���.�M����OGհ�0F�#\`��0F�#\`��0F�#\`��0F�%� A�LEEK\`    IEND�B\`�
-
-/** filePath: dist/assets/nav_red.png **/
-�PNG
-
-   
-IHDR   D   D   8��   tEXtSoftware Adobe ImageReadyq�e<  (iTXtXML:com.adobe.xmp     <?xpacket begin=\\"﻿\\" id=\\"W5M0MpCehiHzreSzNTczkc9d\\"?> <x:xmpmeta xmlns:x=\\"adobe:ns:meta/\\" x:xmptk=\\"Adobe XMP Core 5.6-c067 79.157747, 2015/03/30-23:40:42        \\"> <rdf:RDF xmlns:rdf=\\"http://www.w3.org/1999/02/22-rdf-syntax-ns#\\"> <rdf:Description rdf:about=\\"\\" xmlns:xmp=\\"http://ns.adobe.com/xap/1.0/\\" xmlns:xmpMM=\\"http://ns.adobe.com/xap/1.0/mm/\\" xmlns:stRef=\\"http://ns.adobe.com/xap/1.0/sType/ResourceRef#\\" xmp:CreatorTool=\\"Adobe Photoshop CC 2015 (Macintosh)\\" xmpMM:InstanceID=\\"xmp.iid:5164EEF3659211E8BC71FE35AE00F48C\\" xmpMM:DocumentID=\\"xmp.did:5164EEF4659211E8BC71FE35AE00F48C\\"> <xmpMM:DerivedFrom stRef:instanceID=\\"xmp.iid:5164EEF1659211E8BC71FE35AE00F48C\\" stRef:documentID=\\"xmp.did:5164EEF2659211E8BC71FE35AE00F48C\\"/> </rdf:Description> </rdf:RDF> </x:xmpmeta> <?xpacket end=\\"r\\"?>��F�  �IDATx��KHTQ-��Q�J��J�^Pd��6�PA�I	��˰EL�2-Z�B�A-%\\\\I�FCI-L���-�� z�V����-��.�9��{�����g����7s-7S�T��Od$DB$DB$DB$DB$DB$DB$DB$DB$DBdAB$DB$DB$DB$��:�+����@3�f� x�r�e�-8��s�-��R��z@-���p	|�6�Z�N-��	�8�N�o	��n����-N��	�\\\\
-n�nG�p܏��������d�NP�Lࡕ3�&0E�����f~�e�����3�n�Td�Y�<�g�3�Z2Y&�-�Wk4���Fp�K�v�-%p-�-կ wm:b�i�� x���5ڜW�'Ђ_�פB�;�r�p��{�of-��vx�l-��r��r/��s9�-�A���upB��.�v��=ߎ��j��=�r8B�a�p��+Z9��GF�Y�]
-��l	lp��	�q��c�C}�gٗg�Q�2�2c�|��+�$3�S�<s�<����,z&i���n�����Xvq�4�jW��+&9�v��|��4B�yDxdǱ[=j{='��iQ��55��!�)yN�9{�y�9Ǳ[�3����W/f���n���t \\\\�?��?΋Q�7�,/����1[����C̋�8��E���}�#u��Q{[��=��=���0�^��}�n�^�����˝^�\\"!\\"!\\"!\\"!\\"!\\"!\\"!\\"!��	�	�	�	�w�[� �]���(0    IEND�B\`�
-
-/** filePath: dist/assets/view.png **/
-�PNG
-
-   
-IHDR   D   D   8��   sRGB ��-�  GIDATx�?NA�YW(l�R�*Bh����^�����<��%R�'TFo�h��
-$��P��-��d�M&̷�fw��>\`&�I$x� 	� 	� 	� 	Ă�7�)��|&���#iߞ����<ϫH�l6�/�#�P(��������.i�!%�P�Ѥ��R|'�-;\`��i���\`P����%)���5Sh]�3�J��C}��t:}���W���i���j��<
-r���6�j���l�wu�WN @2C�d� ��Hڧ�\\\\.Lm\\\\���j��-t��Pf �ΐ��Y�e-�!��@�d� �-!  �z-\\"#�G�V����l-���l��q���[2��z����\\"end �Z�iY�l�+_e�n�>������ �� �!@2C�d� ��C���z��L����Y�5���rg��9���m�;�ߙa�QDB @ $3�@� Hf�-@^5�X,�A�3��6�j-e�,��׀N�s�-��\`����Ջx��������2�=d�]�����l�^o��|Sh��nf2��-�u�̆�w��
-D�RN��/y�   X}_�A��T�    IEND�B\`�
-
-/** filePath: dist/assets/view_red.png **/
-�PNG
-
-   
-IHDR   D   D   8��   tEXtSoftware Adobe ImageReadyq�e<  (iTXtXML:com.adobe.xmp     <?xpacket begin=\\"﻿\\" id=\\"W5M0MpCehiHzreSzNTczkc9d\\"?> <x:xmpmeta xmlns:x=\\"adobe:ns:meta/\\" x:xmptk=\\"Adobe XMP Core 5.6-c067 79.157747, 2015/03/30-23:40:42        \\"> <rdf:RDF xmlns:rdf=\\"http://www.w3.org/1999/02/22-rdf-syntax-ns#\\"> <rdf:Description rdf:about=\\"\\" xmlns:xmp=\\"http://ns.adobe.com/xap/1.0/\\" xmlns:xmpMM=\\"http://ns.adobe.com/xap/1.0/mm/\\" xmlns:stRef=\\"http://ns.adobe.com/xap/1.0/sType/ResourceRef#\\" xmp:CreatorTool=\\"Adobe Photoshop CC 2015 (Macintosh)\\" xmpMM:InstanceID=\\"xmp.iid:5164EEEF659211E8BC71FE35AE00F48C\\" xmpMM:DocumentID=\\"xmp.did:5164EEF0659211E8BC71FE35AE00F48C\\"> <xmpMM:DerivedFrom stRef:instanceID=\\"xmp.iid:5164EEED659211E8BC71FE35AE00F48C\\" stRef:documentID=\\"xmp.did:5164EEEE659211E8BC71FE35AE00F48C\\"/> </rdf:Description> </rdf:RDF> </x:xmpmeta> <?xpacket end=\\"r\\"?>�f�  mIDATx����MA��-cz�Ϟ�J � �Y�
-h�hځ-� �r������Nb2��х��K~��>;;ːL�1�w�A  �  �tT���0��T�U�ʑ��?��r����Du��(�N'�]�K�BJ�-s�0&J�g�����t��!�i������t���r�ƕ�s���S��. �  [���Am����-q:C�Gf �  ����j�{��7�3d�W���d���S@(@ @ م�L��]�o@��2�w�,��  �t���q�e�k#�,��E}L�[YO��4�0���ad_x-����S��|�6C촀�#y*��6��zzT�ʺu���R�  � H7�%� ��1� }��    IEND�B\`�
-
-/** filePath: dist/base.axml **/
-<import-sjs name=\\"xs\\" from=\\"./utils.sjs\\" />
-<template name=\\"taro_tmpl\\">
-  <block a:for=\\"{{root.cn}}\\" a:key=\\"uid\\">
-    <template is=\\"tmpl_0_container\\" data=\\"{{i:item}}\\" />
-  </block>
-</template>
-
-<template name=\\"tmpl_0_catch-view\\">
-  <view hover-class=\\"{{xs.b(i.hoverClass,'none')}}\\" hover-stop-propagation=\\"{{xs.b(i.hoverStopPropagation,false)}}\\" hover-start-time=\\"{{xs.b(i.hoverStartTime,50)}}\\" hover-stay-time=\\"{{xs.b(i.hoverStayTime,400)}}\\" onTouchStart=\\"eh\\" onTouchEnd=\\"eh\\" onTouchCancel=\\"eh\\" onLongTap=\\"eh\\" animation=\\"{{i.animation}}\\" onAnimationStart=\\"eh\\" onAnimationIteration=\\"eh\\" onAnimationEnd=\\"eh\\" onTransitionEnd=\\"eh\\" style=\\"{{i.st}}\\" class=\\"{{i.cl}}\\" onTap=\\"eh\\" catchTouchMove=\\"eh\\"  id=\\"{{i.uid}}\\">
-    <block a:for=\\"{{i.cn}}\\" a:key=\\"uid\\">
-      <template is=\\"{{xs.e(0)}}\\" data=\\"{{i:item}}\\" />
-    </block>
-  </view>
-</template>
-
-<template name=\\"tmpl_0_static-view\\">
-  <view hover-class=\\"{{xs.b(i.hoverClass,'none')}}\\" hover-stop-propagation=\\"{{xs.b(i.hoverStopPropagation,false)}}\\" hover-start-time=\\"{{xs.b(i.hoverStartTime,50)}}\\" hover-stay-time=\\"{{xs.b(i.hoverStayTime,400)}}\\" animation=\\"{{i.animation}}\\" style=\\"{{i.st}}\\" class=\\"{{i.cl}}\\"  id=\\"{{i.uid}}\\">
-    <block a:for=\\"{{i.cn}}\\" a:key=\\"uid\\">
-      <template is=\\"{{xs.e(0)}}\\" data=\\"{{i:item}}\\" />
-    </block>
-  </view>
-</template>
-
-<template name=\\"tmpl_0_pure-view\\">
-  <view style=\\"{{i.st}}\\" class=\\"{{i.cl}}\\"  id=\\"{{i.uid}}\\">
-    <block a:for=\\"{{i.cn}}\\" a:key=\\"uid\\">
-      <template is=\\"{{xs.e(0)}}\\" data=\\"{{i:item}}\\" />
-    </block>
-  </view>
-</template>
-
-<template name=\\"tmpl_0_view\\">
-  <view hover-class=\\"{{xs.b(i.hoverClass,'none')}}\\" hover-stop-propagation=\\"{{xs.b(i.hoverStopPropagation,false)}}\\" hover-start-time=\\"{{xs.b(i.hoverStartTime,50)}}\\" hover-stay-time=\\"{{xs.b(i.hoverStayTime,400)}}\\" onTouchStart=\\"eh\\" onTouchMove=\\"eh\\" onTouchEnd=\\"eh\\" onTouchCancel=\\"eh\\" onLongTap=\\"eh\\" animation=\\"{{i.animation}}\\" onAnimationStart=\\"eh\\" onAnimationIteration=\\"eh\\" onAnimationEnd=\\"eh\\" onTransitionEnd=\\"eh\\" style=\\"{{i.st}}\\" class=\\"{{i.cl}}\\" onTap=\\"eh\\"  id=\\"{{i.uid}}\\">
-    <block a:for=\\"{{i.cn}}\\" a:key=\\"uid\\">
-      <template is=\\"{{xs.e(0)}}\\" data=\\"{{i:item}}\\" />
-    </block>
-  </view>
-</template>
-
-<template name=\\"tmpl_0_static-text\\">
-  <text selectable=\\"{{xs.b(i.selectable,false)}}\\" space=\\"{{i.space}}\\" decode=\\"{{xs.b(i.decode,false)}}\\" style=\\"{{i.st}}\\" class=\\"{{i.cl}}\\"  id=\\"{{i.uid}}\\">
-    <block a:for=\\"{{i.cn}}\\" a:key=\\"uid\\">
-      <template is=\\"{{xs.e(0)}}\\" data=\\"{{i:item}}\\" />
-    </block>
-  </text>
-</template>
-
-<template name=\\"tmpl_0_text\\">
-  <text selectable=\\"{{xs.b(i.selectable,false)}}\\" space=\\"{{i.space}}\\" decode=\\"{{xs.b(i.decode,false)}}\\" style=\\"{{i.st}}\\" class=\\"{{i.cl}}\\" onTap=\\"eh\\" onTouchMove=\\"eh\\" onTouchEnd=\\"eh\\" onTouchCancel=\\"eh\\" onLongTap=\\"eh\\"  id=\\"{{i.uid}}\\">
-    <block a:for=\\"{{i.cn}}\\" a:key=\\"uid\\">
-      <template is=\\"{{xs.e(0)}}\\" data=\\"{{i:item}}\\" />
-    </block>
-  </text>
-</template>
-
-<template name=\\"tmpl_0_scroll-view\\">
-  <scroll-view scroll-x=\\"{{xs.b(i.scrollX,false)}}\\" scroll-y=\\"{{xs.b(i.scrollY,false)}}\\" upper-threshold=\\"{{xs.b(i.upperThreshold,50)}}\\" lower-threshold=\\"{{xs.b(i.lowerThreshold,50)}}\\" scroll-top=\\"{{i.scrollTop}}\\" scroll-left=\\"{{i.scrollLeft}}\\" scroll-into-view=\\"{{i.scrollIntoView}}\\" scroll-with-animation=\\"{{xs.b(i.scrollWithAnimation,false)}}\\" enable-back-to-top=\\"{{xs.b(i.enableBackToTop,false)}}\\" onScrollToUpper=\\"eh\\" onScrollToLower=\\"eh\\" onScroll=\\"eh\\" onTouchStart=\\"eh\\" onTouchMove=\\"eh\\" onTouchEnd=\\"eh\\" onTouchCancel=\\"eh\\" onLongTap=\\"eh\\" animation=\\"{{i.animation}}\\" onAnimationStart=\\"eh\\" onAnimationIteration=\\"eh\\" onAnimationEnd=\\"eh\\" onTransitionEnd=\\"eh\\" style=\\"{{i.st}}\\" class=\\"{{i.cl}}\\" onTap=\\"eh\\"  id=\\"{{i.uid}}\\">
-    <block a:for=\\"{{i.cn}}\\" a:key=\\"uid\\">
-      <template is=\\"{{xs.e(0)}}\\" data=\\"{{i:item}}\\" />
-    </block>
-  </scroll-view>
-</template>
-
-<template name=\\"tmpl_0_static-image\\">
-  <image src=\\"{{i.src}}\\" mode=\\"{{xs.b(i.mode,'scaleToFill')}}\\" lazy-load=\\"{{xs.b(i.lazyLoad,false)}}\\" style=\\"{{i.st}}\\" class=\\"{{i.cl}}\\"  id=\\"{{i.uid}}\\">
-    <block a:for=\\"{{i.cn}}\\" a:key=\\"uid\\">
-      <template is=\\"{{xs.e(0)}}\\" data=\\"{{i:item}}\\" />
-    </block>
-  </image>
-</template>
-
-<template name=\\"tmpl_0_image\\">
-  <image src=\\"{{i.src}}\\" mode=\\"{{xs.b(i.mode,'scaleToFill')}}\\" lazy-load=\\"{{xs.b(i.lazyLoad,false)}}\\" onError=\\"eh\\" onLoad=\\"eh\\" onTouchStart=\\"eh\\" onTouchMove=\\"eh\\" onTouchEnd=\\"eh\\" onTouchCancel=\\"eh\\" onLongTap=\\"eh\\" style=\\"{{i.st}}\\" class=\\"{{i.cl}}\\" onTap=\\"eh\\"  id=\\"{{i.uid}}\\">
-    <block a:for=\\"{{i.cn}}\\" a:key=\\"uid\\">
-      <template is=\\"{{xs.e(0)}}\\" data=\\"{{i:item}}\\" />
-    </block>
-  </image>
-</template>
-
-<template name=\\"tmpl_0_#text\\" data=\\"{{i:i}}\\">
-  <block>{{i.v}}</block>
-</template>
-
-<template name=\\"tmpl_0_container\\">
-  <template is=\\"{{xs.a(0, i.nn)}}\\" data=\\"{{i:i}}\\" />
-</template>
-
-
-/** filePath: dist/common.js **/
-(my[\\"webpackJsonp\\"] = my[\\"webpackJsonp\\"] || []).push([ [ 2 ], {
-    2: function(module, __webpack_exports__, __webpack_require__) {
-        \\"use strict\\";
-        __webpack_require__.r(__webpack_exports__);
-        __webpack_exports__[\\"default\\"] = \\"react-mock\\";
-    }
-} ]);
-
-/** filePath: dist/custom-wrapper.axml **/
-<import src=\\"./base.axml\\" />
-  <block a:for=\\"{{i.cn}}\\" a:key=\\"uid\\">
-    <template is=\\"tmpl_0_container\\" data=\\"{{i:item}}\\" />
-  </block>
-
-/** filePath: dist/custom-wrapper.js **/
-(my[\\"webpackJsonp\\"] = my[\\"webpackJsonp\\"] || []).push([ [ 6 ], {
-    16: function(module, __webpack_exports__, __webpack_require__) {
-        \\"use strict\\";
-        __webpack_require__.r(__webpack_exports__);
-        var _tarojs_runtime__WEBPACK_IMPORTED_MODULE_0__ = __webpack_require__(0);
-        Component(Object(_tarojs_runtime__WEBPACK_IMPORTED_MODULE_0__[\\"createRecursiveComponentConfig\\"])(\\"custom-wrapper\\"));
-    }
-}, [ [ 16, 0, 1 ] ] ]);
-
-/** filePath: dist/custom-wrapper.json **/
-{\\"component\\":true,\\"usingComponents\\":{\\"custom-wrapper\\":\\"./custom-wrapper\\"}}
-
-/** filePath: dist/pages/about/index.axml **/
-<import src=\\"../../base.axml\\"/>
-<template is=\\"taro_tmpl\\" data=\\"{{root:root}}\\" />
-
-/** filePath: dist/pages/about/index.js **/
-(my[\\"webpackJsonp\\"] = my[\\"webpackJsonp\\"] || []).push([ [ 7 ], {
-    19: function(module, __webpack_exports__, __webpack_require__) {
-        \\"use strict\\";
-        __webpack_require__.r(__webpack_exports__);
-        var taro_runtime = __webpack_require__(0);
-        var classCallCheck = __webpack_require__(3);
-        var createClass = __webpack_require__(4);
-        var inherits = __webpack_require__(6);
-        var createSuper = __webpack_require__(5);
-        var react = __webpack_require__(2);
-        var taro_components = __webpack_require__(8);
-        var about_Index = function(_Component) {
-            Object(inherits[\\"a\\"])(Index, _Component);
-            var _super = Object(createSuper[\\"a\\"])(Index);
-            function Index() {
-                Object(classCallCheck[\\"a\\"])(this, Index);
-                return _super.apply(this, arguments);
-            }
-            Object(createClass[\\"a\\"])(Index, [ {
-                key: \\"render\\",
-                value: function render() {
-                    return react[\\"default\\"].createElement(taro_components[\\"View\\"], {
-                        className: \\"about\\"
-                    }, react[\\"default\\"].createElement(taro_components[\\"Text\\"], null, \\"About.\\"));
-                }
-            } ]);
-            return Index;
-        }(react[\\"Component\\"]);
-        var config = {
-            navigationBarTitleText: \\"\\\\u5173\\\\u4e8e\\"
-        };
-        var inst = Page(Object(taro_runtime[\\"createPageConfig\\"])(about_Index, \\"pages/about/index\\", {
-            root: {
-                cn: []
-            }
-        }, config || {}));
-    }
-}, [ [ 19, 0, 1, 3, 2 ] ] ]);
-
-/** filePath: dist/pages/about/index.json **/
-{\\"navigationBarTitleText\\":\\"关于\\",\\"usingComponents\\":{\\"custom-wrapper\\":\\"../../custom-wrapper\\"}}
-
-/** filePath: dist/pages/index/index.axml **/
-<import src=\\"../../base.axml\\"/>
-<template is=\\"taro_tmpl\\" data=\\"{{root:root}}\\" />
-
-/** filePath: dist/pages/index/index.js **/
-(my[\\"webpackJsonp\\"] = my[\\"webpackJsonp\\"] || []).push([ [ 9 ], {
-    18: function(module, __webpack_exports__, __webpack_require__) {
-        \\"use strict\\";
-        __webpack_require__.r(__webpack_exports__);
-        var taro_runtime = __webpack_require__(0);
-        var classCallCheck = __webpack_require__(3);
-        var createClass = __webpack_require__(4);
-        var inherits = __webpack_require__(6);
-        var createSuper = __webpack_require__(5);
-        var react = __webpack_require__(2);
-        var taro_components = __webpack_require__(8);
-        var index_Index = function(_Component) {
-            Object(inherits[\\"a\\"])(Index, _Component);
-            var _super = Object(createSuper[\\"a\\"])(Index);
-            function Index() {
-                Object(classCallCheck[\\"a\\"])(this, Index);
-                return _super.apply(this, arguments);
-            }
-            Object(createClass[\\"a\\"])(Index, [ {
-                key: \\"render\\",
-                value: function render() {
-                    return react[\\"default\\"].createElement(taro_components[\\"View\\"], {
-                        className: \\"index\\"
-                    }, react[\\"default\\"].createElement(taro_components[\\"Text\\"], null, \\"Hello world!\\"));
-                }
-            } ]);
-            return Index;
-        }(react[\\"Component\\"]);
-        var config = {
-            navigationBarTitleText: \\"\\\\u9996\\\\u9875\\"
-        };
-        var inst = Page(Object(taro_runtime[\\"createPageConfig\\"])(index_Index, \\"pages/index/index\\", {
-            root: {
-                cn: []
-            }
-        }, config || {}));
-    }
-}, [ [ 18, 0, 1, 3, 2 ] ] ]);
-
-/** filePath: dist/pages/index/index.json **/
-{\\"navigationBarTitleText\\":\\"首页\\",\\"usingComponents\\":{\\"custom-wrapper\\":\\"../../custom-wrapper\\"}}
-
-/** filePath: dist/runtime.js **/
-
-
-/** filePath: dist/taro.js **/
-(my[\\"webpackJsonp\\"] = my[\\"webpackJsonp\\"] || []).push([ [ 1 ], {
-    0: function(module, __webpack_exports__, __webpack_require__) {
-        \\"use strict\\";
-        __webpack_require__.r(__webpack_exports__);
-        __webpack_exports__[\\"default\\"] = \\"taro-runtime-mock\\";
-    },
-    10: function(module, __webpack_exports__, __webpack_require__) {
-        \\"use strict\\";
-        __webpack_exports__[\\"a\\"] = \\"taro-react-mock\\";
-    },
-    8: function(module, __webpack_exports__, __webpack_require__) {
-        \\"use strict\\";
-        var _unused_webpack_default_export = \\"taro-components-mock\\";
-    }
-} ]);
-
-/** filePath: dist/utils.sjs **/
-export default {
-  a: function (l, n) {
-    return 'tmpl_' + l + '_' + n
-  },
-  b: function (a, b) {
-    return a === undefined ? b : a
-  },
-  c: function(i, prefix) {
-    var s = i.focus !== undefined ? 'focus' : 'blur'
-    return prefix + i.nn + '_' + s
-  },
-  d: function (i, v) {
-    return i === undefined ? v : i
-  },
-  e: function (n) {
-    return 'tmpl_' + n + '_container'
-  },
-  f: function (l) {
-    return l.filter(function (i) {return i.nn === 'swiper-item'})
-  }
-}
-
-/** filePath: dist/vendors.js **/
-(my[\\"webpackJsonp\\"] = my[\\"webpackJsonp\\"] || []).push([ [ 3 ], [ , , , function(module, __webpack_exports__, __webpack_require__) {
-    \\"use strict\\";
-    __webpack_require__.d(__webpack_exports__, \\"a\\", (function() {
-        return _classCallCheck;
-    }));
-    function _classCallCheck(instance, Constructor) {
-        if (!(instance instanceof Constructor)) {
-            throw new TypeError(\\"Cannot call a class as a function\\");
-        }
-    }
-}, function(module, __webpack_exports__, __webpack_require__) {
-    \\"use strict\\";
-    __webpack_require__.d(__webpack_exports__, \\"a\\", (function() {
-        return _createClass;
-    }));
-    function _defineProperties(target, props) {
-        for (var i = 0; i < props.length; i++) {
-            var descriptor = props[i];
-            descriptor.enumerable = descriptor.enumerable || false;
-            descriptor.configurable = true;
-            if (\\"value\\" in descriptor) descriptor.writable = true;
-            Object.defineProperty(target, descriptor.key, descriptor);
-        }
-    }
-    function _createClass(Constructor, protoProps, staticProps) {
-        if (protoProps) _defineProperties(Constructor.prototype, protoProps);
-        if (staticProps) _defineProperties(Constructor, staticProps);
-        return Constructor;
-    }
-}, function(module, __webpack_exports__, __webpack_require__) {
-    \\"use strict\\";
-    __webpack_require__.d(__webpack_exports__, \\"a\\", (function() {
-        return _createSuper;
-    }));
-    function _getPrototypeOf(o) {
-        _getPrototypeOf = Object.setPrototypeOf ? Object.getPrototypeOf : function _getPrototypeOf(o) {
-            return o.__proto__ || Object.getPrototypeOf(o);
-        };
-        return _getPrototypeOf(o);
-    }
-    function _isNativeReflectConstruct() {
-        if (typeof Reflect === \\"undefined\\" || !Reflect.construct) return false;
-        if (Reflect.construct.sham) return false;
-        if (typeof Proxy === \\"function\\") return true;
-        try {
-            Boolean.prototype.valueOf.call(Reflect.construct(Boolean, [], (function() {})));
-            return true;
-        } catch (e) {
-            return false;
-        }
-    }
-    var helpers_typeof = __webpack_require__(9);
-    var typeof_default = __webpack_require__.n(helpers_typeof);
-    function _assertThisInitialized(self) {
-        if (self === void 0) {
-            throw new ReferenceError(\\"this hasn't been initialised - super() hasn't been called\\");
-        }
-        return self;
-    }
-    function _possibleConstructorReturn(self, call) {
-        if (call && (typeof_default()(call) === \\"object\\" || typeof call === \\"function\\")) {
-            return call;
-        } else if (call !== void 0) {
-            throw new TypeError(\\"Derived constructors may only return object or undefined\\");
-        }
-        return _assertThisInitialized(self);
-    }
-    function _createSuper(Derived) {
-        var hasNativeReflectConstruct = _isNativeReflectConstruct();
-        return function _createSuperInternal() {
-            var Super = _getPrototypeOf(Derived), result;
-            if (hasNativeReflectConstruct) {
-                var NewTarget = _getPrototypeOf(this).constructor;
-                result = Reflect.construct(Super, arguments, NewTarget);
-            } else {
-                result = Super.apply(this, arguments);
-            }
-            return _possibleConstructorReturn(this, result);
-        };
-    }
-}, function(module, __webpack_exports__, __webpack_require__) {
-    \\"use strict\\";
-    __webpack_require__.d(__webpack_exports__, \\"a\\", (function() {
-        return _inherits;
-    }));
-    function _setPrototypeOf(o, p) {
-        _setPrototypeOf = Object.setPrototypeOf || function _setPrototypeOf(o, p) {
-            o.__proto__ = p;
-            return o;
-        };
-        return _setPrototypeOf(o, p);
-    }
-    function _inherits(subClass, superClass) {
-        if (typeof superClass !== \\"function\\" && superClass !== null) {
-            throw new TypeError(\\"Super expression must either be null or a function\\");
-        }
-        subClass.prototype = Object.create(superClass && superClass.prototype, {
-            constructor: {
-                value: subClass,
-                writable: true,
-                configurable: true
-            }
-        });
-        if (superClass) _setPrototypeOf(subClass, superClass);
-    }
-}, , , function(module, exports) {
-    function _typeof(obj) {
-        \\"@babel/helpers - typeof\\";
-        if (typeof Symbol === \\"function\\" && typeof Symbol.iterator === \\"symbol\\") {
-            module.exports = _typeof = function _typeof(obj) {
-                return typeof obj;
-            };
-            module.exports[\\"default\\"] = module.exports, module.exports.__esModule = true;
-        } else {
-            module.exports = _typeof = function _typeof(obj) {
-                return obj && typeof Symbol === \\"function\\" && obj.constructor === Symbol && obj !== Symbol.prototype ? \\"symbol\\" : typeof obj;
-            };
-            module.exports[\\"default\\"] = module.exports, module.exports.__esModule = true;
-        }
-        return _typeof(obj);
-    }
-    module.exports = _typeof;
-    module.exports[\\"default\\"] = module.exports, module.exports.__esModule = true;
-} ] ]);
-"
-`;
-
-exports[`tabbar should weapp tabbar work 1`] = `25`;
-
-exports[`tabbar should weapp tabbar work 2`] = `
-"
-/** filePath: dist/app.js **/
-require(\\"./runtime\\");
-
-require(\\"./common\\");
-
-require(\\"./vendors\\");
-
-require(\\"./taro\\");
-
-(wx[\\"webpackJsonp\\"] = wx[\\"webpackJsonp\\"] || []).push([ [ 4 ], {
-    12: function(module, exports, __webpack_require__) {},
-    15: function(module, __webpack_exports__, __webpack_require__) {
-        \\"use strict\\";
-        __webpack_require__.r(__webpack_exports__);
-        function _arrayLikeToArray(arr, len) {
-            if (len == null || len > arr.length) len = arr.length;
-            for (var i = 0, arr2 = new Array(len); i < len; i++) {
-                arr2[i] = arr[i];
-            }
-            return arr2;
-        }
-        function _arrayWithoutHoles(arr) {
-            if (Array.isArray(arr)) return _arrayLikeToArray(arr);
-        }
-        function _iterableToArray(iter) {
-            if (typeof Symbol !== \\"undefined\\" && iter[Symbol.iterator] != null || iter[\\"@@iterator\\"] != null) return Array.from(iter);
-        }
-        function _unsupportedIterableToArray(o, minLen) {
-            if (!o) return;
-            if (typeof o === \\"string\\") return _arrayLikeToArray(o, minLen);
-            var n = Object.prototype.toString.call(o).slice(8, -1);
-            if (n === \\"Object\\" && o.constructor) n = o.constructor.name;
-            if (n === \\"Map\\" || n === \\"Set\\") return Array.from(o);
-            if (n === \\"Arguments\\" || /^(?:Ui|I)nt(?:8|16|32)(?:Clamped)?Array$/.test(n)) return _arrayLikeToArray(o, minLen);
-        }
-        function _nonIterableSpread() {
-            throw new TypeError(\\"Invalid attempt to spread non-iterable instance.\\\\nIn order to be iterable, non-array objects must have a [Symbol.iterator]() method.\\");
-        }
-        function _toConsumableArray(arr) {
-            return _arrayWithoutHoles(arr) || _iterableToArray(arr) || _unsupportedIterableToArray(arr) || _nonIterableSpread();
-        }
-        function _typeof(obj) {
-            \\"@babel/helpers - typeof\\";
-            if (typeof Symbol === \\"function\\" && typeof Symbol.iterator === \\"symbol\\") {
-                _typeof = function _typeof(obj) {
-                    return typeof obj;
-                };
-            } else {
-                _typeof = function _typeof(obj) {
-                    return obj && typeof Symbol === \\"function\\" && obj.constructor === Symbol && obj !== Symbol.prototype ? \\"symbol\\" : typeof obj;
-                };
-            }
-            return _typeof(obj);
-        }
-        function isString(o) {
-            return typeof o === \\"string\\";
-        }
-        function isUndefined(o) {
-            return typeof o === \\"undefined\\";
-        }
-        function isNull(o) {
-            return o === null;
-        }
-        function isObject(o) {
-            return o !== null && _typeof(o) === \\"object\\";
-        }
-        function isBoolean(o) {
-            return o === true || o === false;
-        }
-        function isFunction(o) {
-            return typeof o === \\"function\\";
-        }
-        function isNumber(o) {
-            return typeof o === \\"number\\";
-        }
-        function isBooleanStringLiteral(o) {
-            return o === \\"true\\" || o === \\"false\\";
-        }
-        var isArray = Array.isArray;
-        var DEFAULT_EMPTY_ARRAY = \\"[]\\";
-        var NO_DEFAULT_VALUE = \\"\\";
-        var DEFAULT_TRUE = \\"true\\";
-        var DEFAULT_FALSE = \\"false\\";
-        var touchEvents = {
-            bindTouchStart: NO_DEFAULT_VALUE,
-            bindTouchMove: NO_DEFAULT_VALUE,
-            bindTouchEnd: NO_DEFAULT_VALUE,
-            bindTouchCancel: NO_DEFAULT_VALUE,
-            bindLongTap: NO_DEFAULT_VALUE
-        };
-        var animation = {
-            animation: NO_DEFAULT_VALUE,
-            bindAnimationStart: NO_DEFAULT_VALUE,
-            bindAnimationIteration: NO_DEFAULT_VALUE,
-            bindAnimationEnd: NO_DEFAULT_VALUE,
-            bindTransitionEnd: NO_DEFAULT_VALUE
-        };
-        function singleQuote(s) {
-            return \\"'\\".concat(s, \\"'\\");
-        }
-        var View = Object.assign(Object.assign({
-            \\"hover-class\\": singleQuote(\\"none\\"),
-            \\"hover-stop-propagation\\": DEFAULT_FALSE,
-            \\"hover-start-time\\": \\"50\\",
-            \\"hover-stay-time\\": \\"400\\"
-        }, touchEvents), animation);
-        var Icon = {
-            type: NO_DEFAULT_VALUE,
-            size: \\"23\\",
-            color: NO_DEFAULT_VALUE
-        };
-        var MapComp = Object.assign({
-            longitude: NO_DEFAULT_VALUE,
-            latitude: NO_DEFAULT_VALUE,
-            scale: \\"16\\",
-            markers: DEFAULT_EMPTY_ARRAY,
-            covers: NO_DEFAULT_VALUE,
-            polyline: DEFAULT_EMPTY_ARRAY,
-            circles: DEFAULT_EMPTY_ARRAY,
-            controls: DEFAULT_EMPTY_ARRAY,
-            \\"include-points\\": DEFAULT_EMPTY_ARRAY,
-            \\"show-location\\": NO_DEFAULT_VALUE,
-            \\"layer-style\\": \\"1\\",
-            bindMarkerTap: NO_DEFAULT_VALUE,
-            bindControlTap: NO_DEFAULT_VALUE,
-            bindCalloutTap: NO_DEFAULT_VALUE,
-            bindUpdated: NO_DEFAULT_VALUE
-        }, touchEvents);
-        var Progress = {
-            percent: NO_DEFAULT_VALUE,
-            \\"stroke-width\\": \\"6\\",
-            color: singleQuote(\\"#09BB07\\"),
-            activeColor: singleQuote(\\"#09BB07\\"),
-            backgroundColor: singleQuote(\\"#EBEBEB\\"),
-            active: DEFAULT_FALSE,
-            \\"active-mode\\": singleQuote(\\"backwards\\"),
-            \\"show-info\\": DEFAULT_FALSE
-        };
-        var RichText = {
-            nodes: DEFAULT_EMPTY_ARRAY
-        };
-        var Text = {
-            selectable: DEFAULT_FALSE,
-            space: NO_DEFAULT_VALUE,
-            decode: DEFAULT_FALSE
-        };
-        var Button = Object.assign({
-            size: singleQuote(\\"default\\"),
-            type: NO_DEFAULT_VALUE,
-            plain: DEFAULT_FALSE,
-            disabled: NO_DEFAULT_VALUE,
-            loading: DEFAULT_FALSE,
-            \\"form-type\\": NO_DEFAULT_VALUE,
-            \\"open-type\\": NO_DEFAULT_VALUE,
-            \\"hover-class\\": singleQuote(\\"button-hover\\"),
-            \\"hover-stop-propagation\\": DEFAULT_FALSE,
-            \\"hover-start-time\\": \\"20\\",
-            \\"hover-stay-time\\": \\"70\\",
-            name: NO_DEFAULT_VALUE
-        }, touchEvents);
-        var Checkbox = {
-            value: NO_DEFAULT_VALUE,
-            disabled: NO_DEFAULT_VALUE,
-            checked: DEFAULT_FALSE,
-            color: singleQuote(\\"#09BB07\\"),
-            name: NO_DEFAULT_VALUE
-        };
-        var CheckboxGroup = {
-            bindChange: NO_DEFAULT_VALUE,
-            name: NO_DEFAULT_VALUE
-        };
-        var Form = {
-            \\"report-submit\\": DEFAULT_FALSE,
-            bindSubmit: NO_DEFAULT_VALUE,
-            bindReset: NO_DEFAULT_VALUE,
-            name: NO_DEFAULT_VALUE
-        };
-        var Input = {
-            value: NO_DEFAULT_VALUE,
-            type: singleQuote(NO_DEFAULT_VALUE),
-            password: DEFAULT_FALSE,
-            placeholder: NO_DEFAULT_VALUE,
-            \\"placeholder-style\\": NO_DEFAULT_VALUE,
-            \\"placeholder-class\\": singleQuote(\\"input-placeholder\\"),
-            disabled: NO_DEFAULT_VALUE,
-            maxlength: \\"140\\",
-            \\"cursor-spacing\\": \\"0\\",
-            focus: DEFAULT_FALSE,
-            \\"confirm-type\\": singleQuote(\\"done\\"),
-            \\"confirm-hold\\": DEFAULT_FALSE,
-            cursor: \\"i.value.length\\",
-            \\"selection-start\\": \\"-1\\",
-            \\"selection-end\\": \\"-1\\",
-            bindInput: NO_DEFAULT_VALUE,
-            bindFocus: NO_DEFAULT_VALUE,
-            bindBlur: NO_DEFAULT_VALUE,
-            bindConfirm: NO_DEFAULT_VALUE,
-            name: NO_DEFAULT_VALUE
-        };
-        var Label = {
-            for: NO_DEFAULT_VALUE,
-            name: NO_DEFAULT_VALUE
-        };
-        var Picker = {
-            mode: singleQuote(\\"selector\\"),
-            disabled: NO_DEFAULT_VALUE,
-            range: NO_DEFAULT_VALUE,
-            \\"range-key\\": NO_DEFAULT_VALUE,
-            value: NO_DEFAULT_VALUE,
-            start: NO_DEFAULT_VALUE,
-            end: NO_DEFAULT_VALUE,
-            fields: singleQuote(\\"day\\"),
-            \\"custom-item\\": NO_DEFAULT_VALUE,
-            name: NO_DEFAULT_VALUE,
-            bindCancel: NO_DEFAULT_VALUE,
-            bindChange: NO_DEFAULT_VALUE,
-            bindColumnChange: NO_DEFAULT_VALUE
-        };
-        var PickerView = {
-            value: NO_DEFAULT_VALUE,
-            \\"indicator-style\\": NO_DEFAULT_VALUE,
-            \\"indicator-class\\": NO_DEFAULT_VALUE,
-            \\"mask-style\\": NO_DEFAULT_VALUE,
-            \\"mask-class\\": NO_DEFAULT_VALUE,
-            bindChange: NO_DEFAULT_VALUE,
-            name: NO_DEFAULT_VALUE
-        };
-        var PickerViewColumn = {
-            name: NO_DEFAULT_VALUE
-        };
-        var Radio = {
-            value: NO_DEFAULT_VALUE,
-            checked: DEFAULT_FALSE,
-            disabled: NO_DEFAULT_VALUE,
-            color: singleQuote(\\"#09BB07\\"),
-            name: NO_DEFAULT_VALUE
-        };
-        var RadioGroup = {
-            bindChange: NO_DEFAULT_VALUE,
-            name: NO_DEFAULT_VALUE
-        };
-        var Slider = {
-            min: \\"0\\",
-            max: \\"100\\",
-            step: \\"1\\",
-            disabled: NO_DEFAULT_VALUE,
-            value: \\"0\\",
-            activeColor: singleQuote(\\"#1aad19\\"),
-            backgroundColor: singleQuote(\\"#e9e9e9\\"),
-            \\"block-size\\": \\"28\\",
-            \\"block-color\\": singleQuote(\\"#ffffff\\"),
-            \\"show-value\\": DEFAULT_FALSE,
-            bindChange: NO_DEFAULT_VALUE,
-            bindChanging: NO_DEFAULT_VALUE,
-            name: NO_DEFAULT_VALUE
-        };
-        var Switch = {
-            checked: DEFAULT_FALSE,
-            disabled: NO_DEFAULT_VALUE,
-            type: singleQuote(\\"switch\\"),
-            color: singleQuote(\\"#04BE02\\"),
-            bindChange: NO_DEFAULT_VALUE,
-            name: NO_DEFAULT_VALUE
-        };
-        var Textarea = {
-            value: NO_DEFAULT_VALUE,
-            placeholder: NO_DEFAULT_VALUE,
-            \\"placeholder-style\\": NO_DEFAULT_VALUE,
-            \\"placeholder-class\\": singleQuote(\\"textarea-placeholder\\"),
-            disabled: NO_DEFAULT_VALUE,
-            maxlength: \\"140\\",
-            \\"auto-focus\\": DEFAULT_FALSE,
-            focus: DEFAULT_FALSE,
-            \\"auto-height\\": DEFAULT_FALSE,
-            fixed: DEFAULT_FALSE,
-            \\"cursor-spacing\\": \\"0\\",
-            cursor: \\"-1\\",
-            \\"selection-start\\": \\"-1\\",
-            \\"selection-end\\": \\"-1\\",
-            bindFocus: NO_DEFAULT_VALUE,
-            bindBlur: NO_DEFAULT_VALUE,
-            bindLineChange: NO_DEFAULT_VALUE,
-            bindInput: NO_DEFAULT_VALUE,
-            bindConfirm: NO_DEFAULT_VALUE,
-            name: NO_DEFAULT_VALUE
-        };
-        var CoverImage = {
-            src: NO_DEFAULT_VALUE,
-            bindLoad: \\"eh\\",
-            bindError: \\"eh\\"
-        };
-        var CoverView = Object.assign({
-            \\"scroll-top\\": DEFAULT_FALSE
-        }, touchEvents);
-        var MovableArea = {
-            \\"scale-area\\": DEFAULT_FALSE
-        };
-        var MovableView = Object.assign(Object.assign({
-            direction: \\"none\\",
-            inertia: DEFAULT_FALSE,
-            \\"out-of-bounds\\": DEFAULT_FALSE,
-            x: NO_DEFAULT_VALUE,
-            y: NO_DEFAULT_VALUE,
-            damping: \\"20\\",
-            friction: \\"2\\",
-            disabled: NO_DEFAULT_VALUE,
-            scale: DEFAULT_FALSE,
-            \\"scale-min\\": \\"0.5\\",
-            \\"scale-max\\": \\"10\\",
-            \\"scale-value\\": \\"1\\",
-            bindChange: NO_DEFAULT_VALUE,
-            bindScale: NO_DEFAULT_VALUE,
-            bindHTouchMove: NO_DEFAULT_VALUE,
-            bindVTouchMove: NO_DEFAULT_VALUE,
-            width: singleQuote(\\"10px\\"),
-            height: singleQuote(\\"10px\\")
-        }, touchEvents), animation);
-        var ScrollView = Object.assign(Object.assign({
-            \\"scroll-x\\": DEFAULT_FALSE,
-            \\"scroll-y\\": DEFAULT_FALSE,
-            \\"upper-threshold\\": \\"50\\",
-            \\"lower-threshold\\": \\"50\\",
-            \\"scroll-top\\": NO_DEFAULT_VALUE,
-            \\"scroll-left\\": NO_DEFAULT_VALUE,
-            \\"scroll-into-view\\": NO_DEFAULT_VALUE,
-            \\"scroll-with-animation\\": DEFAULT_FALSE,
-            \\"enable-back-to-top\\": DEFAULT_FALSE,
-            bindScrollToUpper: NO_DEFAULT_VALUE,
-            bindScrollToLower: NO_DEFAULT_VALUE,
-            bindScroll: NO_DEFAULT_VALUE
-        }, touchEvents), animation);
-        var Swiper = Object.assign({
-            \\"indicator-dots\\": DEFAULT_FALSE,
-            \\"indicator-color\\": singleQuote(\\"rgba(0, 0, 0, .3)\\"),
-            \\"indicator-active-color\\": singleQuote(\\"#000000\\"),
-            autoplay: DEFAULT_FALSE,
-            current: \\"0\\",
-            interval: \\"5000\\",
-            duration: \\"500\\",
-            circular: DEFAULT_FALSE,
-            vertical: DEFAULT_FALSE,
-            \\"previous-margin\\": singleQuote(\\"0px\\"),
-            \\"next-margin\\": singleQuote(\\"0px\\"),
-            \\"display-multiple-items\\": \\"1\\",
-            bindChange: NO_DEFAULT_VALUE,
-            bindTransition: NO_DEFAULT_VALUE,
-            bindAnimationFinish: NO_DEFAULT_VALUE
-        }, touchEvents);
-        var SwiperItem = {
-            \\"item-id\\": NO_DEFAULT_VALUE
-        };
-        var Navigator = {
-            url: NO_DEFAULT_VALUE,
-            \\"open-type\\": singleQuote(\\"navigate\\"),
-            delta: \\"1\\",
-            \\"hover-class\\": singleQuote(\\"navigator-hover\\"),
-            \\"hover-stop-propagation\\": DEFAULT_FALSE,
-            \\"hover-start-time\\": \\"50\\",
-            \\"hover-stay-time\\": \\"600\\",
-            bindSuccess: NO_DEFAULT_VALUE,
-            bindFail: NO_DEFAULT_VALUE,
-            bindComplete: NO_DEFAULT_VALUE
-        };
-        var Audio = {
-            id: NO_DEFAULT_VALUE,
-            src: NO_DEFAULT_VALUE,
-            loop: DEFAULT_FALSE,
-            controls: DEFAULT_FALSE,
-            poster: NO_DEFAULT_VALUE,
-            name: NO_DEFAULT_VALUE,
-            author: NO_DEFAULT_VALUE,
-            bindError: NO_DEFAULT_VALUE,
-            bindPlay: NO_DEFAULT_VALUE,
-            bindPause: NO_DEFAULT_VALUE,
-            bindTimeUpdate: NO_DEFAULT_VALUE,
-            bindEnded: NO_DEFAULT_VALUE
-        };
-        var Camera = {
-            \\"device-position\\": singleQuote(\\"back\\"),
-            flash: singleQuote(\\"auto\\"),
-            bindStop: NO_DEFAULT_VALUE,
-            bindError: NO_DEFAULT_VALUE
-        };
-        var Image = Object.assign({
-            src: NO_DEFAULT_VALUE,
-            mode: singleQuote(\\"scaleToFill\\"),
-            \\"lazy-load\\": DEFAULT_FALSE,
-            bindError: NO_DEFAULT_VALUE,
-            bindLoad: NO_DEFAULT_VALUE
-        }, touchEvents);
-        var LivePlayer = Object.assign({
-            src: NO_DEFAULT_VALUE,
-            autoplay: DEFAULT_FALSE,
-            muted: DEFAULT_FALSE,
-            orientation: singleQuote(\\"vertical\\"),
-            \\"object-fit\\": singleQuote(\\"contain\\"),
-            \\"background-mute\\": DEFAULT_FALSE,
-            \\"min-cache\\": \\"1\\",
-            \\"max-cache\\": \\"3\\",
-            bindStateChange: NO_DEFAULT_VALUE,
-            bindFullScreenChange: NO_DEFAULT_VALUE,
-            bindNetStatus: NO_DEFAULT_VALUE
-        }, animation);
-        var Video = Object.assign({
-            src: NO_DEFAULT_VALUE,
-            duration: NO_DEFAULT_VALUE,
-            controls: DEFAULT_TRUE,
-            \\"danmu-list\\": NO_DEFAULT_VALUE,
-            \\"danmu-btn\\": NO_DEFAULT_VALUE,
-            \\"enable-danmu\\": NO_DEFAULT_VALUE,
-            autoplay: DEFAULT_FALSE,
-            loop: DEFAULT_FALSE,
-            muted: DEFAULT_FALSE,
-            \\"initial-time\\": \\"0\\",
-            \\"page-gesture\\": DEFAULT_FALSE,
-            direction: NO_DEFAULT_VALUE,
-            \\"show-progress\\": DEFAULT_TRUE,
-            \\"show-fullscreen-btn\\": DEFAULT_TRUE,
-            \\"show-play-btn\\": DEFAULT_TRUE,
-            \\"show-center-play-btn\\": DEFAULT_TRUE,
-            \\"enable-progress-gesture\\": DEFAULT_TRUE,
-            \\"object-fit\\": singleQuote(\\"contain\\"),
-            poster: NO_DEFAULT_VALUE,
-            \\"show-mute-btn\\": DEFAULT_FALSE,
-            bindPlay: NO_DEFAULT_VALUE,
-            bindPause: NO_DEFAULT_VALUE,
-            bindEnded: NO_DEFAULT_VALUE,
-            bindTimeUpdate: NO_DEFAULT_VALUE,
-            bindFullScreenChange: NO_DEFAULT_VALUE,
-            bindWaiting: NO_DEFAULT_VALUE,
-            bindError: NO_DEFAULT_VALUE
-        }, animation);
-        var Canvas = Object.assign({
-            \\"canvas-id\\": NO_DEFAULT_VALUE,
-            \\"disable-scroll\\": DEFAULT_FALSE,
-            bindError: NO_DEFAULT_VALUE
-        }, touchEvents);
-        var Ad = {
-            \\"unit-id\\": NO_DEFAULT_VALUE,
-            \\"ad-intervals\\": NO_DEFAULT_VALUE,
-            bindLoad: NO_DEFAULT_VALUE,
-            bindError: NO_DEFAULT_VALUE,
-            bindClose: NO_DEFAULT_VALUE
-        };
-        var WebView = {
-            src: NO_DEFAULT_VALUE,
-            bindMessage: NO_DEFAULT_VALUE,
-            bindLoad: NO_DEFAULT_VALUE,
-            bindError: NO_DEFAULT_VALUE
-        };
-        var Block = {};
-        var SlotView = {
-            name: NO_DEFAULT_VALUE
-        };
-        var Slot = {
-            name: NO_DEFAULT_VALUE
-        };
-        var internalComponents = {
-            View: View,
-            Icon: Icon,
-            Progress: Progress,
-            RichText: RichText,
-            Text: Text,
-            Button: Button,
-            Checkbox: Checkbox,
-            CheckboxGroup: CheckboxGroup,
-            Form: Form,
-            Input: Input,
-            Label: Label,
-            Picker: Picker,
-            PickerView: PickerView,
-            PickerViewColumn: PickerViewColumn,
-            Radio: Radio,
-            RadioGroup: RadioGroup,
-            Slider: Slider,
-            Switch: Switch,
-            CoverImage: CoverImage,
-            Textarea: Textarea,
-            CoverView: CoverView,
-            MovableArea: MovableArea,
-            MovableView: MovableView,
-            ScrollView: ScrollView,
-            Swiper: Swiper,
-            SwiperItem: SwiperItem,
-            Navigator: Navigator,
-            Audio: Audio,
-            Camera: Camera,
-            Image: Image,
-            LivePlayer: LivePlayer,
-            Video: Video,
-            Canvas: Canvas,
-            Ad: Ad,
-            WebView: WebView,
-            Block: Block,
-            Map: MapComp,
-            Slot: Slot,
-            SlotView: SlotView
-        };
-        var controlledComponent = new Set([ \\"input\\", \\"checkbox\\", \\"picker\\", \\"picker-view\\", \\"radio\\", \\"slider\\", \\"switch\\", \\"textarea\\" ]);
-        var focusComponents = new Set([ \\"input\\", \\"textarea\\" ]);
-        var voidElements = new Set([ \\"progress\\", \\"icon\\", \\"rich-text\\", \\"input\\", \\"textarea\\", \\"slider\\", \\"switch\\", \\"audio\\", \\"ad\\", \\"official-account\\", \\"open-data\\", \\"navigation-bar\\" ]);
-        var nestElements = new Map([ [ \\"view\\", -1 ], [ \\"catch-view\\", -1 ], [ \\"cover-view\\", -1 ], [ \\"static-view\\", -1 ], [ \\"pure-view\\", -1 ], [ \\"block\\", -1 ], [ \\"text\\", -1 ], [ \\"static-text\\", 6 ], [ \\"slot\\", 8 ], [ \\"slot-view\\", 8 ], [ \\"label\\", 6 ], [ \\"form\\", 4 ], [ \\"scroll-view\\", 4 ], [ \\"swiper\\", 4 ], [ \\"swiper-item\\", 4 ] ]);
-        var EMPTY_OBJ = {};
-        var EMPTY_ARR = [];
-        var noop = function noop() {};
-        var defaultReconciler = Object.create(null);
-        var box = function box(v) {
-            return {
-                v: v
-            };
-        };
-        var unbox = function unbox(b) {
-            return b.v;
-        };
-        function toDashed(s) {
-            return s.replace(/([a-z0-9])([A-Z])/g, \\"$1-$2\\").toLowerCase();
-        }
-        function toCamelCase(s) {
-            var camel = \\"\\";
-            var nextCap = false;
-            for (var i = 0; i < s.length; i++) {
-                if (s[i] !== \\"-\\") {
-                    camel += nextCap ? s[i].toUpperCase() : s[i];
-                    nextCap = false;
-                } else {
-                    nextCap = true;
-                }
-            }
-            return camel;
-        }
-        var toKebabCase = function toKebabCase(string) {
-            return string.replace(/([a-z])([A-Z])/g, \\"$1-$2\\").toLowerCase();
-        };
-        function capitalize(s) {
-            return s.charAt(0).toUpperCase() + s.slice(1);
-        }
-        var shared_esm_hasOwnProperty = Object.prototype.hasOwnProperty;
-        var hasOwn = function hasOwn(val, key) {
-            return shared_esm_hasOwnProperty.call(val, key);
-        };
-        function ensure(condition, msg) {
-            if (!condition) {
-                if (false) {
-                    var reportIssue;
-                } else {
-                    throw new Error(msg);
-                }
-            }
-        }
-        function warn(condition, msg) {
-            if (false) {}
-        }
-        function queryToJson(str) {
-            var dec = decodeURIComponent;
-            var qp = str.split(\\"&\\");
-            var ret = {};
-            var name;
-            var val;
-            for (var i = 0, l = qp.length, item; i < l; ++i) {
-                item = qp[i];
-                if (item.length) {
-                    var s = item.indexOf(\\"=\\");
-                    if (s < 0) {
-                        name = dec(item);
-                        val = \\"\\";
-                    } else {
-                        name = dec(item.slice(0, s));
-                        val = dec(item.slice(s + 1));
-                    }
-                    if (typeof ret[name] === \\"string\\") {
-                        ret[name] = [ ret[name] ];
-                    }
-                    if (Array.isArray(ret[name])) {
-                        ret[name].push(val);
-                    } else {
-                        ret[name] = val;
-                    }
-                }
-            }
-            return ret;
-        }
-        var _uniqueId = 1;
-        var _loadTime = (new Date).getTime().toString();
-        function getUniqueKey() {
-            return _loadTime + _uniqueId++;
-        }
-        var cacheData = {};
-        function cacheDataSet(key, val) {
-            cacheData[key] = val;
-        }
-        function cacheDataGet(key, delelteAfterGet) {
-            var temp = cacheData[key];
-            delelteAfterGet && delete cacheData[key];
-            return temp;
-        }
-        function cacheDataHas(key) {
-            return key in cacheData;
-        }
-        function mergeInternalComponents(components) {
-            Object.keys(components).forEach((function(name) {
-                if (name in internalComponents) {
-                    Object.assign(internalComponents[name], components[name]);
-                } else {
-                    internalComponents[name] = components[name];
-                }
-            }));
-        }
-        function mergeReconciler(hostConfig) {
-            Object.keys(hostConfig).forEach((function(key) {
-                var value = hostConfig[key];
-                var raw = defaultReconciler[key];
-                defaultReconciler[key] = !raw ? value : isArray(raw) ? raw.concat(value) : [ raw, value ];
-            }));
-        }
-        function unsupport(api) {
-            return function() {
-                console.warn(\\"\\\\u5c0f\\\\u7a0b\\\\u5e8f\\\\u6682\\\\u4e0d\\\\u652f\\\\u6301 \\".concat(api));
-            };
-        }
-        function setUniqueKeyToRoute(key, obj) {
-            var routerParamsPrivateKey = \\"__key_\\";
-            var useDataCacheApis = [ \\"navigateTo\\", \\"redirectTo\\", \\"reLaunch\\", \\"switchTab\\" ];
-            if (useDataCacheApis.indexOf(key) > -1) {
-                var url = obj.url = obj.url || \\"\\";
-                var hasMark = url.indexOf(\\"?\\") > -1;
-                var cacheKey = getUniqueKey();
-                obj.url += (hasMark ? \\"&\\" : \\"?\\") + \\"\\".concat(routerParamsPrivateKey, \\"=\\").concat(cacheKey);
-            }
-        }
-        function indent(str, size) {
-            return str.split(\\"\\\\n\\").map((function(line, index) {
-                var indent = index === 0 ? \\"\\" : Array(size).fill(\\" \\").join(\\"\\");
-                return indent + line;
-            })).join(\\"\\\\n\\");
-        }
-        var needPromiseApis = new Set([ \\"addPhoneContact\\", \\"authorize\\", \\"canvasGetImageData\\", \\"canvasPutImageData\\", \\"canvasToTempFilePath\\", \\"checkSession\\", \\"chooseAddress\\", \\"chooseImage\\", \\"chooseInvoiceTitle\\", \\"chooseLocation\\", \\"chooseVideo\\", \\"clearStorage\\", \\"closeBLEConnection\\", \\"closeBluetoothAdapter\\", \\"closeSocket\\", \\"compressImage\\", \\"connectSocket\\", \\"createBLEConnection\\", \\"downloadFile\\", \\"exitMiniProgram\\", \\"getAvailableAudioSources\\", \\"getBLEDeviceCharacteristics\\", \\"getBLEDeviceServices\\", \\"getBatteryInfo\\", \\"getBeacons\\", \\"getBluetoothAdapterState\\", \\"getBluetoothDevices\\", \\"getClipboardData\\", \\"getConnectedBluetoothDevices\\", \\"getConnectedWifi\\", \\"getExtConfig\\", \\"getFileInfo\\", \\"getImageInfo\\", \\"getLocation\\", \\"getNetworkType\\", \\"getSavedFileInfo\\", \\"getSavedFileList\\", \\"getScreenBrightness\\", \\"getSetting\\", \\"getStorage\\", \\"getStorageInfo\\", \\"getSystemInfo\\", \\"getUserInfo\\", \\"getWifiList\\", \\"hideHomeButton\\", \\"hideShareMenu\\", \\"hideTabBar\\", \\"hideTabBarRedDot\\", \\"loadFontFace\\", \\"login\\", \\"makePhoneCall\\", \\"navigateBack\\", \\"navigateBackMiniProgram\\", \\"navigateTo\\", \\"navigateToBookshelf\\", \\"navigateToMiniProgram\\", \\"notifyBLECharacteristicValueChange\\", \\"hideKeyboard\\", \\"hideLoading\\", \\"hideNavigationBarLoading\\", \\"hideToast\\", \\"openBluetoothAdapter\\", \\"openDocument\\", \\"openLocation\\", \\"openSetting\\", \\"pageScrollTo\\", \\"previewImage\\", \\"queryBookshelf\\", \\"reLaunch\\", \\"readBLECharacteristicValue\\", \\"redirectTo\\", \\"removeSavedFile\\", \\"removeStorage\\", \\"removeTabBarBadge\\", \\"requestSubscribeMessage\\", \\"saveFile\\", \\"saveImageToPhotosAlbum\\", \\"saveVideoToPhotosAlbum\\", \\"scanCode\\", \\"sendSocketMessage\\", \\"setBackgroundColor\\", \\"setBackgroundTextStyle\\", \\"setClipboardData\\", \\"setEnableDebug\\", \\"setInnerAudioOption\\", \\"setKeepScreenOn\\", \\"setNavigationBarColor\\", \\"setNavigationBarTitle\\", \\"setScreenBrightness\\", \\"setStorage\\", \\"setTabBarBadge\\", \\"setTabBarItem\\", \\"setTabBarStyle\\", \\"showActionSheet\\", \\"showFavoriteGuide\\", \\"showLoading\\", \\"showModal\\", \\"showShareMenu\\", \\"showTabBar\\", \\"showTabBarRedDot\\", \\"showToast\\", \\"startBeaconDiscovery\\", \\"startBluetoothDevicesDiscovery\\", \\"startDeviceMotionListening\\", \\"startPullDownRefresh\\", \\"stopBeaconDiscovery\\", \\"stopBluetoothDevicesDiscovery\\", \\"stopCompass\\", \\"startCompass\\", \\"startAccelerometer\\", \\"stopAccelerometer\\", \\"showNavigationBarLoading\\", \\"stopDeviceMotionListening\\", \\"stopPullDownRefresh\\", \\"switchTab\\", \\"uploadFile\\", \\"vibrateLong\\", \\"vibrateShort\\", \\"writeBLECharacteristicValue\\" ]);
-        function getCanIUseWebp(taro) {
-            return function() {
-                var _a;
-                var res = (_a = taro.getSystemInfoSync) === null || _a === void 0 ? void 0 : _a.call(taro);
-                if (!res) {
-                    if (false) {}
-                    return false;
-                }
-                var platform = res.platform;
-                var platformLower = platform.toLowerCase();
-                if (platformLower === \\"android\\" || platformLower === \\"devtools\\") {
-                    return true;
-                }
-                return false;
-            };
-        }
-        function getNormalRequest(global) {
-            return function request(options) {
-                options = options ? isString(options) ? {
-                    url: options
-                } : options : {};
-                var originSuccess = options.success;
-                var originFail = options.fail;
-                var originComplete = options.complete;
-                var requestTask;
-                var p = new Promise((function(resolve, reject) {
-                    options.success = function(res) {
-                        originSuccess && originSuccess(res);
-                        resolve(res);
-                    };
-                    options.fail = function(res) {
-                        originFail && originFail(res);
-                        reject(res);
-                    };
-                    options.complete = function(res) {
-                        originComplete && originComplete(res);
-                    };
-                    requestTask = global.request(options);
-                }));
-                p.abort = function(cb) {
-                    cb && cb();
-                    if (requestTask) {
-                        requestTask.abort();
-                    }
-                    return p;
-                };
-                return p;
-            };
-        }
-        function processApis(taro, global) {
-            var config = arguments.length > 2 && arguments[2] !== undefined ? arguments[2] : {};
-            var patchNeedPromiseApis = config.needPromiseApis || [];
-            var _needPromiseApis = new Set([].concat(_toConsumableArray(patchNeedPromiseApis), _toConsumableArray(needPromiseApis)));
-            var preserved = [ \\"getEnv\\", \\"interceptors\\", \\"Current\\", \\"getCurrentInstance\\", \\"options\\", \\"nextTick\\", \\"eventCenter\\", \\"Events\\", \\"preload\\", \\"webpackJsonp\\" ];
-            var apis = new Set(!config.isOnlyPromisify ? Object.keys(global).filter((function(api) {
-                return preserved.indexOf(api) === -1;
-            })) : new Set(patchNeedPromiseApis));
-            if (config.modifyApis) {
-                config.modifyApis(apis);
-            }
-            apis.forEach((function(key) {
-                if (_needPromiseApis.has(key)) {
-                    var originKey = key;
-                    taro[originKey] = function() {
-                        var options = arguments.length > 0 && arguments[0] !== undefined ? arguments[0] : {};
-                        for (var _len = arguments.length, args = new Array(_len > 1 ? _len - 1 : 0), _key = 1; _key < _len; _key++) {
-                            args[_key - 1] = arguments[_key];
-                        }
-                        var key = originKey;
-                        if (typeof options === \\"string\\") {
-                            if (args.length) {
-                                return global[key].apply(global, [ options ].concat(args));
-                            }
-                            return global[key](options);
-                        }
-                        if (config.transformMeta) {
-                            var transformResult = config.transformMeta(key, options);
-                            key = transformResult.key;
-                            options = transformResult.options;
-                            if (!global.hasOwnProperty(key)) {
-                                return unsupport(key)();
-                            }
-                        }
-                        var task = null;
-                        var obj = Object.assign({}, options);
-                        setUniqueKeyToRoute(key, options);
-                        var p = new Promise((function(resolve, reject) {
-                            obj.success = function(res) {
-                                var _a, _b;
-                                (_a = config.modifyAsyncResult) === null || _a === void 0 ? void 0 : _a.call(config, key, res);
-                                (_b = options.success) === null || _b === void 0 ? void 0 : _b.call(options, res);
-                                if (key === \\"connectSocket\\") {
-                                    resolve(Promise.resolve().then((function() {
-                                        return task ? Object.assign(task, res) : res;
-                                    })));
-                                } else {
-                                    resolve(res);
-                                }
-                            };
-                            obj.fail = function(res) {
-                                var _a;
-                                (_a = options.fail) === null || _a === void 0 ? void 0 : _a.call(options, res);
-                                reject(res);
-                            };
-                            obj.complete = function(res) {
-                                var _a;
-                                (_a = options.complete) === null || _a === void 0 ? void 0 : _a.call(options, res);
-                            };
-                            if (args.length) {
-                                task = global[key].apply(global, [ obj ].concat(args));
-                            } else {
-                                task = global[key](obj);
-                            }
-                        }));
-                        if (key === \\"uploadFile\\" || key === \\"downloadFile\\") {
-                            p.progress = function(cb) {
-                                task === null || task === void 0 ? void 0 : task.onProgressUpdate(cb);
-                                return p;
-                            };
-                            p.abort = function(cb) {
-                                cb === null || cb === void 0 ? void 0 : cb();
-                                task === null || task === void 0 ? void 0 : task.abort();
-                                return p;
-                            };
-                        }
-                        return p;
-                    };
-                } else {
-                    var platformKey = key;
-                    if (config.transformMeta) {
-                        platformKey = config.transformMeta(key, {}).key;
-                    }
-                    if (!global.hasOwnProperty(platformKey)) {
-                        taro[key] = unsupport(key);
-                        return;
-                    }
-                    if (isFunction(global[key])) {
-                        taro[key] = function() {
-                            for (var _len2 = arguments.length, args = new Array(_len2), _key2 = 0; _key2 < _len2; _key2++) {
-                                args[_key2] = arguments[_key2];
-                            }
-                            if (config.handleSyncApis) {
-                                return config.handleSyncApis(key, global, args);
-                            } else {
-                                return global[platformKey].apply(global, args);
-                            }
-                        };
-                    } else {
-                        taro[key] = global[platformKey];
-                    }
-                }
-            }));
-            !config.isOnlyPromisify && equipCommonApis(taro, global, config);
-        }
-        function equipCommonApis(taro, global) {
-            var apis = arguments.length > 2 && arguments[2] !== undefined ? arguments[2] : {};
-            taro.canIUseWebp = getCanIUseWebp(taro);
-            taro.getCurrentPages = getCurrentPages || unsupport(\\"getCurrentPages\\");
-            taro.getApp = getApp || unsupport(\\"getApp\\");
-            taro.env = global.env || {};
-            try {
-                taro.requirePlugin = requirePlugin || unsupport(\\"requirePlugin\\");
-            } catch (error) {
-                taro.requirePlugin = unsupport(\\"requirePlugin\\");
-            }
-            var request = apis.request || getNormalRequest(global);
-            function taroInterceptor(chain) {
-                return request(chain.requestParams);
-            }
-            var link = new taro.Link(taroInterceptor);
-            taro.request = link.request.bind(link);
-            taro.addInterceptor = link.addInterceptor.bind(link);
-            taro.cleanInterceptors = link.cleanInterceptors.bind(link);
-            taro.miniGlobal = taro.options.miniGlobal = global;
-        }
-        var runtime_needPromiseApis = new Set([ \\"authPrivateMessage\\", \\"disableAlertBeforeUnload\\", \\"enableAlertBeforeUnload\\", \\"getBackgroundFetchData\\", \\"getGroupEnterInfo\\", \\"getShareInfo\\", \\"getWeRunData\\", \\"join1v1Chat\\", \\"openVideoEditor\\", \\"saveFileToDisk\\", \\"scanItem\\", \\"setEnable1v1Chat\\", \\"setWindowSize\\", \\"sendBizRedPacket\\", \\"startFacialRecognitionVerify\\", \\"openCustomerServiceChat\\" ]);
-        function initNativeApi(taro) {
-            processApis(taro, wx, {
-                needPromiseApis: runtime_needPromiseApis,
-                modifyApis: function modifyApis(apis) {
-                    apis.delete(\\"lanDebug\\");
-                }
-            });
-            taro.cloud = wx.cloud;
-        }
-        var _true = \\"true\\";
-        var _false = \\"false\\";
-        var _empty = \\"\\";
-        var _zero = \\"0\\";
-        var runtime_components = {
-            Progress: {
-                \\"border-radius\\": _zero,
-                \\"font-size\\": \\"16\\",
-                duration: \\"30\\",
-                bindActiveEnd: _empty
-            },
-            RichText: {
-                space: _empty
-            },
-            Text: {
-                \\"user-select\\": _false
-            },
-            Map: {
-                polygons: \\"[]\\",
-                subkey: _empty,
-                rotate: _zero,
-                skew: _zero,
-                \\"enable-3D\\": _false,
-                \\"show-compass\\": _false,
-                \\"show-scale\\": _false,
-                \\"enable-overlooking\\": _false,
-                \\"enable-zoom\\": _true,
-                \\"enable-scroll\\": _true,
-                \\"enable-rotate\\": _false,
-                \\"enable-satellite\\": _false,
-                \\"enable-traffic\\": _false,
-                setting: \\"[]\\",
-                bindLabelTap: _empty,
-                bindRegionChange: _empty,
-                bindPoiTap: _empty
-            },
-            Button: {
-                lang: \\"en\\",
-                \\"session-from\\": _empty,
-                \\"send-message-title\\": _empty,
-                \\"send-message-path\\": _empty,
-                \\"send-message-img\\": _empty,
-                \\"app-parameter\\": _empty,
-                \\"show-message-card\\": _false,
-                \\"business-id\\": _empty,
-                bindGetUserInfo: _empty,
-                bindContact: _empty,
-                bindGetPhoneNumber: _empty,
-                bindError: _empty,
-                bindOpenSetting: _empty,
-                bindLaunchApp: _empty
-            },
-            Form: {
-                \\"report-submit-timeout\\": _zero
-            },
-            Input: {
-                \\"always-embed\\": _false,
-                \\"adjust-position\\": _true,
-                \\"hold-keyboard\\": _false,
-                bindKeyboardHeightChange: _empty
-            },
-            Picker: {
-                \\"header-text\\": _empty
-            },
-            PickerView: {
-                bindPickStart: _empty,
-                bindPickEnd: _empty
-            },
-            Slider: {
-                color: \\"'#e9e9e9'\\",
-                \\"selected-color\\": \\"'#1aad19'\\"
-            },
-            Textarea: {
-                \\"show-confirm-bar\\": _true,
-                \\"adjust-position\\": _true,
-                \\"hold-keyboard\\": _false,
-                \\"disable-default-padding\\": _false,
-                \\"confirm-type\\": \\"'return'\\",
-                \\"confirm-hold\\": _false,
-                bindKeyboardHeightChange: _empty
-            },
-            ScrollView: {
-                \\"enable-flex\\": _false,
-                \\"scroll-anchoring\\": _false,
-                \\"refresher-enabled\\": _false,
-                \\"refresher-threshold\\": \\"45\\",
-                \\"refresher-default-style\\": \\"'black'\\",
-                \\"refresher-background\\": \\"'#FFF'\\",
-                \\"refresher-triggered\\": _false,
-                enhanced: _false,
-                bounces: _true,
-                \\"show-scrollbar\\": _true,
-                \\"paging-enabled\\": _false,
-                \\"fast-deceleration\\": _false,
-                bindDragStart: _empty,
-                bindDragging: _empty,
-                bindDragEnd: _empty,
-                bindRefresherPulling: _empty,
-                bindRefresherRefresh: _empty,
-                bindRefresherRestore: _empty,
-                bindRefresherAbort: _empty
-            },
-            Swiper: {
-                \\"snap-to-edge\\": _false,
-                \\"easing-function\\": \\"'default'\\"
-            },
-            SwiperItem: {
-                \\"skip-hidden-item-layout\\": _false
-            },
-            Navigator: {
-                target: \\"'self'\\",
-                \\"app-id\\": _empty,
-                path: _empty,
-                \\"extra-data\\": _empty,
-                version: \\"'version'\\"
-            },
-            Camera: {
-                mode: \\"'normal'\\",
-                resolution: \\"'medium'\\",
-                \\"frame-size\\": \\"'medium'\\",
-                bindInitDone: _empty,
-                bindScanCode: _empty
-            },
-            Image: {
-                webp: _false,
-                \\"show-menu-by-longpress\\": _false
-            },
-            LivePlayer: {
-                mode: \\"'live'\\",
-                \\"sound-mode\\": \\"'speaker'\\",
-                \\"auto-pause-if-navigate\\": _true,
-                \\"auto-pause-if-open-native\\": _true,
-                \\"picture-in-picture-mode\\": \\"[]\\",
-                bindstatechange: _empty,
-                bindfullscreenchange: _empty,
-                bindnetstatus: _empty,
-                bindAudioVolumeNotify: _empty,
-                bindEnterPictureInPicture: _empty,
-                bindLeavePictureInPicture: _empty
-            },
-            Video: {
-                title: _empty,
-                \\"play-btn-position\\": \\"'bottom'\\",
-                \\"enable-play-gesture\\": _false,
-                \\"auto-pause-if-navigate\\": _true,
-                \\"auto-pause-if-open-native\\": _true,
-                \\"vslide-gesture\\": _false,
-                \\"vslide-gesture-in-fullscreen\\": _true,
-                \\"ad-unit-id\\": _empty,
-                \\"poster-for-crawler\\": _empty,
-                \\"show-casting-button\\": _false,
-                \\"picture-in-picture-mode\\": \\"[]\\",
-                \\"enable-auto-rotation\\": _false,
-                \\"show-screen-lock-button\\": _false,
-                \\"show-snapshot-button\\": _false,
-                \\"show-background-playback-button\\": _false,
-                \\"background-poster\\": _empty,
-                bindProgress: _empty,
-                bindLoadedMetadata: _empty,
-                bindControlsToggle: _empty,
-                bindEnterPictureInPicture: _empty,
-                bindLeavePictureInPicture: _empty,
-                bindSeekComplete: _empty,
-                bindAdLoad: _empty,
-                bindAdError: _empty,
-                bindAdClose: _empty,
-                bindAdPlay: _empty
-            },
-            Canvas: {
-                type: _empty
-            },
-            Ad: {
-                \\"ad-type\\": \\"'banner'\\",
-                \\"ad-theme\\": \\"'white'\\"
-            },
-            CoverView: {
-                \\"marker-id\\": _empty,
-                slot: _empty
-            },
-            Editor: {
-                \\"read-only\\": _false,
-                placeholder: _empty,
-                \\"show-img-size\\": _false,
-                \\"show-img-toolbar\\": _false,
-                \\"show-img-resize\\": _false,
-                focus: _false,
-                bindReady: _empty,
-                bindFocus: _empty,
-                bindBlur: _empty,
-                bindInput: _empty,
-                bindStatusChange: _empty,
-                name: _empty
-            },
-            MatchMedia: {
-                \\"min-width\\": _empty,
-                \\"max-width\\": _empty,
-                width: _empty,
-                \\"min-height\\": _empty,
-                \\"max-height\\": _empty,
-                height: _empty,
-                orientation: _empty
-            },
-            FunctionalPageNavigator: {
-                version: \\"'release'\\",
-                name: _empty,
-                args: _empty,
-                bindSuccess: _empty,
-                bindFail: _empty,
-                bindCancel: _empty
-            },
-            LivePusher: {
-                url: _empty,
-                mode: \\"'RTC'\\",
-                autopush: _false,
-                muted: _false,
-                \\"enable-camera\\": _true,
-                \\"auto-focus\\": _true,
-                orientation: \\"'vertical'\\",
-                beauty: _zero,
-                whiteness: _zero,
-                aspect: \\"'9:16'\\",
-                \\"min-bitrate\\": \\"200\\",
-                \\"max-bitrate\\": \\"1000\\",
-                \\"audio-quality\\": \\"'high'\\",
-                \\"waiting-image\\": _empty,
-                \\"waiting-image-hash\\": _empty,
-                zoom: _false,
-                \\"device-position\\": \\"'front'\\",
-                \\"background-mute\\": _false,
-                mirror: _false,
-                \\"remote-mirror\\": _false,
-                \\"local-mirror\\": _false,
-                \\"audio-reverb-type\\": _zero,
-                \\"enable-mic\\": _true,
-                \\"enable-agc\\": _false,
-                \\"enable-ans\\": _false,
-                \\"audio-volume-type\\": \\"'voicecall'\\",
-                \\"video-width\\": \\"360\\",
-                \\"video-height\\": \\"640\\",
-                \\"beauty-style\\": \\"'smooth'\\",
-                filter: \\"'standard'\\",
-                animation: _empty,
-                bindStateChange: _empty,
-                bindNetStatus: _empty,
-                bindBgmStart: _empty,
-                bindBgmProgress: _empty,
-                bindBgmComplete: _empty,
-                bindAudioVolumeNotify: _empty
-            },
-            OfficialAccount: {
-                bindLoad: _empty,
-                bindError: _empty
-            },
-            OpenData: {
-                type: _empty,
-                \\"open-gid\\": _empty,
-                lang: \\"'en'\\",
-                \\"default-text\\": _empty,
-                \\"default-avatar\\": _empty,
-                bindError: _empty
-            },
-            NavigationBar: {
-                title: _empty,
-                loading: _false,
-                \\"front-color\\": _empty,
-                \\"background-color\\": _empty,
-                \\"color-animation-duration\\": _zero,
-                \\"color-animation-timing-func\\": \\"'linear'\\"
-            },
-            PageMeta: {
-                \\"background-text-style\\": _empty,
-                \\"background-color\\": _empty,
-                \\"background-color-top\\": _empty,
-                \\"background-color-bottom\\": _empty,
-                \\"scroll-top\\": \\"''\\",
-                \\"scroll-duration\\": \\"300\\",
-                \\"page-style\\": \\"''\\",
-                \\"root-font-size\\": \\"''\\",
-                bindResize: _empty,
-                bindScroll: _empty,
-                bindScrollDone: _empty
-            },
-            VoipRoom: {
-                openid: _empty,
-                mode: \\"'camera'\\",
-                \\"device-position\\": \\"'front'\\",
-                bindError: _empty
-            },
-            AdCustom: {
-                \\"unit-id\\": _empty,
-                \\"ad-intervals\\": _empty,
-                bindLoad: _empty,
-                bindError: _empty
-            },
-            PageContainer: {
-                show: _false,
-                duration: \\"300\\",
-                \\"z-index\\": \\"100\\",
-                overlay: _true,
-                position: \\"'bottom'\\",
-                round: _false,
-                \\"close-on-slideDown\\": _false,
-                \\"overlay-style\\": _empty,
-                \\"custom-style\\": _empty,
-                bindBeforeEnter: _empty,
-                bindEnter: _empty,
-                bindAfterEnter: _empty,
-                bindBeforeLeave: _empty,
-                bindLeave: _empty,
-                bindAfterLeave: _empty,
-                bindClickOverlay: _empty
-            },
-            KeyboardAccessory: {}
-        };
-        var hostConfig = {
-            initNativeApi: initNativeApi
-        };
-        mergeReconciler(hostConfig);
-        mergeInternalComponents(runtime_components);
-        var taro_runtime = __webpack_require__(0);
-        var classCallCheck = __webpack_require__(2);
-        var createClass = __webpack_require__(3);
-        var inherits = __webpack_require__(5);
-        var createSuper = __webpack_require__(4);
-        var HOOKS_APP_ID = \\"taro-app\\";
-        function isClassComponent(R, component) {
-            var prototype = component.prototype;
-            return isFunction(component.render) || !!(prototype === null || prototype === void 0 ? void 0 : prototype.isReactComponent) || prototype instanceof R.Component;
-        }
-        function ensureIsArray(item) {
-            if (isArray(item)) {
-                return item;
-            } else {
-                return item ? [ item ] : [];
-            }
-        }
-        function setDefaultDescriptor(obj) {
-            obj.writable = true;
-            obj.enumerable = true;
-            return obj;
-        }
-        function setRouterParams(options) {
-            taro_runtime[\\"Current\\"].router = Object.assign({
-                params: options === null || options === void 0 ? void 0 : options.query
-            }, options);
-        }
-        var PageContext = EMPTY_OBJ;
-        var R$1 = EMPTY_OBJ;
-        var h$1;
-        var ReactDOM$1;
-        var pageKeyId = Object(taro_runtime[\\"incrementId\\"])();
-        var hooks$1 = taro_runtime[\\"container\\"].get(taro_runtime[\\"SERVICE_IDENTIFIER\\"].Hooks);
-        function setReconciler() {
-            hooks$1.getLifecycle = function(instance, lifecycle) {
-                lifecycle = lifecycle.replace(/^on(Show|Hide)$/, \\"componentDid$1\\");
-                return instance[lifecycle];
-            };
-            hooks$1.modifyMpEvent = function(event) {
-                event.type = event.type.replace(/-/g, \\"\\");
-            };
-            hooks$1.batchedEventUpdates = function(cb) {
-                ReactDOM$1.unstable_batchedUpdates(cb);
-            };
-            hooks$1.mergePageInstance = function(prev, next) {
-                if (!prev || !next) return;
-                if (\\"constructor\\" in prev) return;
-                Object.keys(prev).forEach((function(item) {
-                    var prevList = prev[item];
-                    var nextList = ensureIsArray(next[item]);
-                    next[item] = nextList.concat(prevList);
-                }));
-            };
-            if (false) {}
-        }
-        function connectReactPage(R, id) {
-            return function(Page) {
-                var isReactComponent = isClassComponent(R, Page);
-                var inject = function inject(node) {
-                    return node && Object(taro_runtime[\\"injectPageInstance\\"])(node, id);
-                };
-                var refs = isReactComponent ? {
-                    ref: inject
-                } : {
-                    forwardedRef: inject,
-                    reactReduxForwardedRef: inject
-                };
-                if (PageContext === EMPTY_OBJ) {
-                    PageContext = R.createContext(\\"\\");
-                }
-                return function(_R$Component) {
-                    Object(inherits[\\"a\\"])(PageWrapper, _R$Component);
-                    var _super = Object(createSuper[\\"a\\"])(PageWrapper);
-                    function PageWrapper() {
-                        var _this;
-                        Object(classCallCheck[\\"a\\"])(this, PageWrapper);
-                        _this = _super.apply(this, arguments);
-                        _this.state = {
-                            hasError: false
-                        };
-                        return _this;
-                    }
-                    Object(createClass[\\"a\\"])(PageWrapper, [ {
-                        key: \\"componentDidCatch\\",
-                        value: function componentDidCatch(error, info) {
-                            if (false) {}
-                        }
-                    }, {
-                        key: \\"render\\",
-                        value: function render() {
-                            var children = this.state.hasError ? [] : h$1(PageContext.Provider, {
-                                value: id
-                            }, h$1(Page, Object.assign(Object.assign({}, this.props), refs)));
-                            if (false) {} else {
-                                return h$1(\\"root\\", {
-                                    id: id
-                                }, children);
-                            }
-                        }
-                    } ], [ {
-                        key: \\"getDerivedStateFromError\\",
-                        value: function getDerivedStateFromError(error) {
-                            false && false;
-                            return {
-                                hasError: true
-                            };
-                        }
-                    } ]);
-                    return PageWrapper;
-                }(R.Component);
-            };
-        }
-        function createReactApp(App, react, reactdom, config) {
-            if (false) {}
-            R$1 = react;
-            h$1 = react.createElement;
-            ReactDOM$1 = reactdom;
-            var appInstanceRef = react.createRef();
-            var isReactComponent = isClassComponent(R$1, App);
-            var appWrapper;
-            setReconciler();
-            function getAppInstance() {
-                return appInstanceRef.current;
-            }
-            var AppWrapper = function(_R$1$Component) {
-                Object(inherits[\\"a\\"])(AppWrapper, _R$1$Component);
-                var _super2 = Object(createSuper[\\"a\\"])(AppWrapper);
-                function AppWrapper() {
-                    var _this2;
-                    Object(classCallCheck[\\"a\\"])(this, AppWrapper);
-                    _this2 = _super2.apply(this, arguments);
-                    _this2.pages = [];
-                    _this2.elements = [];
-                    return _this2;
-                }
-                Object(createClass[\\"a\\"])(AppWrapper, [ {
-                    key: \\"mount\\",
-                    value: function mount(pageComponent, id, cb) {
-                        var pageWrapper = connectReactPage(R$1, id)(pageComponent);
-                        var key = id + pageKeyId();
-                        var page = function page() {
-                            return h$1(pageWrapper, {
-                                key: key,
-                                tid: id
-                            });
-                        };
-                        this.pages.push(page);
-                        this.forceUpdate(cb);
-                    }
-                }, {
-                    key: \\"unmount\\",
-                    value: function unmount(id, cb) {
-                        var elements = this.elements;
-                        var idx = elements.findIndex((function(item) {
-                            return item.props.tid === id;
-                        }));
-                        elements.splice(idx, 1);
-                        this.forceUpdate(cb);
-                    }
-                }, {
-                    key: \\"render\\",
-                    value: function render() {
-                        var pages = this.pages, elements = this.elements;
-                        while (pages.length > 0) {
-                            var page = pages.pop();
-                            elements.push(page());
-                        }
-                        var props = null;
-                        if (isReactComponent) {
-                            props = {
-                                ref: appInstanceRef
-                            };
-                        }
-                        return h$1(App, props, false ? undefined : elements.slice());
-                    }
-                } ]);
-                return AppWrapper;
-            }(R$1.Component);
-            if (true) {
-                appWrapper = ReactDOM$1.render(h$1(AppWrapper), taro_runtime[\\"document\\"].getElementById(\\"app\\"));
-            }
-            var appObj = Object.create({
-                render: function render(cb) {
-                    appWrapper.forceUpdate(cb);
-                },
-                mount: function mount(component, id, cb) {
-                    appWrapper.mount(component, id, cb);
-                },
-                unmount: function unmount(id, cb) {
-                    appWrapper.unmount(id, cb);
-                }
-            }, {
-                config: setDefaultDescriptor({
-                    configurable: true,
-                    value: config
-                }),
-                onLaunch: setDefaultDescriptor({
-                    value: function value(options) {
-                        var _this3 = this;
-                        var _a;
-                        setRouterParams(options);
-                        if (false) {}
-                        var app = getAppInstance();
-                        this.$app = app;
-                        if (app) {
-                            if (app.taroGlobalData) {
-                                var globalData = app.taroGlobalData;
-                                var keys = Object.keys(globalData);
-                                var descriptors = Object.getOwnPropertyDescriptors(globalData);
-                                keys.forEach((function(key) {
-                                    Object.defineProperty(_this3, key, {
-                                        configurable: true,
-                                        enumerable: true,
-                                        get: function get() {
-                                            return globalData[key];
-                                        },
-                                        set: function set(value) {
-                                            globalData[key] = value;
-                                        }
-                                    });
-                                }));
-                                Object.defineProperties(this, descriptors);
-                            }
-                            (_a = app.onLaunch) === null || _a === void 0 ? void 0 : _a.call(app, options);
-                        }
-                    }
-                }),
-                onShow: setDefaultDescriptor({
-                    value: function value(options) {
-                        var _a;
-                        setRouterParams(options);
-                        var app = getAppInstance();
-                        (_a = app === null || app === void 0 ? void 0 : app.componentDidShow) === null || _a === void 0 ? void 0 : _a.call(app, options);
-                        triggerAppHook(\\"onShow\\");
-                    }
-                }),
-                onHide: setDefaultDescriptor({
-                    value: function value(options) {
-                        var _a;
-                        var app = getAppInstance();
-                        (_a = app === null || app === void 0 ? void 0 : app.componentDidHide) === null || _a === void 0 ? void 0 : _a.call(app, options);
-                        triggerAppHook(\\"onHide\\");
-                    }
-                }),
-                onPageNotFound: setDefaultDescriptor({
-                    value: function value(res) {
-                        var _a;
-                        var app = getAppInstance();
-                        (_a = app === null || app === void 0 ? void 0 : app.onPageNotFound) === null || _a === void 0 ? void 0 : _a.call(app, res);
-                    }
-                })
-            });
+                    (_a = app === null || app === void 0 ? void 0 : app.componentDidShow) === null || _a === void 0 ? void 0 : _a.call(app, options);
+                    triggerAppHook(\\"onShow\\");
+                }
+            })), _defineProperty(_Object$create, ONHIDE, setDefaultDescriptor({
+                value: function value(options) {
+                    var _a;
+                    var app = getAppInstance();
+                    (_a = app === null || app === void 0 ? void 0 : app.componentDidHide) === null || _a === void 0 ? void 0 : _a.call(app, options);
+                    triggerAppHook(\\"onHide\\");
+                }
+            })), _defineProperty(_Object$create, \\"onPageNotFound\\", setDefaultDescriptor({
+                value: function value(res) {
+                    var _a;
+                    var app = getAppInstance();
+                    (_a = app === null || app === void 0 ? void 0 : app.onPageNotFound) === null || _a === void 0 ? void 0 : _a.call(app, res);
+                }
+            })), _Object$create));
             function triggerAppHook(lifecycle) {
                 var instance = Object(taro_runtime[\\"getPageInstance\\"])(HOOKS_APP_ID);
                 if (instance) {
@@ -4127,6 +4214,7 @@
             }
             return componentObj;
         }
+        var _a, _b;
         var hooks = taro_runtime[\\"container\\"].get(taro_runtime[\\"SERVICE_IDENTIFIER\\"].Hooks);
         hooks.initNativeApiImpls || (hooks.initNativeApiImpls = []);
         hooks.initNativeApiImpls.push((function(taro) {
@@ -4134,6 +4222,7 @@
                 taro[hook] = taroHooks$1[hook];
             }
         }));
+        if (false) {}
         var mocks_taro = \\"taro\\";
         var mocks_react = __webpack_require__(1);
         var src_app = __webpack_require__(12);
