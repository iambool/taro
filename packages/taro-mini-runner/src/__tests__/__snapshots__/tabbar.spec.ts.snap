--- conflicted
+++ resolved
@@ -691,7 +691,7 @@
         var preserved = [ \\"getEnv\\", \\"interceptors\\", \\"Current\\", \\"getCurrentInstance\\", \\"options\\", \\"nextTick\\", \\"eventCenter\\", \\"Events\\", \\"preload\\", \\"webpackJsonp\\" ];
         var apis = new Set(!config.isOnlyPromisify ? Object.keys(global).filter((function(api) {
             return preserved.indexOf(api) === -1;
-        })) : new Set(patchNeedPromiseApis));
+        })) : patchNeedPromiseApis);
         if (config.modifyApis) {
             config.modifyApis(apis);
         }
@@ -1830,7 +1830,6 @@
                         forwardedRef: inject,
                         reactReduxForwardedRef: inject
                     };
-<<<<<<< HEAD
                     var item = {
                         compId: compId,
                         element: h(NativeComponentWrapper, {
@@ -1838,83 +1837,6 @@
                             getCtx: getCtx,
                             renderComponent: function renderComponent(ctx) {
                                 return h(Component, Object.assign(Object.assign({}, (ctx.data || (ctx.data = {})).props), refs));
-=======
-                    requestTask = global.request(options);
-                }));
-                p.abort = function(cb) {
-                    cb && cb();
-                    if (requestTask) {
-                        requestTask.abort();
-                    }
-                    return p;
-                };
-                return p;
-            };
-        }
-        function processApis(taro, global) {
-            var config = arguments.length > 2 && arguments[2] !== undefined ? arguments[2] : {};
-            var patchNeedPromiseApis = config.needPromiseApis || [];
-            var _needPromiseApis = new Set([].concat(_toConsumableArray(patchNeedPromiseApis), _toConsumableArray(needPromiseApis)));
-            var preserved = [ \\"getEnv\\", \\"interceptors\\", \\"Current\\", \\"getCurrentInstance\\", \\"options\\", \\"nextTick\\", \\"eventCenter\\", \\"Events\\", \\"preload\\", \\"webpackJsonp\\" ];
-            var apis = new Set(!config.isOnlyPromisify ? Object.keys(global).filter((function(api) {
-                return preserved.indexOf(api) === -1;
-            })) : patchNeedPromiseApis);
-            if (config.modifyApis) {
-                config.modifyApis(apis);
-            }
-            apis.forEach((function(key) {
-                if (_needPromiseApis.has(key)) {
-                    var originKey = key;
-                    taro[originKey] = function() {
-                        var options = arguments.length > 0 && arguments[0] !== undefined ? arguments[0] : {};
-                        for (var _len = arguments.length, args = new Array(_len > 1 ? _len - 1 : 0), _key = 1; _key < _len; _key++) {
-                            args[_key - 1] = arguments[_key];
-                        }
-                        var key = originKey;
-                        if (typeof options === \\"string\\") {
-                            if (args.length) {
-                                return global[key].apply(global, [ options ].concat(args));
-                            }
-                            return global[key](options);
-                        }
-                        if (config.transformMeta) {
-                            var transformResult = config.transformMeta(key, options);
-                            key = transformResult.key;
-                            options = transformResult.options;
-                            if (!global.hasOwnProperty(key)) {
-                                return unsupport(key)();
-                            }
-                        }
-                        var task = null;
-                        var obj = Object.assign({}, options);
-                        setUniqueKeyToRoute(key, options);
-                        var p = new Promise((function(resolve, reject) {
-                            obj.success = function(res) {
-                                var _a, _b;
-                                (_a = config.modifyAsyncResult) === null || _a === void 0 ? void 0 : _a.call(config, key, res);
-                                (_b = options.success) === null || _b === void 0 ? void 0 : _b.call(options, res);
-                                if (key === \\"connectSocket\\") {
-                                    resolve(Promise.resolve().then((function() {
-                                        return task ? Object.assign(task, res) : res;
-                                    })));
-                                } else {
-                                    resolve(res);
-                                }
-                            };
-                            obj.fail = function(res) {
-                                var _a;
-                                (_a = options.fail) === null || _a === void 0 ? void 0 : _a.call(options, res);
-                                reject(res);
-                            };
-                            obj.complete = function(res) {
-                                var _a;
-                                (_a = options.complete) === null || _a === void 0 ? void 0 : _a.call(options, res);
-                            };
-                            if (args.length) {
-                                task = global[key].apply(global, [ obj ].concat(args));
-                            } else {
-                                task = global[key](obj);
->>>>>>> 4a11ab9a
                             }
                         })
                     };
