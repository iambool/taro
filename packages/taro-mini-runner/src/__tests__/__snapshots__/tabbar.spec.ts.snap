--- conflicted
+++ resolved
@@ -902,7 +902,6 @@
                         } ]
                     }
                 },
-<<<<<<< HEAD
                 openLocation: {
                     options: {
                         set: [ {
@@ -917,13 +916,6 @@
                             }
                         } ]
                     }
-=======
-                Canvas: {
-                    type: \\"\\",
-                    width: Object(_tarojs_shared__WEBPACK_IMPORTED_MODULE_0__[\\"d\\"])(\\"300px\\"),
-                    height: Object(_tarojs_shared__WEBPACK_IMPORTED_MODULE_0__[\\"d\\"])(\\"225px\\"),
-                    bindReady: \\"\\"
->>>>>>> d55c613c
                 },
                 uploadFile: {
                     options: {
@@ -1249,8 +1241,10 @@
                     \\"default-source\\": \\"\\"
                 },
                 Canvas: {
+                    type: \\"\\",
                     width: Object(_tarojs_shared__WEBPACK_IMPORTED_MODULE_0__[\\"g\\"])(\\"300px\\"),
-                    height: Object(_tarojs_shared__WEBPACK_IMPORTED_MODULE_0__[\\"g\\"])(\\"225px\\")
+                    height: Object(_tarojs_shared__WEBPACK_IMPORTED_MODULE_0__[\\"g\\"])(\\"225px\\"),
+                    bindReady: \\"\\"
                 },
                 Video: {
                     \\"poster-size\\": Object(_tarojs_shared__WEBPACK_IMPORTED_MODULE_0__[\\"g\\"])(\\"contain\\"),
