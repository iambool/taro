// Jest Snapshot v1, https://goo.gl/fbAQLP

exports[`alipay should build alipay app 1`] = `16`;

exports[`alipay should build alipay app 2`] = `
"
/** filePath: dist/app.acss **/


/** filePath: dist/app.js **/
require(\\"./runtime\\");

require(\\"./common\\");

require(\\"./vendors\\");

require(\\"./taro\\");

(my[\\"webpackJsonp\\"] = my[\\"webpackJsonp\\"] || []).push([ [ 4 ], {
    13: function(module, __webpack_exports__, __webpack_require__) {
        \\"use strict\\";
        (function(navigator) {
            var _tarojs_shared__WEBPACK_IMPORTED_MODULE_0__ = __webpack_require__(2);
            var needPromiseApis = new Set([ \\"addCardAuth\\", \\"getOpenUserInfo\\", \\"chooseAlipayContact\\", \\"chooseCity\\", \\"chooseContact\\", \\"choosePhoneContact\\", \\"datePicker\\", \\"getAddress\\", \\"getAuthCode\\", \\"getPhoneNumber\\", \\"getRunData\\", \\"getRunScene\\", \\"getServerTime\\", \\"getTitleColor\\", \\"rsa\\", \\"paySignCenter\\", \\"tradePay\\", \\"isCollected\\", \\"multiLevelSelect\\", \\"onLocatedComplete\\", \\"optionsSelect\\", \\"prompt\\", \\"regionPicker\\", \\"setLocatedCity\\", \\"showAuthGuide\\", \\"textRiskIdentification\\", \\"vibrate\\", \\"watchShake\\", \\"connectBLEDevice\\", \\"disconnectBLEDevice\\", \\"makeBluetoothPair\\", \\"writeBLECharacteristicValue\\", \\"readBLECharacteristicValue\\", \\"notifyBLECharacteristicValueChange\\", \\"getBLEDeviceServices\\", \\"getBLEDeviceCharacteristics\\", \\"openBluetoothAdapter\\", \\"closeBluetoothAdapter\\", \\"getBluetoothAdapterState\\", \\"startBluetoothDevicesDiscovery\\", \\"stopBluetoothDevicesDiscovery\\", \\"getBluetoothDevices\\", \\"getConnectedBluetoothDevices\\" ]);
            var apiDiff = {
                showActionSheet: {
                    options: {
                        change: [ {
                            old: \\"itemList\\",
                            new: \\"items\\"
                        } ]
                    }
                },
                showToast: {
                    options: {
                        change: [ {
                            old: \\"title\\",
                            new: \\"content\\"
                        }, {
                            old: \\"icon\\",
                            new: \\"type\\"
                        } ]
                    }
                },
                showLoading: {
                    options: {
                        change: [ {
                            old: \\"title\\",
                            new: \\"content\\"
                        } ]
                    }
                },
                setNavigationBarTitle: {
                    alias: \\"setNavigationBar\\"
                },
                setNavigationBarColor: {
                    alias: \\"setNavigationBar\\"
                },
                saveImageToPhotosAlbum: {
                    alias: \\"saveImage\\",
                    options: {
                        change: [ {
                            old: \\"filePath\\",
                            new: \\"url\\"
                        } ]
                    }
                },
                previewImage: {
                    options: {
                        set: [ {
                            key: \\"current\\",
                            value: function value(options) {
                                return options.urls.indexOf(options.current || options.urls[0]);
                            }
                        } ]
                    }
                },
                getFileInfo: {
                    options: {
                        change: [ {
                            old: \\"filePath\\",
                            new: \\"apFilePath\\"
                        } ]
                    }
                },
                getSavedFileInfo: {
                    options: {
                        change: [ {
                            old: \\"filePath\\",
                            new: \\"apFilePath\\"
                        } ]
                    }
                },
                removeSavedFile: {
                    options: {
                        change: [ {
                            old: \\"filePath\\",
                            new: \\"apFilePath\\"
                        } ]
                    }
                },
                saveFile: {
                    options: {
                        change: [ {
                            old: \\"tempFilePath\\",
                            new: \\"apFilePath\\"
                        } ]
                    }
                },
                openLocation: {
                    options: {
                        set: [ {
                            key: \\"latitude\\",
                            value: function value(options) {
                                return String(options.latitude);
                            }
                        }, {
                            key: \\"longitude\\",
                            value: function value(options) {
                                return String(options.longitude);
                            }
                        } ]
                    }
                },
                uploadFile: {
                    options: {
                        change: [ {
                            old: \\"name\\",
                            new: \\"fileName\\"
                        } ]
                    }
                },
                getClipboardData: {
                    alias: \\"getClipboard\\"
                },
                setClipboardData: {
                    alias: \\"setClipboard\\",
                    options: {
                        change: [ {
                            old: \\"data\\",
                            new: \\"text\\"
                        } ]
                    }
                },
                makePhoneCall: {
                    options: {
                        change: [ {
                            old: \\"phoneNumber\\",
                            new: \\"number\\"
                        } ]
                    }
                },
                scanCode: {
                    alias: \\"scan\\",
                    options: {
                        change: [ {
                            old: \\"onlyFromCamera\\",
                            new: \\"hideAlbum\\"
                        } ],
                        set: [ {
                            key: \\"type\\",
                            value: function value(options) {
                                return options.scanType && options.scanType[0].slice(0, -4) || \\"qr\\";
                            }
                        } ]
                    }
                },
                setScreenBrightness: {
                    options: {
                        change: [ {
                            old: \\"value\\",
                            new: \\"brightness\\"
                        } ]
                    }
                },
                onBLEConnectionStateChange: {
                    alias: \\"onBLEConnectionStateChanged\\"
                },
                offBLEConnectionStateChange: {
                    alias: \\"offBLEConnectionStateChanged\\"
                },
                createBLEConnection: {
                    alias: \\"connectBLEDevice\\"
                },
                closeBLEConnection: {
                    alias: \\"disconnectBLEDevice\\"
                }
            };
            var nativeRequest = my.canIUse(\\"request\\") ? my.request : my.httpRequest;
            function request(options) {
                options = options || {};
                if (typeof options === \\"string\\") {
                    options = {
                        url: options
                    };
                }
                var defaultHeaders = {
                    \\"content-type\\": \\"application/json\\"
                };
<<<<<<< HEAD
            }
            return _typeof(obj);
        }
        function isString(o) {
            return typeof o === \\"string\\";
        }
        function isUndefined(o) {
            return typeof o === \\"undefined\\";
        }
        function isNull(o) {
            return o === null;
        }
        function isObject(o) {
            return o !== null && _typeof(o) === \\"object\\";
        }
        function isBoolean(o) {
            return o === true || o === false;
        }
        function isFunction(o) {
            return typeof o === \\"function\\";
        }
        function isNumber(o) {
            return typeof o === \\"number\\";
        }
        function isBooleanStringLiteral(o) {
            return o === \\"true\\" || o === \\"false\\";
        }
        var isArray = Array.isArray;
        var DEFAULT_EMPTY_ARRAY = \\"[]\\";
        var NO_DEFAULT_VALUE = \\"\\";
        var DEFAULT_TRUE = \\"true\\";
        var DEFAULT_FALSE = \\"false\\";
        var touchEvents = {
            bindTouchStart: NO_DEFAULT_VALUE,
            bindTouchMove: NO_DEFAULT_VALUE,
            bindTouchEnd: NO_DEFAULT_VALUE,
            bindTouchCancel: NO_DEFAULT_VALUE,
            bindLongTap: NO_DEFAULT_VALUE
        };
        var animation = {
            animation: NO_DEFAULT_VALUE,
            bindAnimationStart: NO_DEFAULT_VALUE,
            bindAnimationIteration: NO_DEFAULT_VALUE,
            bindAnimationEnd: NO_DEFAULT_VALUE,
            bindTransitionEnd: NO_DEFAULT_VALUE
        };
        function singleQuote(s) {
            return \\"'\\".concat(s, \\"'\\");
        }
        var View = Object.assign(Object.assign({
            \\"hover-class\\": singleQuote(\\"none\\"),
            \\"hover-stop-propagation\\": DEFAULT_FALSE,
            \\"hover-start-time\\": \\"50\\",
            \\"hover-stay-time\\": \\"400\\"
        }, touchEvents), animation);
        var Icon = {
            type: NO_DEFAULT_VALUE,
            size: \\"23\\",
            color: NO_DEFAULT_VALUE
        };
        var MapComp = Object.assign({
            longitude: NO_DEFAULT_VALUE,
            latitude: NO_DEFAULT_VALUE,
            scale: \\"16\\",
            markers: DEFAULT_EMPTY_ARRAY,
            covers: NO_DEFAULT_VALUE,
            polyline: DEFAULT_EMPTY_ARRAY,
            circles: DEFAULT_EMPTY_ARRAY,
            controls: DEFAULT_EMPTY_ARRAY,
            \\"include-points\\": DEFAULT_EMPTY_ARRAY,
            \\"show-location\\": NO_DEFAULT_VALUE,
            \\"layer-style\\": \\"1\\",
            bindMarkerTap: NO_DEFAULT_VALUE,
            bindControlTap: NO_DEFAULT_VALUE,
            bindCalloutTap: NO_DEFAULT_VALUE,
            bindUpdated: NO_DEFAULT_VALUE
        }, touchEvents);
        var Progress = {
            percent: NO_DEFAULT_VALUE,
            \\"stroke-width\\": \\"6\\",
            color: singleQuote(\\"#09BB07\\"),
            activeColor: singleQuote(\\"#09BB07\\"),
            backgroundColor: singleQuote(\\"#EBEBEB\\"),
            active: DEFAULT_FALSE,
            \\"active-mode\\": singleQuote(\\"backwards\\"),
            \\"show-info\\": DEFAULT_FALSE
        };
        var RichText = {
            nodes: DEFAULT_EMPTY_ARRAY
        };
        var Text = {
            selectable: DEFAULT_FALSE,
            space: NO_DEFAULT_VALUE,
            decode: DEFAULT_FALSE
        };
        var Button = {
            size: singleQuote(\\"default\\"),
            type: NO_DEFAULT_VALUE,
            plain: DEFAULT_FALSE,
            disabled: NO_DEFAULT_VALUE,
            loading: DEFAULT_FALSE,
            \\"form-type\\": NO_DEFAULT_VALUE,
            \\"open-type\\": NO_DEFAULT_VALUE,
            \\"hover-class\\": singleQuote(\\"button-hover\\"),
            \\"hover-stop-propagation\\": DEFAULT_FALSE,
            \\"hover-start-time\\": \\"20\\",
            \\"hover-stay-time\\": \\"70\\",
            name: NO_DEFAULT_VALUE
        };
        var Checkbox = {
            value: NO_DEFAULT_VALUE,
            disabled: NO_DEFAULT_VALUE,
            checked: DEFAULT_FALSE,
            color: singleQuote(\\"#09BB07\\"),
            name: NO_DEFAULT_VALUE
        };
        var CheckboxGroup = {
            bindChange: NO_DEFAULT_VALUE,
            name: NO_DEFAULT_VALUE
        };
        var Form = {
            \\"report-submit\\": DEFAULT_FALSE,
            bindSubmit: NO_DEFAULT_VALUE,
            bindReset: NO_DEFAULT_VALUE,
            name: NO_DEFAULT_VALUE
        };
        var Input = {
            value: NO_DEFAULT_VALUE,
            type: singleQuote(NO_DEFAULT_VALUE),
            password: DEFAULT_FALSE,
            placeholder: NO_DEFAULT_VALUE,
            \\"placeholder-style\\": NO_DEFAULT_VALUE,
            \\"placeholder-class\\": singleQuote(\\"input-placeholder\\"),
            disabled: NO_DEFAULT_VALUE,
            maxlength: \\"140\\",
            \\"cursor-spacing\\": \\"0\\",
            focus: DEFAULT_FALSE,
            \\"confirm-type\\": singleQuote(\\"done\\"),
            \\"confirm-hold\\": DEFAULT_FALSE,
            cursor: \\"i.value.length\\",
            \\"selection-start\\": \\"-1\\",
            \\"selection-end\\": \\"-1\\",
            bindInput: NO_DEFAULT_VALUE,
            bindFocus: NO_DEFAULT_VALUE,
            bindBlur: NO_DEFAULT_VALUE,
            bindConfirm: NO_DEFAULT_VALUE,
            name: NO_DEFAULT_VALUE
        };
        var Label = {
            for: NO_DEFAULT_VALUE,
            name: NO_DEFAULT_VALUE
        };
        var Picker = {
            mode: singleQuote(\\"selector\\"),
            disabled: NO_DEFAULT_VALUE,
            range: NO_DEFAULT_VALUE,
            \\"range-key\\": NO_DEFAULT_VALUE,
            value: NO_DEFAULT_VALUE,
            start: NO_DEFAULT_VALUE,
            end: NO_DEFAULT_VALUE,
            fields: singleQuote(\\"day\\"),
            \\"custom-item\\": NO_DEFAULT_VALUE,
            name: NO_DEFAULT_VALUE,
            bindCancel: NO_DEFAULT_VALUE,
            bindChange: NO_DEFAULT_VALUE,
            bindColumnChange: NO_DEFAULT_VALUE
        };
        var PickerView = {
            value: NO_DEFAULT_VALUE,
            \\"indicator-style\\": NO_DEFAULT_VALUE,
            \\"indicator-class\\": NO_DEFAULT_VALUE,
            \\"mask-style\\": NO_DEFAULT_VALUE,
            \\"mask-class\\": NO_DEFAULT_VALUE,
            bindChange: NO_DEFAULT_VALUE,
            name: NO_DEFAULT_VALUE
        };
        var PickerViewColumn = {
            name: NO_DEFAULT_VALUE
        };
        var Radio = {
            value: NO_DEFAULT_VALUE,
            checked: DEFAULT_FALSE,
            disabled: NO_DEFAULT_VALUE,
            color: singleQuote(\\"#09BB07\\"),
            name: NO_DEFAULT_VALUE
        };
        var RadioGroup = {
            bindChange: NO_DEFAULT_VALUE,
            name: NO_DEFAULT_VALUE
        };
        var Slider = {
            min: \\"0\\",
            max: \\"100\\",
            step: \\"1\\",
            disabled: NO_DEFAULT_VALUE,
            value: \\"0\\",
            activeColor: singleQuote(\\"#1aad19\\"),
            backgroundColor: singleQuote(\\"#e9e9e9\\"),
            \\"block-size\\": \\"28\\",
            \\"block-color\\": singleQuote(\\"#ffffff\\"),
            \\"show-value\\": DEFAULT_FALSE,
            bindChange: NO_DEFAULT_VALUE,
            bindChanging: NO_DEFAULT_VALUE,
            name: NO_DEFAULT_VALUE
        };
        var Switch = {
            checked: DEFAULT_FALSE,
            disabled: NO_DEFAULT_VALUE,
            type: singleQuote(\\"switch\\"),
            color: singleQuote(\\"#04BE02\\"),
            bindChange: NO_DEFAULT_VALUE,
            name: NO_DEFAULT_VALUE
        };
        var Textarea = {
            value: NO_DEFAULT_VALUE,
            placeholder: NO_DEFAULT_VALUE,
            \\"placeholder-style\\": NO_DEFAULT_VALUE,
            \\"placeholder-class\\": singleQuote(\\"textarea-placeholder\\"),
            disabled: NO_DEFAULT_VALUE,
            maxlength: \\"140\\",
            \\"auto-focus\\": DEFAULT_FALSE,
            focus: DEFAULT_FALSE,
            \\"auto-height\\": DEFAULT_FALSE,
            fixed: DEFAULT_FALSE,
            \\"cursor-spacing\\": \\"0\\",
            cursor: \\"-1\\",
            \\"selection-start\\": \\"-1\\",
            \\"selection-end\\": \\"-1\\",
            bindFocus: NO_DEFAULT_VALUE,
            bindBlur: NO_DEFAULT_VALUE,
            bindLineChange: NO_DEFAULT_VALUE,
            bindInput: NO_DEFAULT_VALUE,
            bindConfirm: NO_DEFAULT_VALUE,
            name: NO_DEFAULT_VALUE
        };
        var CoverImage = {
            src: NO_DEFAULT_VALUE,
            bindLoad: \\"eh\\",
            bindError: \\"eh\\"
        };
        var CoverView = Object.assign({
            \\"scroll-top\\": DEFAULT_FALSE
        }, touchEvents);
        var MovableArea = {
            \\"scale-area\\": DEFAULT_FALSE
        };
        var MovableView = Object.assign(Object.assign({
            direction: \\"none\\",
            inertia: DEFAULT_FALSE,
            \\"out-of-bounds\\": DEFAULT_FALSE,
            x: NO_DEFAULT_VALUE,
            y: NO_DEFAULT_VALUE,
            damping: \\"20\\",
            friction: \\"2\\",
            disabled: NO_DEFAULT_VALUE,
            scale: DEFAULT_FALSE,
            \\"scale-min\\": \\"0.5\\",
            \\"scale-max\\": \\"10\\",
            \\"scale-value\\": \\"1\\",
            bindChange: NO_DEFAULT_VALUE,
            bindScale: NO_DEFAULT_VALUE,
            bindHTouchMove: NO_DEFAULT_VALUE,
            bindVTouchMove: NO_DEFAULT_VALUE,
            width: singleQuote(\\"10px\\"),
            height: singleQuote(\\"10px\\")
        }, touchEvents), animation);
        var ScrollView = Object.assign(Object.assign({
            \\"scroll-x\\": DEFAULT_FALSE,
            \\"scroll-y\\": DEFAULT_FALSE,
            \\"upper-threshold\\": \\"50\\",
            \\"lower-threshold\\": \\"50\\",
            \\"scroll-top\\": NO_DEFAULT_VALUE,
            \\"scroll-left\\": NO_DEFAULT_VALUE,
            \\"scroll-into-view\\": NO_DEFAULT_VALUE,
            \\"scroll-with-animation\\": DEFAULT_FALSE,
            \\"enable-back-to-top\\": DEFAULT_FALSE,
            bindScrollToUpper: NO_DEFAULT_VALUE,
            bindScrollToLower: NO_DEFAULT_VALUE,
            bindScroll: NO_DEFAULT_VALUE
        }, touchEvents), animation);
        var Swiper = Object.assign({
            \\"indicator-dots\\": DEFAULT_FALSE,
            \\"indicator-color\\": singleQuote(\\"rgba(0, 0, 0, .3)\\"),
            \\"indicator-active-color\\": singleQuote(\\"#000000\\"),
            autoplay: DEFAULT_FALSE,
            current: \\"0\\",
            interval: \\"5000\\",
            duration: \\"500\\",
            circular: DEFAULT_FALSE,
            vertical: DEFAULT_FALSE,
            \\"previous-margin\\": singleQuote(\\"0px\\"),
            \\"next-margin\\": singleQuote(\\"0px\\"),
            \\"display-multiple-items\\": \\"1\\",
            bindChange: NO_DEFAULT_VALUE,
            bindTransition: NO_DEFAULT_VALUE,
            bindAnimationFinish: NO_DEFAULT_VALUE
        }, touchEvents);
        var SwiperItem = {
            \\"item-id\\": NO_DEFAULT_VALUE
        };
        var Navigator = {
            url: NO_DEFAULT_VALUE,
            \\"open-type\\": singleQuote(\\"navigate\\"),
            delta: \\"1\\",
            \\"hover-class\\": singleQuote(\\"navigator-hover\\"),
            \\"hover-stop-propagation\\": DEFAULT_FALSE,
            \\"hover-start-time\\": \\"50\\",
            \\"hover-stay-time\\": \\"600\\",
            bindSuccess: NO_DEFAULT_VALUE,
            bindFail: NO_DEFAULT_VALUE,
            bindComplete: NO_DEFAULT_VALUE
        };
        var Audio = {
            id: NO_DEFAULT_VALUE,
            src: NO_DEFAULT_VALUE,
            loop: DEFAULT_FALSE,
            controls: DEFAULT_FALSE,
            poster: NO_DEFAULT_VALUE,
            name: NO_DEFAULT_VALUE,
            author: NO_DEFAULT_VALUE,
            bindError: NO_DEFAULT_VALUE,
            bindPlay: NO_DEFAULT_VALUE,
            bindPause: NO_DEFAULT_VALUE,
            bindTimeUpdate: NO_DEFAULT_VALUE,
            bindEnded: NO_DEFAULT_VALUE
        };
        var Camera = {
            \\"device-position\\": singleQuote(\\"back\\"),
            flash: singleQuote(\\"auto\\"),
            bindStop: NO_DEFAULT_VALUE,
            bindError: NO_DEFAULT_VALUE
        };
        var Image = Object.assign({
            src: NO_DEFAULT_VALUE,
            mode: singleQuote(\\"scaleToFill\\"),
            \\"lazy-load\\": DEFAULT_FALSE,
            bindError: NO_DEFAULT_VALUE,
            bindLoad: NO_DEFAULT_VALUE
        }, touchEvents);
        var LivePlayer = Object.assign({
            src: NO_DEFAULT_VALUE,
            autoplay: DEFAULT_FALSE,
            muted: DEFAULT_FALSE,
            orientation: singleQuote(\\"vertical\\"),
            \\"object-fit\\": singleQuote(\\"contain\\"),
            \\"background-mute\\": DEFAULT_FALSE,
            \\"min-cache\\": \\"1\\",
            \\"max-cache\\": \\"3\\",
            bindStateChange: NO_DEFAULT_VALUE,
            bindFullScreenChange: NO_DEFAULT_VALUE,
            bindNetStatus: NO_DEFAULT_VALUE
        }, animation);
        var Video = Object.assign({
            src: NO_DEFAULT_VALUE,
            duration: NO_DEFAULT_VALUE,
            controls: DEFAULT_TRUE,
            \\"danmu-list\\": NO_DEFAULT_VALUE,
            \\"danmu-btn\\": NO_DEFAULT_VALUE,
            \\"enable-danmu\\": NO_DEFAULT_VALUE,
            autoplay: DEFAULT_FALSE,
            loop: DEFAULT_FALSE,
            muted: DEFAULT_FALSE,
            \\"initial-time\\": \\"0\\",
            \\"page-gesture\\": DEFAULT_FALSE,
            direction: NO_DEFAULT_VALUE,
            \\"show-progress\\": DEFAULT_TRUE,
            \\"show-fullscreen-btn\\": DEFAULT_TRUE,
            \\"show-play-btn\\": DEFAULT_TRUE,
            \\"show-center-play-btn\\": DEFAULT_TRUE,
            \\"enable-progress-gesture\\": DEFAULT_TRUE,
            \\"object-fit\\": singleQuote(\\"contain\\"),
            poster: NO_DEFAULT_VALUE,
            \\"show-mute-btn\\": DEFAULT_FALSE,
            bindPlay: NO_DEFAULT_VALUE,
            bindPause: NO_DEFAULT_VALUE,
            bindEnded: NO_DEFAULT_VALUE,
            bindTimeUpdate: NO_DEFAULT_VALUE,
            bindFullScreenChange: NO_DEFAULT_VALUE,
            bindWaiting: NO_DEFAULT_VALUE,
            bindError: NO_DEFAULT_VALUE
        }, animation);
        var Canvas = Object.assign({
            \\"canvas-id\\": NO_DEFAULT_VALUE,
            \\"disable-scroll\\": DEFAULT_FALSE,
            bindError: NO_DEFAULT_VALUE
        }, touchEvents);
        var Ad = {
            \\"unit-id\\": NO_DEFAULT_VALUE,
            \\"ad-intervals\\": NO_DEFAULT_VALUE,
            bindLoad: NO_DEFAULT_VALUE,
            bindError: NO_DEFAULT_VALUE,
            bindClose: NO_DEFAULT_VALUE
        };
        var WebView = {
            src: NO_DEFAULT_VALUE,
            bindMessage: NO_DEFAULT_VALUE,
            bindLoad: NO_DEFAULT_VALUE,
            bindError: NO_DEFAULT_VALUE
        };
        var Block = {};
        var SlotView = {
            name: NO_DEFAULT_VALUE
        };
        var Slot = {
            name: NO_DEFAULT_VALUE
        };
        var internalComponents = {
            View: View,
            Icon: Icon,
            Progress: Progress,
            RichText: RichText,
            Text: Text,
            Button: Button,
            Checkbox: Checkbox,
            CheckboxGroup: CheckboxGroup,
            Form: Form,
            Input: Input,
            Label: Label,
            Picker: Picker,
            PickerView: PickerView,
            PickerViewColumn: PickerViewColumn,
            Radio: Radio,
            RadioGroup: RadioGroup,
            Slider: Slider,
            Switch: Switch,
            CoverImage: CoverImage,
            Textarea: Textarea,
            CoverView: CoverView,
            MovableArea: MovableArea,
            MovableView: MovableView,
            ScrollView: ScrollView,
            Swiper: Swiper,
            SwiperItem: SwiperItem,
            Navigator: Navigator,
            Audio: Audio,
            Camera: Camera,
            Image: Image,
            LivePlayer: LivePlayer,
            Video: Video,
            Canvas: Canvas,
            Ad: Ad,
            WebView: WebView,
            Block: Block,
            Map: MapComp,
            Slot: Slot,
            SlotView: SlotView
        };
        var controlledComponent = new Set([ \\"input\\", \\"checkbox\\", \\"picker\\", \\"picker-view\\", \\"radio\\", \\"slider\\", \\"switch\\", \\"textarea\\" ]);
        var focusComponents = new Set([ \\"input\\", \\"textarea\\" ]);
        var voidElements = new Set([ \\"progress\\", \\"icon\\", \\"rich-text\\", \\"input\\", \\"textarea\\", \\"slider\\", \\"switch\\", \\"audio\\", \\"ad\\", \\"official-account\\", \\"open-data\\", \\"navigation-bar\\" ]);
        var nestElements = new Map([ [ \\"view\\", -1 ], [ \\"catch-view\\", -1 ], [ \\"cover-view\\", -1 ], [ \\"static-view\\", -1 ], [ \\"pure-view\\", -1 ], [ \\"block\\", -1 ], [ \\"text\\", -1 ], [ \\"static-text\\", 6 ], [ \\"slot\\", 8 ], [ \\"slot-view\\", 8 ], [ \\"label\\", 6 ], [ \\"form\\", 4 ], [ \\"scroll-view\\", 4 ], [ \\"swiper\\", 4 ], [ \\"swiper-item\\", 4 ] ]);
        var EMPTY_OBJ = {};
        var EMPTY_ARR = [];
        var noop = function noop() {};
        var defaultReconciler = Object.create(null);
        var box = function box(v) {
            return {
                v: v
            };
        };
        var unbox = function unbox(b) {
            return b.v;
        };
        function toDashed(s) {
            return s.replace(/([a-z0-9])([A-Z])/g, \\"$1-$2\\").toLowerCase();
        }
        function toCamelCase(s) {
            var camel = \\"\\";
            var nextCap = false;
            for (var i = 0; i < s.length; i++) {
                if (s[i] !== \\"-\\") {
                    camel += nextCap ? s[i].toUpperCase() : s[i];
                    nextCap = false;
                } else {
                    nextCap = true;
                }
            }
            return camel;
        }
        var toKebabCase = function toKebabCase(string) {
            return string.replace(/([a-z])([A-Z])/g, \\"$1-$2\\").toLowerCase();
        };
        function capitalize(s) {
            return s.charAt(0).toUpperCase() + s.slice(1);
        }
        var shared_esm_hasOwnProperty = Object.prototype.hasOwnProperty;
        var hasOwn = function hasOwn(val, key) {
            return shared_esm_hasOwnProperty.call(val, key);
        };
        function ensure(condition, msg) {
            if (!condition) {
                if (false) {
                    var reportIssue;
                } else {
                    throw new Error(msg);
                }
            }
        }
        function warn(condition, msg) {
            if (false) {}
        }
        function queryToJson(str) {
            var dec = decodeURIComponent;
            var qp = str.split(\\"&\\");
            var ret = {};
            var name;
            var val;
            for (var i = 0, l = qp.length, item; i < l; ++i) {
                item = qp[i];
                if (item.length) {
                    var s = item.indexOf(\\"=\\");
                    if (s < 0) {
                        name = dec(item);
                        val = \\"\\";
                    } else {
                        name = dec(item.slice(0, s));
                        val = dec(item.slice(s + 1));
                    }
                    if (typeof ret[name] === \\"string\\") {
                        ret[name] = [ ret[name] ];
                    }
                    if (Array.isArray(ret[name])) {
                        ret[name].push(val);
                    } else {
                        ret[name] = val;
                    }
                }
            }
            return ret;
        }
        var _uniqueId = 1;
        var _loadTime = (new Date).getTime().toString();
        function getUniqueKey() {
            return _loadTime + _uniqueId++;
        }
        var cacheData = {};
        function cacheDataSet(key, val) {
            cacheData[key] = val;
        }
        function cacheDataGet(key, delelteAfterGet) {
            var temp = cacheData[key];
            delelteAfterGet && delete cacheData[key];
            return temp;
        }
        function cacheDataHas(key) {
            return key in cacheData;
        }
        function mergeInternalComponents(components) {
            Object.keys(components).forEach((function(name) {
                if (name in internalComponents) {
                    Object.assign(internalComponents[name], components[name]);
                } else {
                    internalComponents[name] = components[name];
                }
            }));
        }
        function mergeReconciler(hostConfig) {
            Object.keys(hostConfig).forEach((function(key) {
                var value = hostConfig[key];
                var raw = defaultReconciler[key];
                defaultReconciler[key] = !raw ? value : isArray(raw) ? raw.concat(value) : [ raw, value ];
            }));
        }
        function unsupport(api) {
            return function() {
                console.warn(\\"\\\\u5c0f\\\\u7a0b\\\\u5e8f\\\\u6682\\\\u4e0d\\\\u652f\\\\u6301 \\".concat(api));
            };
        }
        function setUniqueKeyToRoute(key, obj) {
            var routerParamsPrivateKey = \\"__key_\\";
            var useDataCacheApis = [ \\"navigateTo\\", \\"redirectTo\\", \\"reLaunch\\", \\"switchTab\\" ];
            if (useDataCacheApis.indexOf(key) > -1) {
                var url = obj.url = obj.url || \\"\\";
                var hasMark = url.indexOf(\\"?\\") > -1;
                var cacheKey = getUniqueKey();
                obj.url += (hasMark ? \\"&\\" : \\"?\\") + \\"\\".concat(routerParamsPrivateKey, \\"=\\").concat(cacheKey);
            }
        }
        function indent(str, size) {
            return str.split(\\"\\\\n\\").map((function(line, index) {
                var indent = index === 0 ? \\"\\" : Array(size).fill(\\" \\").join(\\"\\");
                return indent + line;
            })).join(\\"\\\\n\\");
        }
        var needPromiseApis = new Set([ \\"addPhoneContact\\", \\"authorize\\", \\"canvasGetImageData\\", \\"canvasPutImageData\\", \\"canvasToTempFilePath\\", \\"checkSession\\", \\"chooseAddress\\", \\"chooseImage\\", \\"chooseInvoiceTitle\\", \\"chooseLocation\\", \\"chooseVideo\\", \\"clearStorage\\", \\"closeBLEConnection\\", \\"closeBluetoothAdapter\\", \\"closeSocket\\", \\"compressImage\\", \\"connectSocket\\", \\"createBLEConnection\\", \\"downloadFile\\", \\"exitMiniProgram\\", \\"getAvailableAudioSources\\", \\"getBLEDeviceCharacteristics\\", \\"getBLEDeviceServices\\", \\"getBatteryInfo\\", \\"getBeacons\\", \\"getBluetoothAdapterState\\", \\"getBluetoothDevices\\", \\"getClipboardData\\", \\"getConnectedBluetoothDevices\\", \\"getConnectedWifi\\", \\"getExtConfig\\", \\"getFileInfo\\", \\"getImageInfo\\", \\"getLocation\\", \\"getNetworkType\\", \\"getSavedFileInfo\\", \\"getSavedFileList\\", \\"getScreenBrightness\\", \\"getSetting\\", \\"getStorage\\", \\"getStorageInfo\\", \\"getSystemInfo\\", \\"getUserInfo\\", \\"getWifiList\\", \\"hideHomeButton\\", \\"hideShareMenu\\", \\"hideTabBar\\", \\"hideTabBarRedDot\\", \\"loadFontFace\\", \\"login\\", \\"makePhoneCall\\", \\"navigateBack\\", \\"navigateBackMiniProgram\\", \\"navigateTo\\", \\"navigateToBookshelf\\", \\"navigateToMiniProgram\\", \\"notifyBLECharacteristicValueChange\\", \\"hideKeyboard\\", \\"hideLoading\\", \\"hideNavigationBarLoading\\", \\"hideToast\\", \\"openBluetoothAdapter\\", \\"openDocument\\", \\"openLocation\\", \\"openSetting\\", \\"pageScrollTo\\", \\"previewImage\\", \\"queryBookshelf\\", \\"reLaunch\\", \\"readBLECharacteristicValue\\", \\"redirectTo\\", \\"removeSavedFile\\", \\"removeStorage\\", \\"removeTabBarBadge\\", \\"requestSubscribeMessage\\", \\"saveFile\\", \\"saveImageToPhotosAlbum\\", \\"saveVideoToPhotosAlbum\\", \\"scanCode\\", \\"sendSocketMessage\\", \\"setBackgroundColor\\", \\"setBackgroundTextStyle\\", \\"setClipboardData\\", \\"setEnableDebug\\", \\"setInnerAudioOption\\", \\"setKeepScreenOn\\", \\"setNavigationBarColor\\", \\"setNavigationBarTitle\\", \\"setScreenBrightness\\", \\"setStorage\\", \\"setTabBarBadge\\", \\"setTabBarItem\\", \\"setTabBarStyle\\", \\"showActionSheet\\", \\"showFavoriteGuide\\", \\"showLoading\\", \\"showModal\\", \\"showShareMenu\\", \\"showTabBar\\", \\"showTabBarRedDot\\", \\"showToast\\", \\"startBeaconDiscovery\\", \\"startBluetoothDevicesDiscovery\\", \\"startDeviceMotionListening\\", \\"startPullDownRefresh\\", \\"stopBeaconDiscovery\\", \\"stopBluetoothDevicesDiscovery\\", \\"stopCompass\\", \\"startCompass\\", \\"startAccelerometer\\", \\"stopAccelerometer\\", \\"showNavigationBarLoading\\", \\"stopDeviceMotionListening\\", \\"stopPullDownRefresh\\", \\"switchTab\\", \\"uploadFile\\", \\"vibrateLong\\", \\"vibrateShort\\", \\"writeBLECharacteristicValue\\" ]);
        function getCanIUseWebp(taro) {
            return function() {
                var _a;
                var res = (_a = taro.getSystemInfoSync) === null || _a === void 0 ? void 0 : _a.call(taro);
                if (!res) {
                    if (false) {}
                    return false;
                }
                var platform = res.platform;
                var platformLower = platform.toLowerCase();
                if (platformLower === \\"android\\" || platformLower === \\"devtools\\") {
                    return true;
                }
                return false;
            };
        }
        function getNormalRequest(global) {
            return function request(options) {
                options = options ? isString(options) ? {
                    url: options
                } : options : {};
=======
                options.headers = defaultHeaders;
                if (options.header) {
                    for (var k in options.header) {
                        var lowerK = k.toLocaleLowerCase();
                        options.headers[lowerK] = options.header[k];
                    }
                    delete options.header;
                }
>>>>>>> c172d109
                var originSuccess = options.success;
                var originFail = options.fail;
                var originComplete = options.complete;
                var requestTask;
                var p = new Promise((function(resolve, reject) {
                    options.success = function(res) {
                        res.statusCode = res.status;
                        delete res.status;
                        res.header = res.headers;
                        delete res.headers;
                        originSuccess && originSuccess(res);
                        resolve(res);
                    };
                    options.fail = function(res) {
                        originFail && originFail(res);
                        reject(res);
                    };
                    options.complete = function(res) {
                        originComplete && originComplete(res);
                    };
                    requestTask = nativeRequest(options);
                }));
                p.abort = function(cb) {
                    cb && cb();
                    if (requestTask) {
                        requestTask.abort();
                    }
                    return p;
                };
                return p;
            }
            function handleSyncApis(key, global, args) {
                if (key === \\"getStorageSync\\") {
                    var arg1 = args[0];
                    if (arg1 != null) {
                        var res = global[key]({
                            key: arg1
                        });
                        var data = null;
                        if (res.hasOwnProperty(\\"data\\")) {
                            data = res.data;
                        } else if (res.hasOwnProperty(\\"APDataStorage\\")) {
                            data = res.APDataStorage;
                        }
                        return data === null ? \\"\\" : data;
                    }
                    return console.error(\\"getStorageSync \\\\u4f20\\\\u5165\\\\u53c2\\\\u6570\\\\u9519\\\\u8bef\\");
                }
                if (key === \\"setStorageSync\\") {
                    var _arg = args[0];
                    var arg2 = args[1];
                    if (_arg != null) {
                        return global[key]({
                            key: _arg,
                            data: arg2
                        });
                    }
<<<<<<< HEAD
                    if (isFunction(global[key])) {
                        taro[key] = function() {
                            for (var _len2 = arguments.length, args = new Array(_len2), _key2 = 0; _key2 < _len2; _key2++) {
                                args[_key2] = arguments[_key2];
=======
                    return console.error(\\"setStorageSync \\\\u4f20\\\\u5165\\\\u53c2\\\\u6570\\\\u9519\\\\u8bef\\");
                }
                if (key === \\"removeStorageSync\\") {
                    var _arg2 = args[0];
                    if (_arg2 != null) {
                        return global[key]({
                            key: _arg2
                        });
                    }
                    return console.error(\\"removeStorageSync \\\\u4f20\\\\u5165\\\\u53c2\\\\u6570\\\\u9519\\\\u8bef\\");
                }
                if (key === \\"createSelectorQuery\\") {
                    var query = global[key]();
                    query.in = function() {
                        return query;
                    };
                    return query;
                }
                return global[key].apply(global, args);
            }
            function transformMeta(api, options) {
                var apiAlias = api;
                if (api === \\"showModal\\") {
                    options.cancelButtonText = options.cancelText || \\"\\\\u53d6\\\\u6d88\\";
                    options.confirmButtonText = options.confirmText || \\"\\\\u786e\\\\u5b9a\\";
                    apiAlias = \\"confirm\\";
                    if (options.showCancel === false) {
                        options.buttonText = options.confirmText || \\"\\\\u786e\\\\u5b9a\\";
                        apiAlias = \\"alert\\";
                    }
                } else {
                    Object.keys(apiDiff).forEach((function(item) {
                        var apiItem = apiDiff[item];
                        if (api === item) {
                            if (apiItem.alias) {
                                apiAlias = apiItem.alias;
>>>>>>> c172d109
                            }
                            if (apiItem.options) {
                                var change = apiItem.options.change;
                                var set = apiItem.options.set;
                                if (change) {
                                    change.forEach((function(changeItem) {
                                        options[changeItem.new] = options[changeItem.old];
                                    }));
                                }
                                if (set) {
                                    set.forEach((function(setItem) {
                                        options[setItem.key] = typeof setItem.value === \\"function\\" ? setItem.value(options) : setItem.value;
                                    }));
                                }
                            }
                        }
                    }));
                }
                return {
                    key: apiAlias,
                    options: options
                };
            }
<<<<<<< HEAD
            var request = apis.request || getNormalRequest(global);
            function taroInterceptor(chain) {
                return request(chain.requestParams);
=======
            function modifyApis(apis) {
                Object.keys(apiDiff).map((function(key) {
                    apis.add(key);
                    var platformKey = apiDiff[key].alias;
                    platformKey && apis.delete(platformKey);
                }));
                apis.add(\\"showModal\\");
                apis.delete(\\"confirm\\");
                apis.delete(\\"alert\\");
>>>>>>> c172d109
            }
            function modifyAsyncResult(key, res) {
                if (key === \\"saveFile\\") {
                    res.savedFilePath = res.apFilePath;
                } else if (key === \\"downloadFile\\") {
                    res.tempFilePath = res.apFilePath;
                } else if (key === \\"chooseImage\\") {
                    res.tempFilePaths = res.apFilePaths;
                } else if (key === \\"getClipboard\\") {
                    res.data = res.text;
                } else if (key === \\"scan\\") {
                    res.result = res.code;
                } else if (key === \\"getScreenBrightness\\") {
                    res.value = res.brightness;
                    delete res.brightness;
                } else if (key === \\"connectSocket\\") {
                    res.onClose = function(cb) {
                        my.onSocketClose(cb);
                    };
                    res.onError = function(cb) {
                        my.onSocketError(cb);
                    };
                    res.onMessage = function(cb) {
                        my.onSocketMessage(cb);
                    };
                    res.onOpen = function(cb) {
                        my.onSocketOpen(cb);
                    };
                    res.send = function(opt) {
                        my.sendSocketMessage(opt);
                    };
                    res.close = function() {
                        my.closeSocket();
                    };
                }
            }
            function initNativeApi(taro) {
                Object(_tarojs_shared__WEBPACK_IMPORTED_MODULE_0__[\\"c\\"])(taro, my, {
                    needPromiseApis: needPromiseApis,
                    handleSyncApis: handleSyncApis,
                    transformMeta: transformMeta,
                    modifyApis: modifyApis,
                    modifyAsyncResult: modifyAsyncResult,
                    request: request
                });
            }
            var components = {
                View: {
                    \\"disable-scroll\\": \\"false\\",
                    hidden: \\"false\\",
                    bindAppear: \\"\\",
                    bindDisappear: \\"\\",
                    bindFirstAppear: \\"\\"
                },
                Text: {
                    \\"number-of-lines\\": \\"\\"
                },
                Map: {
                    skew: \\"0\\",
                    rotate: \\"0\\",
                    polygons: \\"[]\\",
                    \\"include-padding\\": \\"\\",
                    \\"ground-overlays\\": \\"\\",
                    \\"tile-overlay\\": \\"\\",
                    \\"custom-map-style\\": \\"\\",
                    setting: \\"{}\\",
                    optimize: \\"\\",
                    bindRegionChange: \\"\\",
                    bindPanelTap: \\"\\"
                },
                Button: {
                    scope: \\"\\",
                    \\"public-id\\": \\"\\",
                    bindGetAuthorize: \\"\\",
                    bindError: \\"\\"
                },
                Checkbox: {
                    bindChange: \\"\\"
                },
                Input: {
                    \\"random-number\\": \\"false\\",
                    controlled: \\"false\\",
                    enableNative: \\"false\\"
                },
                Slider: {
                    \\"track-size\\": \\"4\\",
                    \\"handle-size\\": \\"22\\",
                    \\"handle-color\\": Object(_tarojs_shared__WEBPACK_IMPORTED_MODULE_0__[\\"d\\"])(\\"#ffffff\\")
                },
                Switch: {
                    controlled: \\"false\\"
                },
                Textarea: {
                    \\"show-count\\": \\"true\\",
                    controlled: \\"false\\",
                    enableNative: \\"false\\"
                },
                MovableView: {
                    bindChangeEnd: \\"\\"
                },
                ScrollView: {
                    \\"scroll-animation-duration\\": \\"\\",
                    \\"trap-scroll\\": \\"false\\"
                },
                Swiper: {
                    \\"active-class\\": \\"\\",
                    \\"changing-class\\": \\"\\",
                    acceleration: \\"false\\",
                    \\"disable-programmatic-animation\\": \\"false\\",
                    \\"disable-touch\\": \\"false\\",
                    bindAnimationEnd: \\"\\"
                },
                Image: {
                    \\"default-source\\": \\"\\"
                },
                Canvas: {
                    width: Object(_tarojs_shared__WEBPACK_IMPORTED_MODULE_0__[\\"d\\"])(\\"300px\\"),
                    height: Object(_tarojs_shared__WEBPACK_IMPORTED_MODULE_0__[\\"d\\"])(\\"225px\\")
                },
                Video: {
                    \\"poster-size\\": Object(_tarojs_shared__WEBPACK_IMPORTED_MODULE_0__[\\"d\\"])(\\"contain\\"),
                    \\"mobilenet-hint-type\\": \\"1\\",
                    enableNative: \\"false\\",
                    bindLoading: \\"\\",
                    bindUserAction: \\"\\",
                    bindStop: \\"\\",
                    bindRenderStart: \\"\\"
                },
                Lottie: {
                    autoplay: \\"false\\",
                    path: \\"\\",
                    speed: \\"1.0\\",
                    repeatCount: \\"0\\",
                    autoReverse: \\"false\\",
                    assetsPath: \\"\\",
                    placeholder: \\"\\",
                    djangoId: \\"\\",
                    md5: \\"\\",
                    optimize: \\"false\\",
                    bindDataReady: \\"\\",
                    bindDataFailed: \\"\\",
                    bindAnimationStart: \\"\\",
                    bindAnimationEnd: \\"\\",
                    bindAnimationRepeat: \\"\\",
                    bindAnimationCancel: \\"\\",
                    bindDataLoadReady: \\"\\"
                },
                Lifestyle: {
                    \\"public-id\\": \\"\\",
                    memo: \\"\\",
                    bindFollow: \\"\\"
                },
                LifeFollow: {
                    sceneId: \\"\\",
                    checkFollow: \\"\\",
                    bindCheckFollow: \\"\\",
                    bindClose: \\"\\"
                },
                ContactButton: {
                    \\"tnt-inst-id\\": \\"\\",
                    scene: \\"\\",
                    size: \\"25\\",
                    color: Object(_tarojs_shared__WEBPACK_IMPORTED_MODULE_0__[\\"d\\"])(\\"#00A3FF\\"),
                    icon: \\"\\",
                    \\"alipay-card-no\\": \\"\\",
                    \\"ext-info\\": \\"\\"
                }
            };
            var BUBBLE_EVENTS = new Set([ \\"touchStart\\", \\"touchMove\\", \\"touchEnd\\", \\"touchCancel\\", \\"tap\\", \\"longTap\\" ]);
            var hostConfig = {
                initNativeApi: initNativeApi,
                getEventCenter: function getEventCenter(Events) {
                    if (!my.taroEventCenter) {
                        my.taroEventCenter = new Events;
                    }
                    return my.taroEventCenter;
                },
                modifyTaroEvent: function modifyTaroEvent(event, node) {
                    if (node.tagName === \\"SWIPER\\" && event.type === \\"animationend\\") {
                        event.type = \\"animationfinish\\";
                    }
                },
                isBubbleEvents: function isBubbleEvents(eventName) {
                    return BUBBLE_EVENTS.has(eventName);
                }
            };
            var _navigator = navigator, userAgent = _navigator.userAgent;
            Object.defineProperty(navigator, \\"userAgent\\", {
                configurable: true,
                enumerable: true,
                get: function get() {
                    return userAgent || navigator.swuserAgent || \\"\\";
                }
            });
            Object(_tarojs_shared__WEBPACK_IMPORTED_MODULE_0__[\\"b\\"])(hostConfig);
            Object(_tarojs_shared__WEBPACK_IMPORTED_MODULE_0__[\\"a\\"])(components);
        }).call(this, __webpack_require__(3)[\\"navigator\\"]);
    },
    14: function(module, exports, __webpack_require__) {},
    2: function(module, __webpack_exports__, __webpack_require__) {
        \\"use strict\\";
        __webpack_require__.d(__webpack_exports__, \\"a\\", (function() {
            return mergeInternalComponents;
        }));
        __webpack_require__.d(__webpack_exports__, \\"b\\", (function() {
            return mergeReconciler;
        }));
        __webpack_require__.d(__webpack_exports__, \\"c\\", (function() {
            return processApis;
        }));
        __webpack_require__.d(__webpack_exports__, \\"d\\", (function() {
            return singleQuote;
        }));
        function _arrayLikeToArray(arr, len) {
            if (len == null || len > arr.length) len = arr.length;
            for (var i = 0, arr2 = new Array(len); i < len; i++) {
                arr2[i] = arr[i];
            }
            return arr2;
        }
        function _arrayWithoutHoles(arr) {
            if (Array.isArray(arr)) return _arrayLikeToArray(arr);
        }
        function _iterableToArray(iter) {
            if (typeof Symbol !== \\"undefined\\" && iter[Symbol.iterator] != null || iter[\\"@@iterator\\"] != null) return Array.from(iter);
        }
        function _unsupportedIterableToArray(o, minLen) {
            if (!o) return;
            if (typeof o === \\"string\\") return _arrayLikeToArray(o, minLen);
            var n = Object.prototype.toString.call(o).slice(8, -1);
            if (n === \\"Object\\" && o.constructor) n = o.constructor.name;
            if (n === \\"Map\\" || n === \\"Set\\") return Array.from(o);
            if (n === \\"Arguments\\" || /^(?:Ui|I)nt(?:8|16|32)(?:Clamped)?Array$/.test(n)) return _arrayLikeToArray(o, minLen);
        }
        function _nonIterableSpread() {
            throw new TypeError(\\"Invalid attempt to spread non-iterable instance.\\\\nIn order to be iterable, non-array objects must have a [Symbol.iterator]() method.\\");
        }
        function _toConsumableArray(arr) {
            return _arrayWithoutHoles(arr) || _iterableToArray(arr) || _unsupportedIterableToArray(arr) || _nonIterableSpread();
        }
        function _typeof(obj) {
            \\"@babel/helpers - typeof\\";
            if (typeof Symbol === \\"function\\" && typeof Symbol.iterator === \\"symbol\\") {
                _typeof = function _typeof(obj) {
                    return typeof obj;
                };
            } else {
                _typeof = function _typeof(obj) {
                    return obj && typeof Symbol === \\"function\\" && obj.constructor === Symbol && obj !== Symbol.prototype ? \\"symbol\\" : typeof obj;
                };
            }
            return _typeof(obj);
        }
        function isString(o) {
            return typeof o === \\"string\\";
        }
        function isUndefined(o) {
            return typeof o === \\"undefined\\";
        }
        function isNull(o) {
            return o === null;
        }
        function isObject(o) {
            return o !== null && _typeof(o) === \\"object\\";
        }
        function isBoolean(o) {
            return o === true || o === false;
        }
        function isFunction(o) {
            return typeof o === \\"function\\";
        }
        function isNumber(o) {
            return typeof o === \\"number\\";
        }
        function isBooleanStringLiteral(o) {
            return o === \\"true\\" || o === \\"false\\";
        }
        var isArray = Array.isArray;
        var styles = {
            style: \\"i.\\".concat(\\"st\\"),
            class: \\"i.\\".concat(\\"cl\\")
        };
        var events = {
            bindtap: \\"eh\\"
        };
        var touchEvents = {
            bindTouchStart: \\"\\",
            bindTouchMove: \\"\\",
            bindTouchEnd: \\"\\",
            bindTouchCancel: \\"\\",
            bindLongTap: \\"\\"
        };
        var animationEvents = {
            bindAnimationStart: \\"\\",
            bindAnimationIteration: \\"\\",
            bindAnimationEnd: \\"\\",
            bindTransitionEnd: \\"\\"
        };
        function singleQuote(s) {
            return \\"'\\".concat(s, \\"'\\");
        }
        var View = Object.assign(Object.assign({
            \\"hover-class\\": singleQuote(\\"none\\"),
            \\"hover-stop-propagation\\": \\"false\\",
            \\"hover-start-time\\": \\"50\\",
            \\"hover-stay-time\\": \\"400\\",
            animation: \\"\\"
        }, touchEvents), animationEvents);
        var Icon = {
            type: \\"\\",
            size: \\"23\\",
            color: \\"\\"
        };
        var MapComp = Object.assign({
            longitude: \\"\\",
            latitude: \\"\\",
            scale: \\"16\\",
            markers: \\"[]\\",
            covers: \\"\\",
            polyline: \\"[]\\",
            circles: \\"[]\\",
            controls: \\"[]\\",
            \\"include-points\\": \\"[]\\",
            \\"show-location\\": \\"\\",
            \\"layer-style\\": \\"1\\",
            bindMarkerTap: \\"\\",
            bindControlTap: \\"\\",
            bindCalloutTap: \\"\\",
            bindUpdated: \\"\\"
        }, touchEvents);
        var Progress = {
            percent: \\"\\",
            \\"stroke-width\\": \\"6\\",
            color: singleQuote(\\"#09BB07\\"),
            activeColor: singleQuote(\\"#09BB07\\"),
            backgroundColor: singleQuote(\\"#EBEBEB\\"),
            active: \\"false\\",
            \\"active-mode\\": singleQuote(\\"backwards\\"),
            \\"show-info\\": \\"false\\"
        };
        var RichText = {
            nodes: \\"[]\\"
        };
        var Text = {
            selectable: \\"false\\",
            space: \\"\\",
            decode: \\"false\\"
        };
        var Button = Object.assign({
            size: singleQuote(\\"default\\"),
            type: \\"\\",
            plain: \\"false\\",
            disabled: \\"\\",
            loading: \\"false\\",
            \\"form-type\\": \\"\\",
            \\"open-type\\": \\"\\",
            \\"hover-class\\": singleQuote(\\"button-hover\\"),
            \\"hover-stop-propagation\\": \\"false\\",
            \\"hover-start-time\\": \\"20\\",
            \\"hover-stay-time\\": \\"70\\",
            name: \\"\\"
        }, touchEvents);
        var Checkbox = {
            value: \\"\\",
            disabled: \\"\\",
            checked: \\"false\\",
            color: singleQuote(\\"#09BB07\\"),
            name: \\"\\"
        };
        var CheckboxGroup = {
            bindChange: \\"\\",
            name: \\"\\"
        };
        var Form = {
            \\"report-submit\\": \\"false\\",
            bindSubmit: \\"\\",
            bindReset: \\"\\",
            name: \\"\\"
        };
        var Input = {
            value: \\"\\",
            type: singleQuote(\\"\\"),
            password: \\"false\\",
            placeholder: \\"\\",
            \\"placeholder-style\\": \\"\\",
            \\"placeholder-class\\": singleQuote(\\"input-placeholder\\"),
            disabled: \\"\\",
            maxlength: \\"140\\",
            \\"cursor-spacing\\": \\"0\\",
            focus: \\"false\\",
            \\"confirm-type\\": singleQuote(\\"done\\"),
            \\"confirm-hold\\": \\"false\\",
            cursor: \\"i.value.length\\",
            \\"selection-start\\": \\"-1\\",
            \\"selection-end\\": \\"-1\\",
            bindInput: \\"\\",
            bindFocus: \\"\\",
            bindBlur: \\"\\",
            bindConfirm: \\"\\",
            name: \\"\\"
        };
        var Label = {
            for: \\"\\",
            name: \\"\\"
        };
        var Picker = {
            mode: singleQuote(\\"selector\\"),
            disabled: \\"\\",
            range: \\"\\",
            \\"range-key\\": \\"\\",
            value: \\"\\",
            start: \\"\\",
            end: \\"\\",
            fields: singleQuote(\\"day\\"),
            \\"custom-item\\": \\"\\",
            name: \\"\\",
            bindCancel: \\"\\",
            bindChange: \\"\\",
            bindColumnChange: \\"\\"
        };
        var PickerView = {
            value: \\"\\",
            \\"indicator-style\\": \\"\\",
            \\"indicator-class\\": \\"\\",
            \\"mask-style\\": \\"\\",
            \\"mask-class\\": \\"\\",
            bindChange: \\"\\",
            name: \\"\\"
        };
        var PickerViewColumn = {
            name: \\"\\"
        };
        var Radio = {
            value: \\"\\",
            checked: \\"false\\",
            disabled: \\"\\",
            color: singleQuote(\\"#09BB07\\"),
            name: \\"\\"
        };
        var RadioGroup = {
            bindChange: \\"\\",
            name: \\"\\"
        };
        var Slider = {
            min: \\"0\\",
            max: \\"100\\",
            step: \\"1\\",
            disabled: \\"\\",
            value: \\"0\\",
            activeColor: singleQuote(\\"#1aad19\\"),
            backgroundColor: singleQuote(\\"#e9e9e9\\"),
            \\"block-size\\": \\"28\\",
            \\"block-color\\": singleQuote(\\"#ffffff\\"),
            \\"show-value\\": \\"false\\",
            bindChange: \\"\\",
            bindChanging: \\"\\",
            name: \\"\\"
        };
        var Switch = {
            checked: \\"false\\",
            disabled: \\"\\",
            type: singleQuote(\\"switch\\"),
            color: singleQuote(\\"#04BE02\\"),
            bindChange: \\"\\",
            name: \\"\\"
        };
        var Textarea = {
            value: \\"\\",
            placeholder: \\"\\",
            \\"placeholder-style\\": \\"\\",
            \\"placeholder-class\\": singleQuote(\\"textarea-placeholder\\"),
            disabled: \\"\\",
            maxlength: \\"140\\",
            \\"auto-focus\\": \\"false\\",
            focus: \\"false\\",
            \\"auto-height\\": \\"false\\",
            fixed: \\"false\\",
            \\"cursor-spacing\\": \\"0\\",
            cursor: \\"-1\\",
            \\"selection-start\\": \\"-1\\",
            \\"selection-end\\": \\"-1\\",
            bindFocus: \\"\\",
            bindBlur: \\"\\",
            bindLineChange: \\"\\",
            bindInput: \\"\\",
            bindConfirm: \\"\\",
            name: \\"\\"
        };
        var CoverImage = {
            src: \\"\\",
            bindLoad: \\"eh\\",
            bindError: \\"eh\\"
        };
        var CoverView = Object.assign({
            \\"scroll-top\\": \\"false\\"
        }, touchEvents);
        var MovableArea = {
            \\"scale-area\\": \\"false\\"
        };
        var MovableView = Object.assign(Object.assign({
            direction: \\"none\\",
            inertia: \\"false\\",
            \\"out-of-bounds\\": \\"false\\",
            x: \\"\\",
            y: \\"\\",
            damping: \\"20\\",
            friction: \\"2\\",
            disabled: \\"\\",
            scale: \\"false\\",
            \\"scale-min\\": \\"0.5\\",
            \\"scale-max\\": \\"10\\",
            \\"scale-value\\": \\"1\\",
            animation: \\"true\\",
            bindChange: \\"\\",
            bindScale: \\"\\",
            bindHTouchMove: \\"\\",
            bindVTouchMove: \\"\\",
            width: singleQuote(\\"10px\\"),
            height: singleQuote(\\"10px\\")
        }, touchEvents), animationEvents);
        var ScrollView = Object.assign(Object.assign({
            \\"scroll-x\\": \\"false\\",
            \\"scroll-y\\": \\"false\\",
            \\"upper-threshold\\": \\"50\\",
            \\"lower-threshold\\": \\"50\\",
            \\"scroll-top\\": \\"\\",
            \\"scroll-left\\": \\"\\",
            \\"scroll-into-view\\": \\"\\",
            \\"scroll-with-animation\\": \\"false\\",
            \\"enable-back-to-top\\": \\"false\\",
            bindScrollToUpper: \\"\\",
            bindScrollToLower: \\"\\",
            bindScroll: \\"\\"
        }, touchEvents), animationEvents);
        var Swiper = Object.assign({
            \\"indicator-dots\\": \\"false\\",
            \\"indicator-color\\": singleQuote(\\"rgba(0, 0, 0, .3)\\"),
            \\"indicator-active-color\\": singleQuote(\\"#000000\\"),
            autoplay: \\"false\\",
            current: \\"0\\",
            interval: \\"5000\\",
            duration: \\"500\\",
            circular: \\"false\\",
            vertical: \\"false\\",
            \\"previous-margin\\": \\"'0px'\\",
            \\"next-margin\\": \\"'0px'\\",
            \\"display-multiple-items\\": \\"1\\",
            bindChange: \\"\\",
            bindTransition: \\"\\",
            bindAnimationFinish: \\"\\"
        }, touchEvents);
        var SwiperItem = {
            \\"item-id\\": \\"\\"
        };
        var Navigator = {
            url: \\"\\",
            \\"open-type\\": singleQuote(\\"navigate\\"),
            delta: \\"1\\",
            \\"hover-class\\": singleQuote(\\"navigator-hover\\"),
            \\"hover-stop-propagation\\": \\"false\\",
            \\"hover-start-time\\": \\"50\\",
            \\"hover-stay-time\\": \\"600\\",
            bindSuccess: \\"\\",
            bindFail: \\"\\",
            bindComplete: \\"\\"
        };
        var Audio = {
            id: \\"\\",
            src: \\"\\",
            loop: \\"false\\",
            controls: \\"false\\",
            poster: \\"\\",
            name: \\"\\",
            author: \\"\\",
            bindError: \\"\\",
            bindPlay: \\"\\",
            bindPause: \\"\\",
            bindTimeUpdate: \\"\\",
            bindEnded: \\"\\"
        };
        var Camera = {
            \\"device-position\\": singleQuote(\\"back\\"),
            flash: singleQuote(\\"auto\\"),
            bindStop: \\"\\",
            bindError: \\"\\"
        };
        var Image = Object.assign({
            src: \\"\\",
            mode: singleQuote(\\"scaleToFill\\"),
            \\"lazy-load\\": \\"false\\",
            bindError: \\"\\",
            bindLoad: \\"\\"
        }, touchEvents);
        var LivePlayer = {
            src: \\"\\",
            autoplay: \\"false\\",
            muted: \\"false\\",
            orientation: singleQuote(\\"vertical\\"),
            \\"object-fit\\": singleQuote(\\"contain\\"),
            \\"background-mute\\": \\"false\\",
            \\"min-cache\\": \\"1\\",
            \\"max-cache\\": \\"3\\",
            animation: \\"\\",
            bindStateChange: \\"\\",
            bindFullScreenChange: \\"\\",
            bindNetStatus: \\"\\"
        };
        var Video = {
            src: \\"\\",
            duration: \\"\\",
            controls: \\"true\\",
            \\"danmu-list\\": \\"\\",
            \\"danmu-btn\\": \\"\\",
            \\"enable-danmu\\": \\"\\",
            autoplay: \\"false\\",
            loop: \\"false\\",
            muted: \\"false\\",
            \\"initial-time\\": \\"0\\",
            \\"page-gesture\\": \\"false\\",
            direction: \\"\\",
            \\"show-progress\\": \\"true\\",
            \\"show-fullscreen-btn\\": \\"true\\",
            \\"show-play-btn\\": \\"true\\",
            \\"show-center-play-btn\\": \\"true\\",
            \\"enable-progress-gesture\\": \\"true\\",
            \\"object-fit\\": singleQuote(\\"contain\\"),
            poster: \\"\\",
            \\"show-mute-btn\\": \\"false\\",
            animation: \\"\\",
            bindPlay: \\"\\",
            bindPause: \\"\\",
            bindEnded: \\"\\",
            bindTimeUpdate: \\"\\",
            bindFullScreenChange: \\"\\",
            bindWaiting: \\"\\",
            bindError: \\"\\"
        };
        var Canvas = Object.assign({
            \\"canvas-id\\": \\"\\",
            \\"disable-scroll\\": \\"false\\",
            bindError: \\"\\"
        }, touchEvents);
        var Ad = {
            \\"unit-id\\": \\"\\",
            \\"ad-intervals\\": \\"\\",
            bindLoad: \\"\\",
            bindError: \\"\\",
            bindClose: \\"\\"
        };
        var WebView = {
            src: \\"\\",
            bindMessage: \\"\\",
            bindLoad: \\"\\",
            bindError: \\"\\"
        };
        var Block = {};
        var SlotView = {
            name: \\"\\"
        };
        var Slot = {
            name: \\"\\"
        };
        var internalComponents = {
            View: View,
            Icon: Icon,
            Progress: Progress,
            RichText: RichText,
            Text: Text,
            Button: Button,
            Checkbox: Checkbox,
            CheckboxGroup: CheckboxGroup,
            Form: Form,
            Input: Input,
            Label: Label,
            Picker: Picker,
            PickerView: PickerView,
            PickerViewColumn: PickerViewColumn,
            Radio: Radio,
            RadioGroup: RadioGroup,
            Slider: Slider,
            Switch: Switch,
            CoverImage: CoverImage,
            Textarea: Textarea,
            CoverView: CoverView,
            MovableArea: MovableArea,
            MovableView: MovableView,
            ScrollView: ScrollView,
            Swiper: Swiper,
            SwiperItem: SwiperItem,
            Navigator: Navigator,
            Audio: Audio,
            Camera: Camera,
            Image: Image,
            LivePlayer: LivePlayer,
            Video: Video,
            Canvas: Canvas,
            Ad: Ad,
            WebView: WebView,
            Block: Block,
            Map: MapComp,
            Slot: Slot,
            SlotView: SlotView
        };
        var controlledComponent = new Set([ \\"input\\", \\"checkbox\\", \\"picker\\", \\"picker-view\\", \\"radio\\", \\"slider\\", \\"switch\\", \\"textarea\\" ]);
        var focusComponents = new Set([ \\"input\\", \\"textarea\\" ]);
        var voidElements = new Set([ \\"progress\\", \\"icon\\", \\"rich-text\\", \\"input\\", \\"textarea\\", \\"slider\\", \\"switch\\", \\"audio\\", \\"ad\\", \\"official-account\\", \\"open-data\\", \\"navigation-bar\\" ]);
        var nestElements = new Map([ [ \\"view\\", -1 ], [ \\"catch-view\\", -1 ], [ \\"cover-view\\", -1 ], [ \\"static-view\\", -1 ], [ \\"pure-view\\", -1 ], [ \\"block\\", -1 ], [ \\"text\\", -1 ], [ \\"static-text\\", 6 ], [ \\"slot\\", 8 ], [ \\"slot-view\\", 8 ], [ \\"label\\", 6 ], [ \\"form\\", 4 ], [ \\"scroll-view\\", 4 ], [ \\"swiper\\", 4 ], [ \\"swiper-item\\", 4 ] ]);
        var EMPTY_OBJ = {};
        var EMPTY_ARR = [];
        var noop = function noop() {};
        var defaultReconciler = Object.create(null);
        var box = function box(v) {
            return {
                v: v
            };
        };
        var unbox = function unbox(b) {
            return b.v;
        };
        function toDashed(s) {
            return s.replace(/([a-z0-9])([A-Z])/g, \\"$1-$2\\").toLowerCase();
        }
        function toCamelCase(s) {
            var camel = \\"\\";
            var nextCap = false;
            for (var i = 0; i < s.length; i++) {
                if (s[i] !== \\"-\\") {
                    camel += nextCap ? s[i].toUpperCase() : s[i];
                    nextCap = false;
                } else {
                    nextCap = true;
                }
            }
            return camel;
        }
        var toKebabCase = function toKebabCase(string) {
            return string.replace(/([a-z])([A-Z])/g, \\"$1-$2\\").toLowerCase();
        };
        function capitalize(s) {
            return s.charAt(0).toUpperCase() + s.slice(1);
        }
        var shared_esm_hasOwnProperty = Object.prototype.hasOwnProperty;
        var hasOwn = function hasOwn(val, key) {
            return shared_esm_hasOwnProperty.call(val, key);
        };
        var reportIssue = \\"\\\\u5982\\\\u6709\\\\u7591\\\\u95ee\\\\uff0c\\\\u8bf7\\\\u63d0\\\\u4ea4 issue \\\\u81f3\\\\uff1ahttps://github.com/nervjs/taro/issues\\";
        function ensure(condition, msg) {
            if (!condition) {
                throw new Error(msg + \\"\\\\n\\" + reportIssue);
            }
        }
        function warn(condition, msg) {
            if (false) {}
        }
        function queryToJson(str) {
            var dec = decodeURIComponent;
            var qp = str.split(\\"&\\");
            var ret = {};
            var name;
            var val;
            for (var i = 0, l = qp.length, item; i < l; ++i) {
                item = qp[i];
                if (item.length) {
                    var s = item.indexOf(\\"=\\");
                    if (s < 0) {
                        name = dec(item);
                        val = \\"\\";
                    } else {
                        name = dec(item.slice(0, s));
                        val = dec(item.slice(s + 1));
                    }
                    if (typeof ret[name] === \\"string\\") {
                        ret[name] = [ ret[name] ];
                    }
                    if (Array.isArray(ret[name])) {
                        ret[name].push(val);
                    } else {
                        ret[name] = val;
                    }
                }
            }
            return ret;
        }
        var _uniqueId = 1;
        var _loadTime = (new Date).getTime().toString();
        function getUniqueKey() {
            return _loadTime + _uniqueId++;
        }
        var cacheData = {};
        function cacheDataSet(key, val) {
            cacheData[key] = val;
        }
        function cacheDataGet(key, delelteAfterGet) {
            var temp = cacheData[key];
            delelteAfterGet && delete cacheData[key];
            return temp;
        }
        function cacheDataHas(key) {
            return key in cacheData;
        }
        function mergeInternalComponents(components) {
            Object.keys(components).forEach((function(name) {
                if (name in internalComponents) {
                    Object.assign(internalComponents[name], components[name]);
                } else {
                    internalComponents[name] = components[name];
                }
            }));
        }
        function mergeReconciler(hostConfig) {
            Object.keys(hostConfig).forEach((function(key) {
                var value = hostConfig[key];
                var raw = defaultReconciler[key];
                if (!raw) {
                    defaultReconciler[key] = value;
                } else {
                    if (isArray(raw)) {
                        defaultReconciler[key] = raw.push(value);
                    } else {
                        defaultReconciler[key] = [ raw, value ];
                    }
                }
            }));
        }
        function unsupport(api) {
            return function() {
                console.warn(\\"\\\\u5c0f\\\\u7a0b\\\\u5e8f\\\\u6682\\\\u4e0d\\\\u652f\\\\u6301 \\".concat(api));
            };
        }
        function setUniqueKeyToRoute(key, obj) {
            var routerParamsPrivateKey = \\"__key_\\";
            var useDataCacheApis = [ \\"navigateTo\\", \\"redirectTo\\", \\"reLaunch\\", \\"switchTab\\" ];
            if (useDataCacheApis.indexOf(key) > -1) {
                var url = obj.url = obj.url || \\"\\";
                var hasMark = url.indexOf(\\"?\\") > -1;
                var cacheKey = getUniqueKey();
                obj.url += (hasMark ? \\"&\\" : \\"?\\") + \\"\\".concat(routerParamsPrivateKey, \\"=\\").concat(cacheKey);
            }
        }
        function indent(str, size) {
            return str.split(\\"\\\\n\\").map((function(line, index) {
                var indent = index === 0 ? \\"\\" : Array(size).fill(\\" \\").join(\\"\\");
                return indent + line;
            })).join(\\"\\\\n\\");
        }
        var needPromiseApis = new Set([ \\"addPhoneContact\\", \\"authorize\\", \\"canvasGetImageData\\", \\"canvasPutImageData\\", \\"canvasToTempFilePath\\", \\"checkSession\\", \\"chooseAddress\\", \\"chooseImage\\", \\"chooseInvoiceTitle\\", \\"chooseLocation\\", \\"chooseVideo\\", \\"clearStorage\\", \\"closeBLEConnection\\", \\"closeBluetoothAdapter\\", \\"closeSocket\\", \\"compressImage\\", \\"connectSocket\\", \\"createBLEConnection\\", \\"downloadFile\\", \\"exitMiniProgram\\", \\"getAvailableAudioSources\\", \\"getBLEDeviceCharacteristics\\", \\"getBLEDeviceServices\\", \\"getBatteryInfo\\", \\"getBeacons\\", \\"getBluetoothAdapterState\\", \\"getBluetoothDevices\\", \\"getClipboardData\\", \\"getConnectedBluetoothDevices\\", \\"getConnectedWifi\\", \\"getExtConfig\\", \\"getFileInfo\\", \\"getImageInfo\\", \\"getLocation\\", \\"getNetworkType\\", \\"getSavedFileInfo\\", \\"getSavedFileList\\", \\"getScreenBrightness\\", \\"getSetting\\", \\"getStorage\\", \\"getStorageInfo\\", \\"getSystemInfo\\", \\"getUserInfo\\", \\"getWifiList\\", \\"hideHomeButton\\", \\"hideShareMenu\\", \\"hideTabBar\\", \\"hideTabBarRedDot\\", \\"loadFontFace\\", \\"login\\", \\"makePhoneCall\\", \\"navigateBack\\", \\"navigateBackMiniProgram\\", \\"navigateTo\\", \\"navigateToBookshelf\\", \\"navigateToMiniProgram\\", \\"notifyBLECharacteristicValueChange\\", \\"hideKeyboard\\", \\"hideLoading\\", \\"hideNavigationBarLoading\\", \\"hideToast\\", \\"openBluetoothAdapter\\", \\"openDocument\\", \\"openLocation\\", \\"openSetting\\", \\"pageScrollTo\\", \\"previewImage\\", \\"queryBookshelf\\", \\"reLaunch\\", \\"readBLECharacteristicValue\\", \\"redirectTo\\", \\"removeSavedFile\\", \\"removeStorage\\", \\"removeTabBarBadge\\", \\"requestSubscribeMessage\\", \\"saveFile\\", \\"saveImageToPhotosAlbum\\", \\"saveVideoToPhotosAlbum\\", \\"scanCode\\", \\"sendSocketMessage\\", \\"setBackgroundColor\\", \\"setBackgroundTextStyle\\", \\"setClipboardData\\", \\"setEnableDebug\\", \\"setInnerAudioOption\\", \\"setKeepScreenOn\\", \\"setNavigationBarColor\\", \\"setNavigationBarTitle\\", \\"setScreenBrightness\\", \\"setStorage\\", \\"setTabBarBadge\\", \\"setTabBarItem\\", \\"setTabBarStyle\\", \\"showActionSheet\\", \\"showFavoriteGuide\\", \\"showLoading\\", \\"showModal\\", \\"showShareMenu\\", \\"showTabBar\\", \\"showTabBarRedDot\\", \\"showToast\\", \\"startBeaconDiscovery\\", \\"startBluetoothDevicesDiscovery\\", \\"startDeviceMotionListening\\", \\"startPullDownRefresh\\", \\"stopBeaconDiscovery\\", \\"stopBluetoothDevicesDiscovery\\", \\"stopCompass\\", \\"startCompass\\", \\"startAccelerometer\\", \\"stopAccelerometer\\", \\"showNavigationBarLoading\\", \\"stopDeviceMotionListening\\", \\"stopPullDownRefresh\\", \\"switchTab\\", \\"uploadFile\\", \\"vibrateLong\\", \\"vibrateShort\\", \\"writeBLECharacteristicValue\\" ]);
        function getCanIUseWebp(taro) {
            return function() {
                if (typeof taro.getSystemInfoSync !== \\"function\\") {
                    console.error(\\"\\\\u4e0d\\\\u652f\\\\u6301 API canIUseWebp\\");
                    return false;
                }
                var _taro$getSystemInfoSy = taro.getSystemInfoSync(), platform = _taro$getSystemInfoSy.platform;
                var platformLower = platform.toLowerCase();
                if (platformLower === \\"android\\" || platformLower === \\"devtools\\") {
                    return true;
                }
                return false;
            };
        }
        function getNormalRequest(global) {
            return function request(options) {
                options = options || {};
                if (typeof options === \\"string\\") {
                    options = {
                        url: options
                    };
                }
                var originSuccess = options.success;
                var originFail = options.fail;
                var originComplete = options.complete;
                var requestTask;
                var p = new Promise((function(resolve, reject) {
                    options.success = function(res) {
                        originSuccess && originSuccess(res);
                        resolve(res);
                    };
                    options.fail = function(res) {
                        originFail && originFail(res);
                        reject(res);
                    };
                    options.complete = function(res) {
                        originComplete && originComplete(res);
                    };
                    requestTask = global.request(options);
                }));
                p.abort = function(cb) {
                    cb && cb();
                    if (requestTask) {
                        requestTask.abort();
                    }
                    return p;
                };
                return p;
            };
        }
        function processApis(taro, global) {
            var config = arguments.length > 2 && arguments[2] !== undefined ? arguments[2] : {};
            var patchNeedPromiseApis = config.needPromiseApis || [];
            var _needPromiseApis = new Set([].concat(_toConsumableArray(patchNeedPromiseApis), _toConsumableArray(needPromiseApis)));
            var preserved = [ \\"getEnv\\", \\"interceptors\\", \\"Current\\", \\"getCurrentInstance\\", \\"options\\", \\"nextTick\\", \\"eventCenter\\", \\"Events\\", \\"preload\\", \\"webpackJsonp\\" ];
            var apis = new Set(Object.keys(global).filter((function(api) {
                return preserved.indexOf(api) === -1;
            })));
            if (config.modifyApis) {
                config.modifyApis(apis);
            }
            apis.forEach((function(key) {
                if (_needPromiseApis.has(key)) {
                    var originKey = key;
                    taro[originKey] = function() {
                        var options = arguments.length > 0 && arguments[0] !== undefined ? arguments[0] : {};
                        for (var _len = arguments.length, args = new Array(_len > 1 ? _len - 1 : 0), _key = 1; _key < _len; _key++) {
                            args[_key - 1] = arguments[_key];
                        }
                        var key = originKey;
                        if (typeof options === \\"string\\") {
                            if (args.length) {
                                return global[key].apply(global, [ options ].concat(args));
                            }
                            return global[key](options);
                        }
                        if (config.transformMeta) {
                            var transformResult = config.transformMeta(key, options);
                            key = transformResult.key;
                            options = transformResult.options;
                            if (!global.hasOwnProperty(key)) {
                                return unsupport(key)();
                            }
                        }
                        var task = null;
                        var obj = Object.assign({}, options);
                        setUniqueKeyToRoute(key, options);
                        var p = new Promise((function(resolve, reject) {
                            obj.success = function(res) {
                                var _a, _b;
                                (_a = config.modifyAsyncResult) === null || _a === void 0 ? void 0 : _a.call(config, key, res);
                                (_b = options.success) === null || _b === void 0 ? void 0 : _b.call(options, res);
                                if (key === \\"connectSocket\\") {
                                    resolve(Promise.resolve().then((function() {
                                        return task ? Object.assign(task, res) : res;
                                    })));
                                } else {
                                    resolve(res);
                                }
                            };
                            obj.fail = function(res) {
                                var _a;
                                (_a = options.fail) === null || _a === void 0 ? void 0 : _a.call(options, res);
                                reject(res);
                            };
                            obj.complete = function(res) {
                                var _a;
                                (_a = options.complete) === null || _a === void 0 ? void 0 : _a.call(options, res);
                            };
                            if (args.length) {
                                task = global[key].apply(global, [ obj ].concat(args));
                            } else {
                                task = global[key](obj);
                            }
                        }));
                        if (key === \\"uploadFile\\" || key === \\"downloadFile\\") {
                            p.progress = function(cb) {
                                task === null || task === void 0 ? void 0 : task.onProgressUpdate(cb);
                                return p;
                            };
                            p.abort = function(cb) {
                                cb === null || cb === void 0 ? void 0 : cb();
                                task === null || task === void 0 ? void 0 : task.abort();
                                return p;
                            };
                        }
                        return p;
                    };
                } else {
                    var platformKey = key;
                    if (config.transformMeta) {
                        platformKey = config.transformMeta(key, {}).key;
                    }
                    if (!global.hasOwnProperty(platformKey)) {
                        taro[key] = unsupport(key);
                        return;
                    }
                    if (typeof global[key] === \\"function\\") {
                        taro[key] = function() {
                            for (var _len2 = arguments.length, args = new Array(_len2), _key2 = 0; _key2 < _len2; _key2++) {
                                args[_key2] = arguments[_key2];
                            }
                            if (config.handleSyncApis) {
                                return config.handleSyncApis(key, global, args);
                            } else {
                                return global[platformKey].apply(global, args);
                            }
                        };
                    } else {
                        taro[key] = global[platformKey];
                    }
                }
            }));
            !config.isOnlyPromisify && equipCommonApis(taro, global, config);
        }
        function equipCommonApis(taro, global) {
            var apis = arguments.length > 2 && arguments[2] !== undefined ? arguments[2] : {};
            taro.canIUseWebp = getCanIUseWebp(taro);
            taro.getCurrentPages = getCurrentPages || unsupport(\\"getCurrentPages\\");
            taro.getApp = getApp || unsupport(\\"getApp\\");
            taro.env = global.env || {};
            try {
                taro.requirePlugin = requirePlugin || unsupport(\\"requirePlugin\\");
            } catch (error) {
                taro.requirePlugin = unsupport(\\"requirePlugin\\");
            }
            var request = apis.request ? apis.request : getNormalRequest(global);
            function taroInterceptor(chain) {
                return request(chain.requestParams);
            }
            var link = new taro.Link(taroInterceptor);
            taro.request = link.request.bind(link);
            taro.addInterceptor = link.addInterceptor.bind(link);
            taro.cleanInterceptors = link.cleanInterceptors.bind(link);
            taro.miniGlobal = taro.options.miniGlobal = global;
        }
    },
    20: function(module, __webpack_exports__, __webpack_require__) {
        \\"use strict\\";
        __webpack_require__.r(__webpack_exports__);
        var runtime = __webpack_require__(13);
        var taro_runtime = __webpack_require__(3);
        var taro = \\"taro\\";
        var classCallCheck = __webpack_require__(4);
        var createClass = __webpack_require__(5);
        var inherits = __webpack_require__(7);
        var createSuper = __webpack_require__(6);
        var react = __webpack_require__(0);
        var app = __webpack_require__(14);
        var app_App = function(_Component) {
            Object(inherits[\\"a\\"])(App, _Component);
            var _super = Object(createSuper[\\"a\\"])(App);
            function App() {
                Object(classCallCheck[\\"a\\"])(this, App);
                return _super.apply(this, arguments);
            }
            Object(createClass[\\"a\\"])(App, [ {
                key: \\"componentDidMount\\",
                value: function componentDidMount() {}
            }, {
                key: \\"componentDidShow\\",
                value: function componentDidShow() {}
            }, {
                key: \\"componentDidHide\\",
                value: function componentDidHide() {}
            }, {
                key: \\"componentDidCatchError\\",
                value: function componentDidCatchError() {}
            }, {
                key: \\"render\\",
                value: function render() {
                    return this.props.children;
                }
            } ]);
            return App;
        }(react[\\"Component\\"]);
        var lib_src_app = app_App;
        var taro_react = __webpack_require__(10);
        var config = {
            pages: [ \\"pages/index/index\\" ],
            window: {
                backgroundTextStyle: \\"light\\",
                navigationBarBackgroundColor: \\"#fff\\",
                navigationBarTitleText: \\"WeChat\\",
                navigationBarTextStyle: \\"black\\"
            }
        };
        taro_runtime[\\"window\\"].__taroAppConfig = config;
        var inst = App(Object(taro_runtime[\\"createReactApp\\"])(lib_src_app, react, taro_react[\\"a\\"], config));
        undefined({
            designWidth: 750,
            deviceRatio: {
                640: 1.17,
                750: 1,
                828: .905
            }
        });
    }
}, [ [ 20, 0, 1, 3, 2 ] ] ]);



/** filePath: dist/app.json **/
{\\"pages\\":[\\"pages/index/index\\"],\\"window\\":{\\"backgroundTextStyle\\":\\"light\\",\\"navigationBarBackgroundColor\\":\\"#fff\\",\\"navigationBarTitleText\\":\\"WeChat\\",\\"navigationBarTextStyle\\":\\"black\\"}}

/** filePath: dist/base.axml **/
<import-sjs name=\\"xs\\" from=\\"./utils.sjs\\" />
<template name=\\"taro_tmpl\\">
  <block a:for=\\"{{root.cn}}\\" a:key=\\"uid\\">
    <template is=\\"tmpl_0_container\\" data=\\"{{i:item}}\\" />
  </block>
</template>

<template name=\\"tmpl_0_catch-view\\">
  <view hover-class=\\"{{xs.b(i.hoverClass,'none')}}\\" hover-stop-propagation=\\"{{xs.b(i.hoverStopPropagation,false)}}\\" hover-start-time=\\"{{xs.b(i.hoverStartTime,50)}}\\" hover-stay-time=\\"{{xs.b(i.hoverStayTime,400)}}\\" onTouchStart=\\"eh\\" onTouchEnd=\\"eh\\" onTouchCancel=\\"eh\\" onLongTap=\\"eh\\" animation=\\"{{i.animation}}\\" onAnimationStart=\\"eh\\" onAnimationIteration=\\"eh\\" onAnimationEnd=\\"eh\\" onTransitionEnd=\\"eh\\" style=\\"{{i.st}}\\" class=\\"{{i.cl}}\\" onTap=\\"eh\\" catchTouchMove=\\"eh\\"  id=\\"{{i.uid}}\\">
    <block a:for=\\"{{i.cn}}\\" a:key=\\"uid\\">
      <template is=\\"{{xs.e(0)}}\\" data=\\"{{i:item}}\\" />
    </block>
  </view>
</template>

<template name=\\"tmpl_0_static-view\\">
  <view hover-class=\\"{{xs.b(i.hoverClass,'none')}}\\" hover-stop-propagation=\\"{{xs.b(i.hoverStopPropagation,false)}}\\" hover-start-time=\\"{{xs.b(i.hoverStartTime,50)}}\\" hover-stay-time=\\"{{xs.b(i.hoverStayTime,400)}}\\" animation=\\"{{i.animation}}\\" style=\\"{{i.st}}\\" class=\\"{{i.cl}}\\"  id=\\"{{i.uid}}\\">
    <block a:for=\\"{{i.cn}}\\" a:key=\\"uid\\">
      <template is=\\"{{xs.e(0)}}\\" data=\\"{{i:item}}\\" />
    </block>
  </view>
</template>

<template name=\\"tmpl_0_pure-view\\">
  <view style=\\"{{i.st}}\\" class=\\"{{i.cl}}\\"  id=\\"{{i.uid}}\\">
    <block a:for=\\"{{i.cn}}\\" a:key=\\"uid\\">
      <template is=\\"{{xs.e(0)}}\\" data=\\"{{i:item}}\\" />
    </block>
  </view>
</template>

<template name=\\"tmpl_0_view\\">
  <view hover-class=\\"{{xs.b(i.hoverClass,'none')}}\\" hover-stop-propagation=\\"{{xs.b(i.hoverStopPropagation,false)}}\\" hover-start-time=\\"{{xs.b(i.hoverStartTime,50)}}\\" hover-stay-time=\\"{{xs.b(i.hoverStayTime,400)}}\\" onTouchStart=\\"eh\\" onTouchMove=\\"eh\\" onTouchEnd=\\"eh\\" onTouchCancel=\\"eh\\" onLongTap=\\"eh\\" animation=\\"{{i.animation}}\\" onAnimationStart=\\"eh\\" onAnimationIteration=\\"eh\\" onAnimationEnd=\\"eh\\" onTransitionEnd=\\"eh\\" style=\\"{{i.st}}\\" class=\\"{{i.cl}}\\" onTap=\\"eh\\"  id=\\"{{i.uid}}\\">
    <block a:for=\\"{{i.cn}}\\" a:key=\\"uid\\">
      <template is=\\"{{xs.e(0)}}\\" data=\\"{{i:item}}\\" />
    </block>
  </view>
</template>

<template name=\\"tmpl_0_static-text\\">
  <text selectable=\\"{{xs.b(i.selectable,false)}}\\" space=\\"{{i.space}}\\" decode=\\"{{xs.b(i.decode,false)}}\\" style=\\"{{i.st}}\\" class=\\"{{i.cl}}\\"  id=\\"{{i.uid}}\\">
    <block a:for=\\"{{i.cn}}\\" a:key=\\"uid\\">
      <template is=\\"{{xs.e(0)}}\\" data=\\"{{i:item}}\\" />
    </block>
  </text>
</template>

<template name=\\"tmpl_0_text\\">
  <text selectable=\\"{{xs.b(i.selectable,false)}}\\" space=\\"{{i.space}}\\" decode=\\"{{xs.b(i.decode,false)}}\\" style=\\"{{i.st}}\\" class=\\"{{i.cl}}\\" onTap=\\"eh\\" onTouchMove=\\"eh\\" onTouchEnd=\\"eh\\" onTouchCancel=\\"eh\\" onLongTap=\\"eh\\"  id=\\"{{i.uid}}\\">
    <block a:for=\\"{{i.cn}}\\" a:key=\\"uid\\">
      <template is=\\"{{xs.e(0)}}\\" data=\\"{{i:item}}\\" />
    </block>
  </text>
</template>

<template name=\\"tmpl_0_input\\">
  <template is=\\"{{xs.c(i, 'tmpl_0_')}}\\" data=\\"{{i:i}}\\" />
</template>

<template name=\\"tmpl_0_input_focus\\">
  <input value=\\"{{i.value}}\\" type=\\"{{xs.b(i.type,'')}}\\" password=\\"{{xs.b(i.password,false)}}\\" placeholder=\\"{{i.placeholder}}\\" placeholder-style=\\"{{i.placeholderStyle}}\\" placeholder-class=\\"{{xs.b(i.placeholderClass,'input-placeholder')}}\\" disabled=\\"{{i.disabled}}\\" maxlength=\\"{{xs.b(i.maxlength,140)}}\\" cursor-spacing=\\"{{xs.b(i.cursorSpacing,0)}}\\" focus=\\"{{xs.b(i.focus,false)}}\\" confirm-type=\\"{{xs.b(i.confirmType,'done')}}\\" confirm-hold=\\"{{xs.b(i.confirmHold,false)}}\\" cursor=\\"{{xs.b(i.cursor,i.value.length)}}\\" selection-start=\\"{{xs.b(i.selectionStart,-1)}}\\" selection-end=\\"{{xs.b(i.selectionEnd,-1)}}\\" onInput=\\"eh\\" onFocus=\\"eh\\" onBlur=\\"eh\\" onConfirm=\\"eh\\" name=\\"{{i.name}}\\" style=\\"{{i.st}}\\" class=\\"{{i.cl}}\\" onTap=\\"eh\\" onTouchMove=\\"eh\\" onTouchEnd=\\"eh\\" onTouchCancel=\\"eh\\" onLongTap=\\"eh\\"  id=\\"{{i.uid}}\\"></input>
</template>

<template name=\\"tmpl_0_input_blur\\">
  <input value=\\"{{i.value}}\\" type=\\"{{xs.b(i.type,'')}}\\" password=\\"{{xs.b(i.password,false)}}\\" placeholder=\\"{{i.placeholder}}\\" placeholder-style=\\"{{i.placeholderStyle}}\\" placeholder-class=\\"{{xs.b(i.placeholderClass,'input-placeholder')}}\\" disabled=\\"{{i.disabled}}\\" maxlength=\\"{{xs.b(i.maxlength,140)}}\\" cursor-spacing=\\"{{xs.b(i.cursorSpacing,0)}}\\" confirm-type=\\"{{xs.b(i.confirmType,'done')}}\\" confirm-hold=\\"{{xs.b(i.confirmHold,false)}}\\" cursor=\\"{{xs.b(i.cursor,i.value.length)}}\\" selection-start=\\"{{xs.b(i.selectionStart,-1)}}\\" selection-end=\\"{{xs.b(i.selectionEnd,-1)}}\\" onInput=\\"eh\\" onFocus=\\"eh\\" onBlur=\\"eh\\" onConfirm=\\"eh\\" name=\\"{{i.name}}\\" style=\\"{{i.st}}\\" class=\\"{{i.cl}}\\" onTap=\\"eh\\" onTouchMove=\\"eh\\" onTouchEnd=\\"eh\\" onTouchCancel=\\"eh\\" onLongTap=\\"eh\\"  id=\\"{{i.uid}}\\"></input>
</template>

<template name=\\"tmpl_0_cover-image\\">
  <cover-image src=\\"{{i.src}}\\" onLoad=\\"eh\\" onError=\\"eh\\" style=\\"{{i.st}}\\" class=\\"{{i.cl}}\\" onTap=\\"eh\\" onTouchMove=\\"eh\\" onTouchEnd=\\"eh\\" onTouchCancel=\\"eh\\" onLongTap=\\"eh\\"  id=\\"{{i.uid}}\\">
    <block a:for=\\"{{i.cn}}\\" a:key=\\"uid\\">
      <template is=\\"{{xs.e(0)}}\\" data=\\"{{i:item}}\\" />
    </block>
  </cover-image>
</template>

<template name=\\"tmpl_0_textarea\\">
  <template is=\\"{{xs.c(i, 'tmpl_0_')}}\\" data=\\"{{i:i}}\\" />
</template>

<template name=\\"tmpl_0_textarea_focus\\">
  <textarea value=\\"{{i.value}}\\" placeholder=\\"{{i.placeholder}}\\" placeholder-style=\\"{{i.placeholderStyle}}\\" placeholder-class=\\"{{xs.b(i.placeholderClass,'textarea-placeholder')}}\\" disabled=\\"{{i.disabled}}\\" maxlength=\\"{{xs.b(i.maxlength,140)}}\\" auto-focus=\\"{{xs.b(i.autoFocus,false)}}\\" focus=\\"{{xs.b(i.focus,false)}}\\" auto-height=\\"{{xs.b(i.autoHeight,false)}}\\" fixed=\\"{{xs.b(i.fixed,false)}}\\" cursor-spacing=\\"{{xs.b(i.cursorSpacing,0)}}\\" cursor=\\"{{xs.b(i.cursor,-1)}}\\" selection-start=\\"{{xs.b(i.selectionStart,-1)}}\\" selection-end=\\"{{xs.b(i.selectionEnd,-1)}}\\" onFocus=\\"eh\\" onBlur=\\"eh\\" onLineChange=\\"eh\\" onInput=\\"eh\\" onConfirm=\\"eh\\" name=\\"{{i.name}}\\" style=\\"{{i.st}}\\" class=\\"{{i.cl}}\\" onTap=\\"eh\\" onTouchMove=\\"eh\\" onTouchEnd=\\"eh\\" onTouchCancel=\\"eh\\" onLongTap=\\"eh\\"  id=\\"{{i.uid}}\\"></textarea>
</template>

<template name=\\"tmpl_0_textarea_blur\\">
  <textarea value=\\"{{i.value}}\\" placeholder=\\"{{i.placeholder}}\\" placeholder-style=\\"{{i.placeholderStyle}}\\" placeholder-class=\\"{{xs.b(i.placeholderClass,'textarea-placeholder')}}\\" disabled=\\"{{i.disabled}}\\" maxlength=\\"{{xs.b(i.maxlength,140)}}\\" auto-focus=\\"{{xs.b(i.autoFocus,false)}}\\" auto-height=\\"{{xs.b(i.autoHeight,false)}}\\" fixed=\\"{{xs.b(i.fixed,false)}}\\" cursor-spacing=\\"{{xs.b(i.cursorSpacing,0)}}\\" cursor=\\"{{xs.b(i.cursor,-1)}}\\" selection-start=\\"{{xs.b(i.selectionStart,-1)}}\\" selection-end=\\"{{xs.b(i.selectionEnd,-1)}}\\" onFocus=\\"eh\\" onBlur=\\"eh\\" onLineChange=\\"eh\\" onInput=\\"eh\\" onConfirm=\\"eh\\" name=\\"{{i.name}}\\" style=\\"{{i.st}}\\" class=\\"{{i.cl}}\\" onTap=\\"eh\\" onTouchMove=\\"eh\\" onTouchEnd=\\"eh\\" onTouchCancel=\\"eh\\" onLongTap=\\"eh\\"  id=\\"{{i.uid}}\\"></textarea>
</template>

<template name=\\"tmpl_0_cover-view\\">
  <cover-view scroll-top=\\"{{xs.b(i.scrollTop,false)}}\\" onTouchStart=\\"eh\\" onTouchMove=\\"eh\\" onTouchEnd=\\"eh\\" onTouchCancel=\\"eh\\" onLongTap=\\"eh\\" style=\\"{{i.st}}\\" class=\\"{{i.cl}}\\" onTap=\\"eh\\"  id=\\"{{i.uid}}\\">
    <block a:for=\\"{{i.cn}}\\" a:key=\\"uid\\">
      <template is=\\"{{xs.e(0)}}\\" data=\\"{{i:item}}\\" />
    </block>
  </cover-view>
</template>

<template name=\\"tmpl_0_scroll-view\\">
  <scroll-view scroll-x=\\"{{xs.b(i.scrollX,false)}}\\" scroll-y=\\"{{xs.b(i.scrollY,false)}}\\" upper-threshold=\\"{{xs.b(i.upperThreshold,50)}}\\" lower-threshold=\\"{{xs.b(i.lowerThreshold,50)}}\\" scroll-top=\\"{{i.scrollTop}}\\" scroll-left=\\"{{i.scrollLeft}}\\" scroll-into-view=\\"{{i.scrollIntoView}}\\" scroll-with-animation=\\"{{xs.b(i.scrollWithAnimation,false)}}\\" enable-back-to-top=\\"{{xs.b(i.enableBackToTop,false)}}\\" onScrollToUpper=\\"eh\\" onScrollToLower=\\"eh\\" onScroll=\\"eh\\" onTouchStart=\\"eh\\" onTouchMove=\\"eh\\" onTouchEnd=\\"eh\\" onTouchCancel=\\"eh\\" onLongTap=\\"eh\\" animation=\\"{{i.animation}}\\" onAnimationStart=\\"eh\\" onAnimationIteration=\\"eh\\" onAnimationEnd=\\"eh\\" onTransitionEnd=\\"eh\\" style=\\"{{i.st}}\\" class=\\"{{i.cl}}\\" onTap=\\"eh\\"  id=\\"{{i.uid}}\\">
    <block a:for=\\"{{i.cn}}\\" a:key=\\"uid\\">
      <template is=\\"{{xs.e(0)}}\\" data=\\"{{i:item}}\\" />
    </block>
  </scroll-view>
</template>

<template name=\\"tmpl_0_swiper\\">
  <swiper indicator-dots=\\"{{xs.b(i.indicatorDots,false)}}\\" indicator-color=\\"{{xs.b(i.indicatorColor,'rgba(0, 0, 0, .3)')}}\\" indicator-active-color=\\"{{xs.b(i.indicatorActiveColor,'#000000')}}\\" autoplay=\\"{{xs.b(i.autoplay,false)}}\\" current=\\"{{xs.b(i.current,0)}}\\" interval=\\"{{xs.b(i.interval,5000)}}\\" duration=\\"{{xs.b(i.duration,500)}}\\" circular=\\"{{xs.b(i.circular,false)}}\\" vertical=\\"{{xs.b(i.vertical,false)}}\\" previous-margin=\\"{{xs.b(i.previousMargin,'0px')}}\\" next-margin=\\"{{xs.b(i.nextMargin,'0px')}}\\" display-multiple-items=\\"{{xs.b(i.displayMultipleItems,1)}}\\" onChange=\\"eh\\" onTransition=\\"eh\\" onAnimationFinish=\\"eh\\" onTouchStart=\\"eh\\" onTouchMove=\\"eh\\" onTouchEnd=\\"eh\\" onTouchCancel=\\"eh\\" onLongTap=\\"eh\\" style=\\"{{i.st}}\\" class=\\"{{i.cl}}\\" onTap=\\"eh\\"  id=\\"{{i.uid}}\\">
    <block a:for=\\"{{xs.f(i.cn)}}\\" a:key=\\"uid\\">
      <swiper-item class=\\"{{item.cl}}\\" style=\\"{{item.st}}\\" id=\\"{{item.uid}}\\">
        <block a:for=\\"{{item.cn}}\\" a:key=\\"uid\\">
          <template is=\\"{{xs.e(0)}}\\" data=\\"{{i:item}}\\" />
        </block>
      </swiper-item>
    </block>
  </swiper>
</template>

<template name=\\"tmpl_0_static-image\\">
  <image src=\\"{{i.src}}\\" mode=\\"{{xs.b(i.mode,'scaleToFill')}}\\" lazy-load=\\"{{xs.b(i.lazyLoad,false)}}\\" style=\\"{{i.st}}\\" class=\\"{{i.cl}}\\"  id=\\"{{i.uid}}\\">
    <block a:for=\\"{{i.cn}}\\" a:key=\\"uid\\">
      <template is=\\"{{xs.e(0)}}\\" data=\\"{{i:item}}\\" />
    </block>
  </image>
</template>

<template name=\\"tmpl_0_image\\">
  <image src=\\"{{i.src}}\\" mode=\\"{{xs.b(i.mode,'scaleToFill')}}\\" lazy-load=\\"{{xs.b(i.lazyLoad,false)}}\\" onError=\\"eh\\" onLoad=\\"eh\\" onTouchStart=\\"eh\\" onTouchMove=\\"eh\\" onTouchEnd=\\"eh\\" onTouchCancel=\\"eh\\" onLongTap=\\"eh\\" style=\\"{{i.st}}\\" class=\\"{{i.cl}}\\" onTap=\\"eh\\"  id=\\"{{i.uid}}\\">
    <block a:for=\\"{{i.cn}}\\" a:key=\\"uid\\">
      <template is=\\"{{xs.e(0)}}\\" data=\\"{{i:item}}\\" />
    </block>
  </image>
</template>

<template name=\\"tmpl_0_video\\">
  <video src=\\"{{i.src}}\\" duration=\\"{{i.duration}}\\" controls=\\"{{xs.b(i.controls,true)}}\\" danmu-list=\\"{{i.danmuList}}\\" danmu-btn=\\"{{i.danmuBtn}}\\" enable-danmu=\\"{{i.enableDanmu}}\\" autoplay=\\"{{xs.b(i.autoplay,false)}}\\" loop=\\"{{xs.b(i.loop,false)}}\\" muted=\\"{{xs.b(i.muted,false)}}\\" initial-time=\\"{{xs.b(i.initialTime,0)}}\\" page-gesture=\\"{{xs.b(i.pageGesture,false)}}\\" direction=\\"{{i.direction}}\\" show-progress=\\"{{xs.b(i.showProgress,true)}}\\" show-fullscreen-btn=\\"{{xs.b(i.showFullscreenBtn,true)}}\\" show-play-btn=\\"{{xs.b(i.showPlayBtn,true)}}\\" show-center-play-btn=\\"{{xs.b(i.showCenterPlayBtn,true)}}\\" enable-progress-gesture=\\"{{xs.b(i.enableProgressGesture,true)}}\\" object-fit=\\"{{xs.b(i.objectFit,'contain')}}\\" poster=\\"{{i.poster}}\\" show-mute-btn=\\"{{xs.b(i.showMuteBtn,false)}}\\" animation=\\"{{i.animation}}\\" onPlay=\\"eh\\" onPause=\\"eh\\" onEnded=\\"eh\\" onTimeUpdate=\\"eh\\" onFullScreenChange=\\"eh\\" onWaiting=\\"eh\\" onError=\\"eh\\" style=\\"{{i.st}}\\" class=\\"{{i.cl}}\\" onTap=\\"eh\\" onTouchMove=\\"eh\\" onTouchEnd=\\"eh\\" onTouchCancel=\\"eh\\" onLongTap=\\"eh\\"  id=\\"{{i.uid}}\\">
    <block a:for=\\"{{i.cn}}\\" a:key=\\"uid\\">
      <template is=\\"{{xs.e(0)}}\\" data=\\"{{i:item}}\\" />
    </block>
  </video>
</template>

<template name=\\"tmpl_0_canvas\\">
  <canvas canvas-id=\\"{{i.canvasId}}\\" disable-scroll=\\"{{xs.b(i.disableScroll,false)}}\\" onError=\\"eh\\" onTouchStart=\\"eh\\" onTouchMove=\\"eh\\" onTouchEnd=\\"eh\\" onTouchCancel=\\"eh\\" onLongTap=\\"eh\\" style=\\"{{i.st}}\\" class=\\"{{i.cl}}\\" onTap=\\"eh\\"  id=\\"{{i.uid}}\\">
    <block a:for=\\"{{i.cn}}\\" a:key=\\"uid\\">
      <template is=\\"{{xs.e(0)}}\\" data=\\"{{i:item}}\\" />
    </block>
  </canvas>
</template>

<template name=\\"tmpl_0_#text\\" data=\\"{{i:i}}\\">
  <block>{{i.v}}</block>
</template>

<template name=\\"tmpl_0_container\\">
  <template is=\\"{{xs.a(0, i.nn)}}\\" data=\\"{{i:i}}\\" />
</template>


/** filePath: dist/common.js **/
(my[\\"webpackJsonp\\"] = my[\\"webpackJsonp\\"] || []).push([ [ 2 ], [ function(module, __webpack_exports__, __webpack_require__) {
    \\"use strict\\";
    __webpack_require__.r(__webpack_exports__);
    __webpack_exports__[\\"default\\"] = \\"react-mock\\";
} ] ]);

/** filePath: dist/custom-wrapper.axml **/
<import src=\\"./base.axml\\" />
  <block a:for=\\"{{i.cn}}\\" a:key=\\"uid\\">
    <template is=\\"tmpl_0_container\\" data=\\"{{i:item}}\\" />
  </block>

/** filePath: dist/custom-wrapper.js **/
(my[\\"webpackJsonp\\"] = my[\\"webpackJsonp\\"] || []).push([ [ 6 ], {
    15: function(module, __webpack_exports__, __webpack_require__) {
        \\"use strict\\";
        __webpack_require__.r(__webpack_exports__);
        var _tarojs_runtime__WEBPACK_IMPORTED_MODULE_0__ = __webpack_require__(3);
        Component(Object(_tarojs_runtime__WEBPACK_IMPORTED_MODULE_0__[\\"createRecursiveComponentConfig\\"])(\\"custom-wrapper\\"));
    }
}, [ [ 15, 0, 1 ] ] ]);

/** filePath: dist/custom-wrapper.json **/
{\\"component\\":true,\\"usingComponents\\":{\\"custom-wrapper\\":\\"./custom-wrapper\\"}}

/** filePath: dist/pages/index/index.acss **/


/** filePath: dist/pages/index/index.axml **/
<import src=\\"../../base.axml\\"/>
<template is=\\"taro_tmpl\\" data=\\"{{root:root}}\\" />

/** filePath: dist/pages/index/index.js **/
(my[\\"webpackJsonp\\"] = my[\\"webpackJsonp\\"] || []).push([ [ 7 ], [ , , , , , , , , , function(module, exports, __webpack_require__) {
    module.exports = __webpack_require__(16);
}, , , , , , , function(module, exports, __webpack_require__) {
    var g = function() {
        return this;
    }() || Function(\\"return this\\")();
    var hadRuntime = g.regeneratorRuntime && Object.getOwnPropertyNames(g).indexOf(\\"regeneratorRuntime\\") >= 0;
    var oldRuntime = hadRuntime && g.regeneratorRuntime;
    g.regeneratorRuntime = undefined;
    module.exports = __webpack_require__(17);
    if (hadRuntime) {
        g.regeneratorRuntime = oldRuntime;
    } else {
        try {
            delete g.regeneratorRuntime;
        } catch (e) {
            g.regeneratorRuntime = undefined;
        }
    }
}, function(module, exports, __webpack_require__) {
    (function(module) {
        var _typeof = __webpack_require__(8).default;
        !function(global) {
            \\"use strict\\";
            var Op = Object.prototype;
            var hasOwn = Op.hasOwnProperty;
            var undefined;
            var $Symbol = typeof Symbol === \\"function\\" ? Symbol : {};
            var iteratorSymbol = $Symbol.iterator || \\"@@iterator\\";
            var asyncIteratorSymbol = $Symbol.asyncIterator || \\"@@asyncIterator\\";
            var toStringTagSymbol = $Symbol.toStringTag || \\"@@toStringTag\\";
            var inModule = (false ? undefined : _typeof(module)) === \\"object\\";
            var runtime = global.regeneratorRuntime;
            if (runtime) {
                if (inModule) {
                    module.exports = runtime;
                }
                return;
            }
            runtime = global.regeneratorRuntime = inModule ? module.exports : {};
            function wrap(innerFn, outerFn, self, tryLocsList) {
                var protoGenerator = outerFn && outerFn.prototype instanceof Generator ? outerFn : Generator;
                var generator = Object.create(protoGenerator.prototype);
                var context = new Context(tryLocsList || []);
                generator._invoke = makeInvokeMethod(innerFn, self, context);
                return generator;
            }
            runtime.wrap = wrap;
            function tryCatch(fn, obj, arg) {
                try {
                    return {
                        type: \\"normal\\",
                        arg: fn.call(obj, arg)
                    };
                } catch (err) {
                    return {
                        type: \\"throw\\",
                        arg: err
                    };
                }
            }
            var GenStateSuspendedStart = \\"suspendedStart\\";
            var GenStateSuspendedYield = \\"suspendedYield\\";
            var GenStateExecuting = \\"executing\\";
            var GenStateCompleted = \\"completed\\";
            var ContinueSentinel = {};
            function Generator() {}
            function GeneratorFunction() {}
            function GeneratorFunctionPrototype() {}
            var IteratorPrototype = {};
            IteratorPrototype[iteratorSymbol] = function() {
                return this;
            };
            var getProto = Object.getPrototypeOf;
            var NativeIteratorPrototype = getProto && getProto(getProto(values([])));
            if (NativeIteratorPrototype && NativeIteratorPrototype !== Op && hasOwn.call(NativeIteratorPrototype, iteratorSymbol)) {
                IteratorPrototype = NativeIteratorPrototype;
            }
            var Gp = GeneratorFunctionPrototype.prototype = Generator.prototype = Object.create(IteratorPrototype);
            GeneratorFunction.prototype = Gp.constructor = GeneratorFunctionPrototype;
            GeneratorFunctionPrototype.constructor = GeneratorFunction;
            GeneratorFunctionPrototype[toStringTagSymbol] = GeneratorFunction.displayName = \\"GeneratorFunction\\";
            function defineIteratorMethods(prototype) {
                [ \\"next\\", \\"throw\\", \\"return\\" ].forEach((function(method) {
                    prototype[method] = function(arg) {
                        return this._invoke(method, arg);
                    };
                }));
            }
            runtime.isGeneratorFunction = function(genFun) {
                var ctor = typeof genFun === \\"function\\" && genFun.constructor;
                return ctor ? ctor === GeneratorFunction || (ctor.displayName || ctor.name) === \\"GeneratorFunction\\" : false;
            };
            runtime.mark = function(genFun) {
                if (Object.setPrototypeOf) {
                    Object.setPrototypeOf(genFun, GeneratorFunctionPrototype);
                } else {
                    genFun.__proto__ = GeneratorFunctionPrototype;
                    if (!(toStringTagSymbol in genFun)) {
                        genFun[toStringTagSymbol] = \\"GeneratorFunction\\";
                    }
                }
                genFun.prototype = Object.create(Gp);
                return genFun;
            };
            runtime.awrap = function(arg) {
                return {
                    __await: arg
                };
            };
            function AsyncIterator(generator) {
                function invoke(method, arg, resolve, reject) {
                    var record = tryCatch(generator[method], generator, arg);
                    if (record.type === \\"throw\\") {
                        reject(record.arg);
                    } else {
                        var result = record.arg;
                        var value = result.value;
                        if (value && _typeof(value) === \\"object\\" && hasOwn.call(value, \\"__await\\")) {
                            return Promise.resolve(value.__await).then((function(value) {
                                invoke(\\"next\\", value, resolve, reject);
                            }), (function(err) {
                                invoke(\\"throw\\", err, resolve, reject);
                            }));
                        }
                        return Promise.resolve(value).then((function(unwrapped) {
                            result.value = unwrapped;
                            resolve(result);
                        }), reject);
                    }
                }
                var previousPromise;
                function enqueue(method, arg) {
                    function callInvokeWithMethodAndArg() {
                        return new Promise((function(resolve, reject) {
                            invoke(method, arg, resolve, reject);
                        }));
                    }
                    return previousPromise = previousPromise ? previousPromise.then(callInvokeWithMethodAndArg, callInvokeWithMethodAndArg) : callInvokeWithMethodAndArg();
                }
                this._invoke = enqueue;
            }
            defineIteratorMethods(AsyncIterator.prototype);
            AsyncIterator.prototype[asyncIteratorSymbol] = function() {
                return this;
            };
            runtime.AsyncIterator = AsyncIterator;
            runtime.async = function(innerFn, outerFn, self, tryLocsList) {
                var iter = new AsyncIterator(wrap(innerFn, outerFn, self, tryLocsList));
                return runtime.isGeneratorFunction(outerFn) ? iter : iter.next().then((function(result) {
                    return result.done ? result.value : iter.next();
                }));
            };
            function makeInvokeMethod(innerFn, self, context) {
                var state = GenStateSuspendedStart;
                return function invoke(method, arg) {
                    if (state === GenStateExecuting) {
                        throw new Error(\\"Generator is already running\\");
                    }
                    if (state === GenStateCompleted) {
                        if (method === \\"throw\\") {
                            throw arg;
                        }
                        return doneResult();
                    }
                    context.method = method;
                    context.arg = arg;
                    while (true) {
                        var delegate = context.delegate;
                        if (delegate) {
                            var delegateResult = maybeInvokeDelegate(delegate, context);
                            if (delegateResult) {
                                if (delegateResult === ContinueSentinel) continue;
                                return delegateResult;
                            }
                        }
                        if (context.method === \\"next\\") {
                            context.sent = context._sent = context.arg;
                        } else if (context.method === \\"throw\\") {
                            if (state === GenStateSuspendedStart) {
                                state = GenStateCompleted;
                                throw context.arg;
                            }
                            context.dispatchException(context.arg);
                        } else if (context.method === \\"return\\") {
                            context.abrupt(\\"return\\", context.arg);
                        }
                        state = GenStateExecuting;
                        var record = tryCatch(innerFn, self, context);
                        if (record.type === \\"normal\\") {
                            state = context.done ? GenStateCompleted : GenStateSuspendedYield;
                            if (record.arg === ContinueSentinel) {
                                continue;
                            }
                            return {
                                value: record.arg,
                                done: context.done
                            };
                        } else if (record.type === \\"throw\\") {
                            state = GenStateCompleted;
                            context.method = \\"throw\\";
                            context.arg = record.arg;
                        }
                    }
                };
            }
            function maybeInvokeDelegate(delegate, context) {
                var method = delegate.iterator[context.method];
                if (method === undefined) {
                    context.delegate = null;
                    if (context.method === \\"throw\\") {
                        if (delegate.iterator.return) {
                            context.method = \\"return\\";
                            context.arg = undefined;
                            maybeInvokeDelegate(delegate, context);
                            if (context.method === \\"throw\\") {
                                return ContinueSentinel;
                            }
                        }
                        context.method = \\"throw\\";
                        context.arg = new TypeError(\\"The iterator does not provide a 'throw' method\\");
                    }
                    return ContinueSentinel;
                }
                var record = tryCatch(method, delegate.iterator, context.arg);
                if (record.type === \\"throw\\") {
                    context.method = \\"throw\\";
                    context.arg = record.arg;
                    context.delegate = null;
                    return ContinueSentinel;
                }
                var info = record.arg;
                if (!info) {
                    context.method = \\"throw\\";
                    context.arg = new TypeError(\\"iterator result is not an object\\");
                    context.delegate = null;
                    return ContinueSentinel;
                }
                if (info.done) {
                    context[delegate.resultName] = info.value;
                    context.next = delegate.nextLoc;
                    if (context.method !== \\"return\\") {
                        context.method = \\"next\\";
                        context.arg = undefined;
                    }
                } else {
                    return info;
                }
                context.delegate = null;
                return ContinueSentinel;
            }
            defineIteratorMethods(Gp);
            Gp[toStringTagSymbol] = \\"Generator\\";
            Gp[iteratorSymbol] = function() {
                return this;
            };
            Gp.toString = function() {
                return \\"[object Generator]\\";
            };
            function pushTryEntry(locs) {
                var entry = {
                    tryLoc: locs[0]
                };
                if (1 in locs) {
                    entry.catchLoc = locs[1];
                }
                if (2 in locs) {
                    entry.finallyLoc = locs[2];
                    entry.afterLoc = locs[3];
                }
                this.tryEntries.push(entry);
            }
            function resetTryEntry(entry) {
                var record = entry.completion || {};
                record.type = \\"normal\\";
                delete record.arg;
                entry.completion = record;
            }
            function Context(tryLocsList) {
                this.tryEntries = [ {
                    tryLoc: \\"root\\"
                } ];
                tryLocsList.forEach(pushTryEntry, this);
                this.reset(true);
            }
            runtime.keys = function(object) {
                var keys = [];
                for (var key in object) {
                    keys.push(key);
                }
                keys.reverse();
                return function next() {
                    while (keys.length) {
                        var key = keys.pop();
                        if (key in object) {
                            next.value = key;
                            next.done = false;
                            return next;
                        }
                    }
                    next.done = true;
                    return next;
                };
            };
            function values(iterable) {
                if (iterable) {
                    var iteratorMethod = iterable[iteratorSymbol];
                    if (iteratorMethod) {
                        return iteratorMethod.call(iterable);
                    }
                    if (typeof iterable.next === \\"function\\") {
                        return iterable;
                    }
                    if (!isNaN(iterable.length)) {
                        var i = -1, next = function next() {
                            while (++i < iterable.length) {
                                if (hasOwn.call(iterable, i)) {
                                    next.value = iterable[i];
                                    next.done = false;
                                    return next;
                                }
                            }
                            next.value = undefined;
                            next.done = true;
                            return next;
                        };
                        return next.next = next;
                    }
                }
                return {
                    next: doneResult
                };
            }
            runtime.values = values;
            function doneResult() {
                return {
                    value: undefined,
                    done: true
                };
            }
            Context.prototype = {
                constructor: Context,
                reset: function reset(skipTempReset) {
                    this.prev = 0;
                    this.next = 0;
                    this.sent = this._sent = undefined;
                    this.done = false;
                    this.delegate = null;
                    this.method = \\"next\\";
                    this.arg = undefined;
                    this.tryEntries.forEach(resetTryEntry);
                    if (!skipTempReset) {
                        for (var name in this) {
                            if (name.charAt(0) === \\"t\\" && hasOwn.call(this, name) && !isNaN(+name.slice(1))) {
                                this[name] = undefined;
                            }
                        }
                    }
                },
                stop: function stop() {
                    this.done = true;
                    var rootEntry = this.tryEntries[0];
                    var rootRecord = rootEntry.completion;
                    if (rootRecord.type === \\"throw\\") {
                        throw rootRecord.arg;
                    }
                    return this.rval;
                },
                dispatchException: function dispatchException(exception) {
                    if (this.done) {
                        throw exception;
                    }
                    var context = this;
                    function handle(loc, caught) {
                        record.type = \\"throw\\";
                        record.arg = exception;
                        context.next = loc;
                        if (caught) {
                            context.method = \\"next\\";
                            context.arg = undefined;
                        }
                        return !!caught;
                    }
                    for (var i = this.tryEntries.length - 1; i >= 0; --i) {
                        var entry = this.tryEntries[i];
                        var record = entry.completion;
                        if (entry.tryLoc === \\"root\\") {
                            return handle(\\"end\\");
                        }
                        if (entry.tryLoc <= this.prev) {
                            var hasCatch = hasOwn.call(entry, \\"catchLoc\\");
                            var hasFinally = hasOwn.call(entry, \\"finallyLoc\\");
                            if (hasCatch && hasFinally) {
                                if (this.prev < entry.catchLoc) {
                                    return handle(entry.catchLoc, true);
                                } else if (this.prev < entry.finallyLoc) {
                                    return handle(entry.finallyLoc);
                                }
                            } else if (hasCatch) {
                                if (this.prev < entry.catchLoc) {
                                    return handle(entry.catchLoc, true);
                                }
                            } else if (hasFinally) {
                                if (this.prev < entry.finallyLoc) {
                                    return handle(entry.finallyLoc);
                                }
                            } else {
                                throw new Error(\\"try statement without catch or finally\\");
                            }
                        }
                    }
                },
                abrupt: function abrupt(type, arg) {
                    for (var i = this.tryEntries.length - 1; i >= 0; --i) {
                        var entry = this.tryEntries[i];
                        if (entry.tryLoc <= this.prev && hasOwn.call(entry, \\"finallyLoc\\") && this.prev < entry.finallyLoc) {
                            var finallyEntry = entry;
                            break;
                        }
                    }
                    if (finallyEntry && (type === \\"break\\" || type === \\"continue\\") && finallyEntry.tryLoc <= arg && arg <= finallyEntry.finallyLoc) {
                        finallyEntry = null;
                    }
                    var record = finallyEntry ? finallyEntry.completion : {};
                    record.type = type;
                    record.arg = arg;
                    if (finallyEntry) {
                        this.method = \\"next\\";
                        this.next = finallyEntry.finallyLoc;
                        return ContinueSentinel;
                    }
                    return this.complete(record);
                },
                complete: function complete(record, afterLoc) {
                    if (record.type === \\"throw\\") {
                        throw record.arg;
                    }
                    if (record.type === \\"break\\" || record.type === \\"continue\\") {
                        this.next = record.arg;
                    } else if (record.type === \\"return\\") {
                        this.rval = this.arg = record.arg;
                        this.method = \\"return\\";
                        this.next = \\"end\\";
                    } else if (record.type === \\"normal\\" && afterLoc) {
                        this.next = afterLoc;
                    }
                    return ContinueSentinel;
                },
                finish: function finish(finallyLoc) {
                    for (var i = this.tryEntries.length - 1; i >= 0; --i) {
                        var entry = this.tryEntries[i];
                        if (entry.finallyLoc === finallyLoc) {
                            this.complete(entry.completion, entry.afterLoc);
                            resetTryEntry(entry);
                            return ContinueSentinel;
                        }
                    }
                },
                catch: function _catch(tryLoc) {
                    for (var i = this.tryEntries.length - 1; i >= 0; --i) {
                        var entry = this.tryEntries[i];
                        if (entry.tryLoc === tryLoc) {
                            var record = entry.completion;
                            if (record.type === \\"throw\\") {
                                var thrown = record.arg;
                                resetTryEntry(entry);
                            }
                            return thrown;
                        }
                    }
                    throw new Error(\\"illegal catch attempt\\");
                },
                delegateYield: function delegateYield(iterable, resultName, nextLoc) {
                    this.delegate = {
                        iterator: values(iterable),
                        resultName: resultName,
                        nextLoc: nextLoc
                    };
                    if (this.method === \\"next\\") {
                        this.arg = undefined;
                    }
                    return ContinueSentinel;
                }
            };
        }(function() {
            return this;
        }() || Function(\\"return this\\")());
    }).call(this, __webpack_require__(18)(module));
}, function(module, exports) {
    module.exports = function(module) {
        if (!module.webpackPolyfill) {
            module.deprecate = function() {};
            module.paths = [];
            if (!module.children) module.children = [];
            Object.defineProperty(module, \\"loaded\\", {
                enumerable: true,
                get: function() {
                    return module.l;
                }
            });
            Object.defineProperty(module, \\"id\\", {
                enumerable: true,
                get: function() {
                    return module.i;
                }
            });
            module.webpackPolyfill = 1;
        }
        return module;
    };
}, function(module, exports, __webpack_require__) {}, , function(module, __webpack_exports__, __webpack_require__) {
    \\"use strict\\";
    __webpack_require__.r(__webpack_exports__);
<<<<<<< HEAD
    var taro_runtime = __webpack_require__(2);
=======
    var taro_runtime = __webpack_require__(3);
    var regenerator = __webpack_require__(9);
    var regenerator_default = __webpack_require__.n(regenerator);
>>>>>>> c172d109
    function asyncGeneratorStep(gen, resolve, reject, _next, _throw, key, arg) {
        try {
            var info = gen[key](arg);
            var value = info.value;
        } catch (error) {
            reject(error);
            return;
        }
        if (info.done) {
            resolve(value);
        } else {
            Promise.resolve(value).then(_next, _throw);
        }
    }
    function _asyncToGenerator(fn) {
        return function() {
            var self = this, args = arguments;
            return new Promise((function(resolve, reject) {
                var gen = fn.apply(self, args);
                function _next(value) {
                    asyncGeneratorStep(gen, resolve, reject, _next, _throw, \\"next\\", value);
                }
                function _throw(err) {
                    asyncGeneratorStep(gen, resolve, reject, _next, _throw, \\"throw\\", err);
                }
                _next(undefined);
            }));
        };
    }
    var classCallCheck = __webpack_require__(4);
    var createClass = __webpack_require__(5);
    var inherits = __webpack_require__(7);
    var createSuper = __webpack_require__(6);
    var regenerator = __webpack_require__(9);
    var regenerator_default = __webpack_require__.n(regenerator);
    var react = __webpack_require__(0);
    var taro_components = __webpack_require__(1);
    var index = __webpack_require__(19);
    var index_Index = function(_Component) {
        Object(inherits[\\"a\\"])(Index, _Component);
        var _super = Object(createSuper[\\"a\\"])(Index);
        function Index() {
            Object(classCallCheck[\\"a\\"])(this, Index);
            return _super.apply(this, arguments);
        }
        Object(createClass[\\"a\\"])(Index, [ {
            key: \\"componentWillMount\\",
            value: function() {
                var _componentWillMount = _asyncToGenerator(regenerator_default.a.mark((function _callee() {
                    return regenerator_default.a.wrap((function _callee$(_context) {
                        while (1) {
                            switch (_context.prev = _context.next) {
                              case 0:
                                _context.next = 2;
                                return Promise.resolve(1);

                              case 2:
                              case \\"end\\":
                                return _context.stop();
                            }
                        }
                    }), _callee);
                })));
                function componentWillMount() {
                    return _componentWillMount.apply(this, arguments);
                }
                return componentWillMount;
            }()
        }, {
            key: \\"componentDidMount\\",
            value: function componentDidMount() {}
        }, {
            key: \\"componentWillUnmount\\",
            value: function componentWillUnmount() {}
        }, {
            key: \\"componentDidShow\\",
            value: function componentDidShow() {}
        }, {
            key: \\"componentDidHide\\",
            value: function componentDidHide() {}
        }, {
            key: \\"render\\",
            value: function render() {
                return react[\\"default\\"].createElement(taro_components[\\"View\\"], {
                    className: \\"index\\"
                }, react[\\"default\\"].createElement(taro_components[\\"Text\\"], null, \\"Hello world!\\"), react[\\"default\\"].createElement(taro_components[\\"Input\\"], {
                    placeholder: \\"input\\",
                    value: \\"\\"
                }), react[\\"default\\"].createElement(taro_components[\\"Textarea\\"], {
                    value: \\"\\"
                }), react[\\"default\\"].createElement(taro_components[\\"Swiper\\"], null, react[\\"default\\"].createElement(taro_components[\\"SwiperItem\\"], null, react[\\"default\\"].createElement(taro_components[\\"Text\\"], null, \\"Swiper item\\"))), react[\\"default\\"].createElement(taro_components[\\"Video\\"], null), react[\\"default\\"].createElement(taro_components[\\"Canvas\\"], null, react[\\"default\\"].createElement(taro_components[\\"CoverView\\"], null, react[\\"default\\"].createElement(taro_components[\\"CoverImage\\"], null))));
            }
        } ]);
        return Index;
    }(react[\\"Component\\"]);
    var config = {
        navigationBarTitleText: \\"\\\\u9996\\\\u9875\\"
    };
    var inst = Page(Object(taro_runtime[\\"createPageConfig\\"])(index_Index, \\"pages/index/index\\", {
        root: {
            cn: []
        }
    }, config || {}));
} ], [ [ 21, 0, 1, 3, 2 ] ] ]);

/** filePath: dist/pages/index/index.json **/
{\\"navigationBarTitleText\\":\\"首页\\",\\"usingComponents\\":{\\"custom-wrapper\\":\\"../../custom-wrapper\\"}}

/** filePath: dist/runtime.js **/
(function(modules) {
    function webpackJsonpCallback(data) {
        var chunkIds = data[0];
        var moreModules = data[1];
        var executeModules = data[2];
        var moduleId, chunkId, i = 0, resolves = [];
        for (;i < chunkIds.length; i++) {
            chunkId = chunkIds[i];
            if (Object.prototype.hasOwnProperty.call(installedChunks, chunkId) && installedChunks[chunkId]) {
                resolves.push(installedChunks[chunkId][0]);
            }
            installedChunks[chunkId] = 0;
        }
        for (moduleId in moreModules) {
            if (Object.prototype.hasOwnProperty.call(moreModules, moduleId)) {
                modules[moduleId] = moreModules[moduleId];
            }
        }
        if (parentJsonpFunction) parentJsonpFunction(data);
        while (resolves.length) {
            resolves.shift()();
        }
        deferredModules.push.apply(deferredModules, executeModules || []);
        return checkDeferredModules();
    }
    function checkDeferredModules() {
        var result;
        for (var i = 0; i < deferredModules.length; i++) {
            var deferredModule = deferredModules[i];
            var fulfilled = true;
            for (var j = 1; j < deferredModule.length; j++) {
                var depId = deferredModule[j];
                if (installedChunks[depId] !== 0) fulfilled = false;
            }
            if (fulfilled) {
                deferredModules.splice(i--, 1);
                result = __webpack_require__(__webpack_require__.s = deferredModule[0]);
            }
        }
        return result;
    }
    var installedModules = {};
    var installedChunks = {
        0: 0
    };
    var deferredModules = [];
    function __webpack_require__(moduleId) {
        if (installedModules[moduleId]) {
            return installedModules[moduleId].exports;
        }
        var module = installedModules[moduleId] = {
            i: moduleId,
            l: false,
            exports: {}
        };
        modules[moduleId].call(module.exports, module, module.exports, __webpack_require__);
        module.l = true;
        return module.exports;
    }
    __webpack_require__.m = modules;
    __webpack_require__.c = installedModules;
    __webpack_require__.d = function(exports, name, getter) {
        if (!__webpack_require__.o(exports, name)) {
            Object.defineProperty(exports, name, {
                enumerable: true,
                get: getter
            });
        }
    };
    __webpack_require__.r = function(exports) {
        if (typeof Symbol !== \\"undefined\\" && Symbol.toStringTag) {
            Object.defineProperty(exports, Symbol.toStringTag, {
                value: \\"Module\\"
            });
        }
        Object.defineProperty(exports, \\"__esModule\\", {
            value: true
        });
    };
    __webpack_require__.t = function(value, mode) {
        if (mode & 1) value = __webpack_require__(value);
        if (mode & 8) return value;
        if (mode & 4 && typeof value === \\"object\\" && value && value.__esModule) return value;
        var ns = Object.create(null);
        __webpack_require__.r(ns);
        Object.defineProperty(ns, \\"default\\", {
            enumerable: true,
            value: value
        });
        if (mode & 2 && typeof value != \\"string\\") for (var key in value) __webpack_require__.d(ns, key, function(key) {
            return value[key];
        }.bind(null, key));
        return ns;
    };
    __webpack_require__.n = function(module) {
        var getter = module && module.__esModule ? function getDefault() {
            return module[\\"default\\"];
        } : function getModuleExports() {
            return module;
        };
        __webpack_require__.d(getter, \\"a\\", getter);
        return getter;
    };
    __webpack_require__.o = function(object, property) {
        return Object.prototype.hasOwnProperty.call(object, property);
    };
    __webpack_require__.p = \\"/\\";
    var jsonpArray = my[\\"webpackJsonp\\"] = my[\\"webpackJsonp\\"] || [];
    var oldJsonpFunction = jsonpArray.push.bind(jsonpArray);
    jsonpArray.push = webpackJsonpCallback;
    jsonpArray = jsonpArray.slice();
    for (var i = 0; i < jsonpArray.length; i++) webpackJsonpCallback(jsonpArray[i]);
    var parentJsonpFunction = oldJsonpFunction;
    checkDeferredModules();
})([]);

/** filePath: dist/taro.js **/
(my[\\"webpackJsonp\\"] = my[\\"webpackJsonp\\"] || []).push([ [ 1 ], {
    1: function(module, __webpack_exports__, __webpack_require__) {
        \\"use strict\\";
        var _unused_webpack_default_export = \\"taro-components-mock\\";
    },
    10: function(module, __webpack_exports__, __webpack_require__) {
        \\"use strict\\";
        __webpack_exports__[\\"a\\"] = \\"taro-react-mock\\";
    },
    3: function(module, __webpack_exports__, __webpack_require__) {
        \\"use strict\\";
        __webpack_require__.r(__webpack_exports__);
        __webpack_exports__[\\"default\\"] = \\"taro-runtime-mock\\";
    }
} ]);

/** filePath: dist/utils.sjs **/
export default {
  a: function (l, n) {
    return 'tmpl_' + l + '_' + n
  },
  b: function (a, b) {
    return a === undefined ? b : a
  },
  c: function(i, prefix) {
    var s = i.focus !== undefined ? 'focus' : 'blur'
    return prefix + i.nn + '_' + s
  },
  d: function (i, v) {
    return i === undefined ? v : i
  },
  e: function (n) {
    return 'tmpl_' + n + '_container'
  },
  f: function (l) {
    return l.filter(function (i) {return i.nn === 'swiper-item'})
  }
}

/** filePath: dist/vendors.js **/
(my[\\"webpackJsonp\\"] = my[\\"webpackJsonp\\"] || []).push([ [ 3 ], [ , , , , function(module, __webpack_exports__, __webpack_require__) {
    \\"use strict\\";
    __webpack_require__.d(__webpack_exports__, \\"a\\", (function() {
        return _classCallCheck;
    }));
    function _classCallCheck(instance, Constructor) {
        if (!(instance instanceof Constructor)) {
            throw new TypeError(\\"Cannot call a class as a function\\");
        }
    }
}, function(module, __webpack_exports__, __webpack_require__) {
    \\"use strict\\";
    __webpack_require__.d(__webpack_exports__, \\"a\\", (function() {
        return _createClass;
    }));
    function _defineProperties(target, props) {
        for (var i = 0; i < props.length; i++) {
            var descriptor = props[i];
            descriptor.enumerable = descriptor.enumerable || false;
            descriptor.configurable = true;
            if (\\"value\\" in descriptor) descriptor.writable = true;
            Object.defineProperty(target, descriptor.key, descriptor);
        }
    }
    function _createClass(Constructor, protoProps, staticProps) {
        if (protoProps) _defineProperties(Constructor.prototype, protoProps);
        if (staticProps) _defineProperties(Constructor, staticProps);
        return Constructor;
    }
}, function(module, __webpack_exports__, __webpack_require__) {
    \\"use strict\\";
    __webpack_require__.d(__webpack_exports__, \\"a\\", (function() {
        return _createSuper;
    }));
    function _getPrototypeOf(o) {
        _getPrototypeOf = Object.setPrototypeOf ? Object.getPrototypeOf : function _getPrototypeOf(o) {
            return o.__proto__ || Object.getPrototypeOf(o);
        };
        return _getPrototypeOf(o);
    }
    function _isNativeReflectConstruct() {
        if (typeof Reflect === \\"undefined\\" || !Reflect.construct) return false;
        if (Reflect.construct.sham) return false;
        if (typeof Proxy === \\"function\\") return true;
        try {
            Boolean.prototype.valueOf.call(Reflect.construct(Boolean, [], (function() {})));
            return true;
        } catch (e) {
            return false;
        }
    }
    var helpers_typeof = __webpack_require__(8);
    var typeof_default = __webpack_require__.n(helpers_typeof);
    function _assertThisInitialized(self) {
        if (self === void 0) {
            throw new ReferenceError(\\"this hasn't been initialised - super() hasn't been called\\");
        }
        return self;
    }
    function _possibleConstructorReturn(self, call) {
        if (call && (typeof_default()(call) === \\"object\\" || typeof call === \\"function\\")) {
            return call;
        } else if (call !== void 0) {
            throw new TypeError(\\"Derived constructors may only return object or undefined\\");
        }
        return _assertThisInitialized(self);
    }
    function _createSuper(Derived) {
        var hasNativeReflectConstruct = _isNativeReflectConstruct();
        return function _createSuperInternal() {
            var Super = _getPrototypeOf(Derived), result;
            if (hasNativeReflectConstruct) {
                var NewTarget = _getPrototypeOf(this).constructor;
                result = Reflect.construct(Super, arguments, NewTarget);
            } else {
                result = Super.apply(this, arguments);
            }
            return _possibleConstructorReturn(this, result);
        };
    }
}, function(module, __webpack_exports__, __webpack_require__) {
    \\"use strict\\";
    __webpack_require__.d(__webpack_exports__, \\"a\\", (function() {
        return _inherits;
    }));
    function _setPrototypeOf(o, p) {
        _setPrototypeOf = Object.setPrototypeOf || function _setPrototypeOf(o, p) {
            o.__proto__ = p;
            return o;
        };
        return _setPrototypeOf(o, p);
    }
    function _inherits(subClass, superClass) {
        if (typeof superClass !== \\"function\\" && superClass !== null) {
            throw new TypeError(\\"Super expression must either be null or a function\\");
        }
        subClass.prototype = Object.create(superClass && superClass.prototype, {
            constructor: {
                value: subClass,
                writable: true,
                configurable: true
            }
        });
        if (superClass) _setPrototypeOf(subClass, superClass);
    }
}, function(module, exports) {
    function _typeof(obj) {
        \\"@babel/helpers - typeof\\";
        if (typeof Symbol === \\"function\\" && typeof Symbol.iterator === \\"symbol\\") {
            module.exports = _typeof = function _typeof(obj) {
                return typeof obj;
            };
            module.exports[\\"default\\"] = module.exports, module.exports.__esModule = true;
        } else {
            module.exports = _typeof = function _typeof(obj) {
                return obj && typeof Symbol === \\"function\\" && obj.constructor === Symbol && obj !== Symbol.prototype ? \\"symbol\\" : typeof obj;
            };
            module.exports[\\"default\\"] = module.exports, module.exports.__esModule = true;
        }
        return _typeof(obj);
    }
    module.exports = _typeof;
    module.exports[\\"default\\"] = module.exports, module.exports.__esModule = true;
} ] ]);
"
`;<|MERGE_RESOLUTION|>--- conflicted
+++ resolved
@@ -17,7 +17,7 @@
 require(\\"./taro\\");
 
 (my[\\"webpackJsonp\\"] = my[\\"webpackJsonp\\"] || []).push([ [ 4 ], {
-    13: function(module, __webpack_exports__, __webpack_require__) {
+    14: function(module, __webpack_exports__, __webpack_require__) {
         \\"use strict\\";
         (function(navigator) {
             var _tarojs_shared__WEBPACK_IMPORTED_MODULE_0__ = __webpack_require__(2);
@@ -197,7 +197,372 @@
                 var defaultHeaders = {
                     \\"content-type\\": \\"application/json\\"
                 };
-<<<<<<< HEAD
+                options.headers = defaultHeaders;
+                if (options.header) {
+                    for (var k in options.header) {
+                        var lowerK = k.toLocaleLowerCase();
+                        options.headers[lowerK] = options.header[k];
+                    }
+                    delete options.header;
+                }
+                var originSuccess = options.success;
+                var originFail = options.fail;
+                var originComplete = options.complete;
+                var requestTask;
+                var p = new Promise((function(resolve, reject) {
+                    options.success = function(res) {
+                        res.statusCode = res.status;
+                        delete res.status;
+                        res.header = res.headers;
+                        delete res.headers;
+                        originSuccess && originSuccess(res);
+                        resolve(res);
+                    };
+                    options.fail = function(res) {
+                        originFail && originFail(res);
+                        reject(res);
+                    };
+                    options.complete = function(res) {
+                        originComplete && originComplete(res);
+                    };
+                    requestTask = nativeRequest(options);
+                }));
+                p.abort = function(cb) {
+                    cb && cb();
+                    if (requestTask) {
+                        requestTask.abort();
+                    }
+                    return p;
+                };
+                return p;
+            }
+            function handleSyncApis(key, global, args) {
+                if (key === \\"getStorageSync\\") {
+                    var arg1 = args[0];
+                    if (arg1 != null) {
+                        var res = global[key]({
+                            key: arg1
+                        });
+                        var data = null;
+                        if (res.hasOwnProperty(\\"data\\")) {
+                            data = res.data;
+                        } else if (res.hasOwnProperty(\\"APDataStorage\\")) {
+                            data = res.APDataStorage;
+                        }
+                        return data === null ? \\"\\" : data;
+                    }
+                    return console.error(\\"getStorageSync \\\\u4f20\\\\u5165\\\\u53c2\\\\u6570\\\\u9519\\\\u8bef\\");
+                }
+                if (key === \\"setStorageSync\\") {
+                    var _arg = args[0];
+                    var arg2 = args[1];
+                    if (_arg != null) {
+                        return global[key]({
+                            key: _arg,
+                            data: arg2
+                        });
+                    }
+                    return console.error(\\"setStorageSync \\\\u4f20\\\\u5165\\\\u53c2\\\\u6570\\\\u9519\\\\u8bef\\");
+                }
+                if (key === \\"removeStorageSync\\") {
+                    var _arg2 = args[0];
+                    if (_arg2 != null) {
+                        return global[key]({
+                            key: _arg2
+                        });
+                    }
+                    return console.error(\\"removeStorageSync \\\\u4f20\\\\u5165\\\\u53c2\\\\u6570\\\\u9519\\\\u8bef\\");
+                }
+                if (key === \\"createSelectorQuery\\") {
+                    var query = global[key]();
+                    query.in = function() {
+                        return query;
+                    };
+                    return query;
+                }
+                return global[key].apply(global, args);
+            }
+            function transformMeta(api, options) {
+                var apiAlias = api;
+                if (api === \\"showModal\\") {
+                    options.cancelButtonText = options.cancelText || \\"\\\\u53d6\\\\u6d88\\";
+                    options.confirmButtonText = options.confirmText || \\"\\\\u786e\\\\u5b9a\\";
+                    apiAlias = \\"confirm\\";
+                    if (options.showCancel === false) {
+                        options.buttonText = options.confirmText || \\"\\\\u786e\\\\u5b9a\\";
+                        apiAlias = \\"alert\\";
+                    }
+                } else {
+                    Object.keys(apiDiff).forEach((function(item) {
+                        var apiItem = apiDiff[item];
+                        if (api === item) {
+                            if (apiItem.alias) {
+                                apiAlias = apiItem.alias;
+                            }
+                            if (apiItem.options) {
+                                var change = apiItem.options.change;
+                                var set = apiItem.options.set;
+                                if (change) {
+                                    change.forEach((function(changeItem) {
+                                        options[changeItem.new] = options[changeItem.old];
+                                    }));
+                                }
+                                if (set) {
+                                    set.forEach((function(setItem) {
+                                        options[setItem.key] = typeof setItem.value === \\"function\\" ? setItem.value(options) : setItem.value;
+                                    }));
+                                }
+                            }
+                        }
+                    }));
+                }
+                return {
+                    key: apiAlias,
+                    options: options
+                };
+            }
+            function modifyApis(apis) {
+                Object.keys(apiDiff).map((function(key) {
+                    apis.add(key);
+                    var platformKey = apiDiff[key].alias;
+                    platformKey && apis.delete(platformKey);
+                }));
+                apis.add(\\"showModal\\");
+                apis.delete(\\"confirm\\");
+                apis.delete(\\"alert\\");
+            }
+            function modifyAsyncResult(key, res) {
+                if (key === \\"saveFile\\") {
+                    res.savedFilePath = res.apFilePath;
+                } else if (key === \\"downloadFile\\") {
+                    res.tempFilePath = res.apFilePath;
+                } else if (key === \\"chooseImage\\") {
+                    res.tempFilePaths = res.apFilePaths;
+                } else if (key === \\"getClipboard\\") {
+                    res.data = res.text;
+                } else if (key === \\"scan\\") {
+                    res.result = res.code;
+                } else if (key === \\"getScreenBrightness\\") {
+                    res.value = res.brightness;
+                    delete res.brightness;
+                } else if (key === \\"connectSocket\\") {
+                    res.onClose = function(cb) {
+                        my.onSocketClose(cb);
+                    };
+                    res.onError = function(cb) {
+                        my.onSocketError(cb);
+                    };
+                    res.onMessage = function(cb) {
+                        my.onSocketMessage(cb);
+                    };
+                    res.onOpen = function(cb) {
+                        my.onSocketOpen(cb);
+                    };
+                    res.send = function(opt) {
+                        my.sendSocketMessage(opt);
+                    };
+                    res.close = function() {
+                        my.closeSocket();
+                    };
+                }
+            }
+            function initNativeApi(taro) {
+                Object(_tarojs_shared__WEBPACK_IMPORTED_MODULE_0__[\\"f\\"])(taro, my, {
+                    needPromiseApis: needPromiseApis,
+                    handleSyncApis: handleSyncApis,
+                    transformMeta: transformMeta,
+                    modifyApis: modifyApis,
+                    modifyAsyncResult: modifyAsyncResult,
+                    request: request
+                });
+            }
+            var components = {
+                View: {
+                    \\"disable-scroll\\": \\"false\\",
+                    hidden: \\"false\\",
+                    bindAppear: \\"\\",
+                    bindDisappear: \\"\\",
+                    bindFirstAppear: \\"\\"
+                },
+                Text: {
+                    \\"number-of-lines\\": \\"\\"
+                },
+                Map: {
+                    skew: \\"0\\",
+                    rotate: \\"0\\",
+                    polygons: \\"[]\\",
+                    \\"include-padding\\": \\"\\",
+                    \\"ground-overlays\\": \\"\\",
+                    \\"tile-overlay\\": \\"\\",
+                    \\"custom-map-style\\": \\"\\",
+                    setting: \\"{}\\",
+                    optimize: \\"\\",
+                    bindRegionChange: \\"\\",
+                    bindPanelTap: \\"\\"
+                },
+                Button: {
+                    scope: \\"\\",
+                    \\"public-id\\": \\"\\",
+                    bindGetAuthorize: \\"\\",
+                    bindError: \\"\\"
+                },
+                Checkbox: {
+                    bindChange: \\"\\"
+                },
+                Input: {
+                    \\"random-number\\": \\"false\\",
+                    controlled: \\"false\\",
+                    enableNative: \\"false\\"
+                },
+                Slider: {
+                    \\"track-size\\": \\"4\\",
+                    \\"handle-size\\": \\"22\\",
+                    \\"handle-color\\": Object(_tarojs_shared__WEBPACK_IMPORTED_MODULE_0__[\\"g\\"])(\\"#ffffff\\")
+                },
+                Switch: {
+                    controlled: \\"false\\"
+                },
+                Textarea: {
+                    \\"show-count\\": \\"true\\",
+                    controlled: \\"false\\",
+                    enableNative: \\"false\\"
+                },
+                MovableView: {
+                    bindChangeEnd: \\"\\"
+                },
+                ScrollView: {
+                    \\"scroll-animation-duration\\": \\"\\",
+                    \\"trap-scroll\\": \\"false\\"
+                },
+                Swiper: {
+                    \\"active-class\\": \\"\\",
+                    \\"changing-class\\": \\"\\",
+                    acceleration: \\"false\\",
+                    \\"disable-programmatic-animation\\": \\"false\\",
+                    \\"disable-touch\\": \\"false\\",
+                    bindAnimationEnd: \\"\\"
+                },
+                Image: {
+                    \\"default-source\\": \\"\\"
+                },
+                Canvas: {
+                    width: Object(_tarojs_shared__WEBPACK_IMPORTED_MODULE_0__[\\"g\\"])(\\"300px\\"),
+                    height: Object(_tarojs_shared__WEBPACK_IMPORTED_MODULE_0__[\\"g\\"])(\\"225px\\")
+                },
+                Video: {
+                    \\"poster-size\\": Object(_tarojs_shared__WEBPACK_IMPORTED_MODULE_0__[\\"g\\"])(\\"contain\\"),
+                    \\"mobilenet-hint-type\\": \\"1\\",
+                    enableNative: \\"false\\",
+                    bindLoading: \\"\\",
+                    bindUserAction: \\"\\",
+                    bindStop: \\"\\",
+                    bindRenderStart: \\"\\"
+                },
+                Lottie: {
+                    autoplay: \\"false\\",
+                    path: \\"\\",
+                    speed: \\"1.0\\",
+                    repeatCount: \\"0\\",
+                    autoReverse: \\"false\\",
+                    assetsPath: \\"\\",
+                    placeholder: \\"\\",
+                    djangoId: \\"\\",
+                    md5: \\"\\",
+                    optimize: \\"false\\",
+                    bindDataReady: \\"\\",
+                    bindDataFailed: \\"\\",
+                    bindAnimationStart: \\"\\",
+                    bindAnimationEnd: \\"\\",
+                    bindAnimationRepeat: \\"\\",
+                    bindAnimationCancel: \\"\\",
+                    bindDataLoadReady: \\"\\"
+                },
+                Lifestyle: {
+                    \\"public-id\\": \\"\\",
+                    memo: \\"\\",
+                    bindFollow: \\"\\"
+                },
+                LifeFollow: {
+                    sceneId: \\"\\",
+                    checkFollow: \\"\\",
+                    bindCheckFollow: \\"\\",
+                    bindClose: \\"\\"
+                },
+                ContactButton: {
+                    \\"tnt-inst-id\\": \\"\\",
+                    scene: \\"\\",
+                    size: \\"25\\",
+                    color: Object(_tarojs_shared__WEBPACK_IMPORTED_MODULE_0__[\\"g\\"])(\\"#00A3FF\\"),
+                    icon: \\"\\",
+                    \\"alipay-card-no\\": \\"\\",
+                    \\"ext-info\\": \\"\\"
+                }
+            };
+            var BUBBLE_EVENTS = new Set([ \\"touchStart\\", \\"touchMove\\", \\"touchEnd\\", \\"touchCancel\\", \\"tap\\", \\"longTap\\" ]);
+            var hostConfig = {
+                initNativeApi: initNativeApi,
+                getEventCenter: function getEventCenter(Events) {
+                    if (!my.taroEventCenter) {
+                        my.taroEventCenter = new Events;
+                    }
+                    return my.taroEventCenter;
+                },
+                modifyTaroEvent: function modifyTaroEvent(event, node) {
+                    if (node.tagName === \\"SWIPER\\" && event.type === \\"animationend\\") {
+                        event.type = \\"animationfinish\\";
+                    }
+                },
+                isBubbleEvents: function isBubbleEvents(eventName) {
+                    return BUBBLE_EVENTS.has(eventName);
+                }
+            };
+            var _navigator = navigator, userAgent = _navigator.userAgent;
+            Object.defineProperty(navigator, \\"userAgent\\", {
+                configurable: true,
+                enumerable: true,
+                get: function get() {
+                    return userAgent || navigator.swuserAgent || \\"\\";
+                }
+            });
+            Object(_tarojs_shared__WEBPACK_IMPORTED_MODULE_0__[\\"e\\"])(hostConfig);
+            Object(_tarojs_shared__WEBPACK_IMPORTED_MODULE_0__[\\"d\\"])(components);
+        }).call(this, __webpack_require__(0)[\\"navigator\\"]);
+    },
+    15: function(module, exports, __webpack_require__) {},
+    2: function(module, __webpack_exports__, __webpack_require__) {
+        \\"use strict\\";
+        __webpack_require__.d(__webpack_exports__, \\"a\\", (function() {
+            return EMPTY_OBJ;
+        }));
+        __webpack_require__.d(__webpack_exports__, \\"b\\", (function() {
+            return isArray;
+        }));
+        __webpack_require__.d(__webpack_exports__, \\"c\\", (function() {
+            return isFunction;
+        }));
+        __webpack_require__.d(__webpack_exports__, \\"d\\", (function() {
+            return mergeInternalComponents;
+        }));
+        __webpack_require__.d(__webpack_exports__, \\"e\\", (function() {
+            return mergeReconciler;
+        }));
+        __webpack_require__.d(__webpack_exports__, \\"f\\", (function() {
+            return processApis;
+        }));
+        __webpack_require__.d(__webpack_exports__, \\"g\\", (function() {
+            return singleQuote;
+        }));
+        var toConsumableArray = __webpack_require__(8);
+        function _typeof(obj) {
+            \\"@babel/helpers - typeof\\";
+            if (typeof Symbol === \\"function\\" && typeof Symbol.iterator === \\"symbol\\") {
+                _typeof = function _typeof(obj) {
+                    return typeof obj;
+                };
+            } else {
+                _typeof = function _typeof(obj) {
+                    return obj && typeof Symbol === \\"function\\" && obj.constructor === Symbol && obj !== Symbol.prototype ? \\"symbol\\" : typeof obj;
+                };
             }
             return _typeof(obj);
         }
@@ -293,7 +658,7 @@
             space: NO_DEFAULT_VALUE,
             decode: DEFAULT_FALSE
         };
-        var Button = {
+        var Button = Object.assign({
             size: singleQuote(\\"default\\"),
             type: NO_DEFAULT_VALUE,
             plain: DEFAULT_FALSE,
@@ -306,7 +671,7 @@
             \\"hover-start-time\\": \\"20\\",
             \\"hover-stay-time\\": \\"70\\",
             name: NO_DEFAULT_VALUE
-        };
+        }, touchEvents);
         var Checkbox = {
             value: NO_DEFAULT_VALUE,
             disabled: NO_DEFAULT_VALUE,
@@ -804,1022 +1169,6 @@
                 options = options ? isString(options) ? {
                     url: options
                 } : options : {};
-=======
-                options.headers = defaultHeaders;
-                if (options.header) {
-                    for (var k in options.header) {
-                        var lowerK = k.toLocaleLowerCase();
-                        options.headers[lowerK] = options.header[k];
-                    }
-                    delete options.header;
-                }
->>>>>>> c172d109
-                var originSuccess = options.success;
-                var originFail = options.fail;
-                var originComplete = options.complete;
-                var requestTask;
-                var p = new Promise((function(resolve, reject) {
-                    options.success = function(res) {
-                        res.statusCode = res.status;
-                        delete res.status;
-                        res.header = res.headers;
-                        delete res.headers;
-                        originSuccess && originSuccess(res);
-                        resolve(res);
-                    };
-                    options.fail = function(res) {
-                        originFail && originFail(res);
-                        reject(res);
-                    };
-                    options.complete = function(res) {
-                        originComplete && originComplete(res);
-                    };
-                    requestTask = nativeRequest(options);
-                }));
-                p.abort = function(cb) {
-                    cb && cb();
-                    if (requestTask) {
-                        requestTask.abort();
-                    }
-                    return p;
-                };
-                return p;
-            }
-            function handleSyncApis(key, global, args) {
-                if (key === \\"getStorageSync\\") {
-                    var arg1 = args[0];
-                    if (arg1 != null) {
-                        var res = global[key]({
-                            key: arg1
-                        });
-                        var data = null;
-                        if (res.hasOwnProperty(\\"data\\")) {
-                            data = res.data;
-                        } else if (res.hasOwnProperty(\\"APDataStorage\\")) {
-                            data = res.APDataStorage;
-                        }
-                        return data === null ? \\"\\" : data;
-                    }
-                    return console.error(\\"getStorageSync \\\\u4f20\\\\u5165\\\\u53c2\\\\u6570\\\\u9519\\\\u8bef\\");
-                }
-                if (key === \\"setStorageSync\\") {
-                    var _arg = args[0];
-                    var arg2 = args[1];
-                    if (_arg != null) {
-                        return global[key]({
-                            key: _arg,
-                            data: arg2
-                        });
-                    }
-<<<<<<< HEAD
-                    if (isFunction(global[key])) {
-                        taro[key] = function() {
-                            for (var _len2 = arguments.length, args = new Array(_len2), _key2 = 0; _key2 < _len2; _key2++) {
-                                args[_key2] = arguments[_key2];
-=======
-                    return console.error(\\"setStorageSync \\\\u4f20\\\\u5165\\\\u53c2\\\\u6570\\\\u9519\\\\u8bef\\");
-                }
-                if (key === \\"removeStorageSync\\") {
-                    var _arg2 = args[0];
-                    if (_arg2 != null) {
-                        return global[key]({
-                            key: _arg2
-                        });
-                    }
-                    return console.error(\\"removeStorageSync \\\\u4f20\\\\u5165\\\\u53c2\\\\u6570\\\\u9519\\\\u8bef\\");
-                }
-                if (key === \\"createSelectorQuery\\") {
-                    var query = global[key]();
-                    query.in = function() {
-                        return query;
-                    };
-                    return query;
-                }
-                return global[key].apply(global, args);
-            }
-            function transformMeta(api, options) {
-                var apiAlias = api;
-                if (api === \\"showModal\\") {
-                    options.cancelButtonText = options.cancelText || \\"\\\\u53d6\\\\u6d88\\";
-                    options.confirmButtonText = options.confirmText || \\"\\\\u786e\\\\u5b9a\\";
-                    apiAlias = \\"confirm\\";
-                    if (options.showCancel === false) {
-                        options.buttonText = options.confirmText || \\"\\\\u786e\\\\u5b9a\\";
-                        apiAlias = \\"alert\\";
-                    }
-                } else {
-                    Object.keys(apiDiff).forEach((function(item) {
-                        var apiItem = apiDiff[item];
-                        if (api === item) {
-                            if (apiItem.alias) {
-                                apiAlias = apiItem.alias;
->>>>>>> c172d109
-                            }
-                            if (apiItem.options) {
-                                var change = apiItem.options.change;
-                                var set = apiItem.options.set;
-                                if (change) {
-                                    change.forEach((function(changeItem) {
-                                        options[changeItem.new] = options[changeItem.old];
-                                    }));
-                                }
-                                if (set) {
-                                    set.forEach((function(setItem) {
-                                        options[setItem.key] = typeof setItem.value === \\"function\\" ? setItem.value(options) : setItem.value;
-                                    }));
-                                }
-                            }
-                        }
-                    }));
-                }
-                return {
-                    key: apiAlias,
-                    options: options
-                };
-            }
-<<<<<<< HEAD
-            var request = apis.request || getNormalRequest(global);
-            function taroInterceptor(chain) {
-                return request(chain.requestParams);
-=======
-            function modifyApis(apis) {
-                Object.keys(apiDiff).map((function(key) {
-                    apis.add(key);
-                    var platformKey = apiDiff[key].alias;
-                    platformKey && apis.delete(platformKey);
-                }));
-                apis.add(\\"showModal\\");
-                apis.delete(\\"confirm\\");
-                apis.delete(\\"alert\\");
->>>>>>> c172d109
-            }
-            function modifyAsyncResult(key, res) {
-                if (key === \\"saveFile\\") {
-                    res.savedFilePath = res.apFilePath;
-                } else if (key === \\"downloadFile\\") {
-                    res.tempFilePath = res.apFilePath;
-                } else if (key === \\"chooseImage\\") {
-                    res.tempFilePaths = res.apFilePaths;
-                } else if (key === \\"getClipboard\\") {
-                    res.data = res.text;
-                } else if (key === \\"scan\\") {
-                    res.result = res.code;
-                } else if (key === \\"getScreenBrightness\\") {
-                    res.value = res.brightness;
-                    delete res.brightness;
-                } else if (key === \\"connectSocket\\") {
-                    res.onClose = function(cb) {
-                        my.onSocketClose(cb);
-                    };
-                    res.onError = function(cb) {
-                        my.onSocketError(cb);
-                    };
-                    res.onMessage = function(cb) {
-                        my.onSocketMessage(cb);
-                    };
-                    res.onOpen = function(cb) {
-                        my.onSocketOpen(cb);
-                    };
-                    res.send = function(opt) {
-                        my.sendSocketMessage(opt);
-                    };
-                    res.close = function() {
-                        my.closeSocket();
-                    };
-                }
-            }
-            function initNativeApi(taro) {
-                Object(_tarojs_shared__WEBPACK_IMPORTED_MODULE_0__[\\"c\\"])(taro, my, {
-                    needPromiseApis: needPromiseApis,
-                    handleSyncApis: handleSyncApis,
-                    transformMeta: transformMeta,
-                    modifyApis: modifyApis,
-                    modifyAsyncResult: modifyAsyncResult,
-                    request: request
-                });
-            }
-            var components = {
-                View: {
-                    \\"disable-scroll\\": \\"false\\",
-                    hidden: \\"false\\",
-                    bindAppear: \\"\\",
-                    bindDisappear: \\"\\",
-                    bindFirstAppear: \\"\\"
-                },
-                Text: {
-                    \\"number-of-lines\\": \\"\\"
-                },
-                Map: {
-                    skew: \\"0\\",
-                    rotate: \\"0\\",
-                    polygons: \\"[]\\",
-                    \\"include-padding\\": \\"\\",
-                    \\"ground-overlays\\": \\"\\",
-                    \\"tile-overlay\\": \\"\\",
-                    \\"custom-map-style\\": \\"\\",
-                    setting: \\"{}\\",
-                    optimize: \\"\\",
-                    bindRegionChange: \\"\\",
-                    bindPanelTap: \\"\\"
-                },
-                Button: {
-                    scope: \\"\\",
-                    \\"public-id\\": \\"\\",
-                    bindGetAuthorize: \\"\\",
-                    bindError: \\"\\"
-                },
-                Checkbox: {
-                    bindChange: \\"\\"
-                },
-                Input: {
-                    \\"random-number\\": \\"false\\",
-                    controlled: \\"false\\",
-                    enableNative: \\"false\\"
-                },
-                Slider: {
-                    \\"track-size\\": \\"4\\",
-                    \\"handle-size\\": \\"22\\",
-                    \\"handle-color\\": Object(_tarojs_shared__WEBPACK_IMPORTED_MODULE_0__[\\"d\\"])(\\"#ffffff\\")
-                },
-                Switch: {
-                    controlled: \\"false\\"
-                },
-                Textarea: {
-                    \\"show-count\\": \\"true\\",
-                    controlled: \\"false\\",
-                    enableNative: \\"false\\"
-                },
-                MovableView: {
-                    bindChangeEnd: \\"\\"
-                },
-                ScrollView: {
-                    \\"scroll-animation-duration\\": \\"\\",
-                    \\"trap-scroll\\": \\"false\\"
-                },
-                Swiper: {
-                    \\"active-class\\": \\"\\",
-                    \\"changing-class\\": \\"\\",
-                    acceleration: \\"false\\",
-                    \\"disable-programmatic-animation\\": \\"false\\",
-                    \\"disable-touch\\": \\"false\\",
-                    bindAnimationEnd: \\"\\"
-                },
-                Image: {
-                    \\"default-source\\": \\"\\"
-                },
-                Canvas: {
-                    width: Object(_tarojs_shared__WEBPACK_IMPORTED_MODULE_0__[\\"d\\"])(\\"300px\\"),
-                    height: Object(_tarojs_shared__WEBPACK_IMPORTED_MODULE_0__[\\"d\\"])(\\"225px\\")
-                },
-                Video: {
-                    \\"poster-size\\": Object(_tarojs_shared__WEBPACK_IMPORTED_MODULE_0__[\\"d\\"])(\\"contain\\"),
-                    \\"mobilenet-hint-type\\": \\"1\\",
-                    enableNative: \\"false\\",
-                    bindLoading: \\"\\",
-                    bindUserAction: \\"\\",
-                    bindStop: \\"\\",
-                    bindRenderStart: \\"\\"
-                },
-                Lottie: {
-                    autoplay: \\"false\\",
-                    path: \\"\\",
-                    speed: \\"1.0\\",
-                    repeatCount: \\"0\\",
-                    autoReverse: \\"false\\",
-                    assetsPath: \\"\\",
-                    placeholder: \\"\\",
-                    djangoId: \\"\\",
-                    md5: \\"\\",
-                    optimize: \\"false\\",
-                    bindDataReady: \\"\\",
-                    bindDataFailed: \\"\\",
-                    bindAnimationStart: \\"\\",
-                    bindAnimationEnd: \\"\\",
-                    bindAnimationRepeat: \\"\\",
-                    bindAnimationCancel: \\"\\",
-                    bindDataLoadReady: \\"\\"
-                },
-                Lifestyle: {
-                    \\"public-id\\": \\"\\",
-                    memo: \\"\\",
-                    bindFollow: \\"\\"
-                },
-                LifeFollow: {
-                    sceneId: \\"\\",
-                    checkFollow: \\"\\",
-                    bindCheckFollow: \\"\\",
-                    bindClose: \\"\\"
-                },
-                ContactButton: {
-                    \\"tnt-inst-id\\": \\"\\",
-                    scene: \\"\\",
-                    size: \\"25\\",
-                    color: Object(_tarojs_shared__WEBPACK_IMPORTED_MODULE_0__[\\"d\\"])(\\"#00A3FF\\"),
-                    icon: \\"\\",
-                    \\"alipay-card-no\\": \\"\\",
-                    \\"ext-info\\": \\"\\"
-                }
-            };
-            var BUBBLE_EVENTS = new Set([ \\"touchStart\\", \\"touchMove\\", \\"touchEnd\\", \\"touchCancel\\", \\"tap\\", \\"longTap\\" ]);
-            var hostConfig = {
-                initNativeApi: initNativeApi,
-                getEventCenter: function getEventCenter(Events) {
-                    if (!my.taroEventCenter) {
-                        my.taroEventCenter = new Events;
-                    }
-                    return my.taroEventCenter;
-                },
-                modifyTaroEvent: function modifyTaroEvent(event, node) {
-                    if (node.tagName === \\"SWIPER\\" && event.type === \\"animationend\\") {
-                        event.type = \\"animationfinish\\";
-                    }
-                },
-                isBubbleEvents: function isBubbleEvents(eventName) {
-                    return BUBBLE_EVENTS.has(eventName);
-                }
-            };
-            var _navigator = navigator, userAgent = _navigator.userAgent;
-            Object.defineProperty(navigator, \\"userAgent\\", {
-                configurable: true,
-                enumerable: true,
-                get: function get() {
-                    return userAgent || navigator.swuserAgent || \\"\\";
-                }
-            });
-            Object(_tarojs_shared__WEBPACK_IMPORTED_MODULE_0__[\\"b\\"])(hostConfig);
-            Object(_tarojs_shared__WEBPACK_IMPORTED_MODULE_0__[\\"a\\"])(components);
-        }).call(this, __webpack_require__(3)[\\"navigator\\"]);
-    },
-    14: function(module, exports, __webpack_require__) {},
-    2: function(module, __webpack_exports__, __webpack_require__) {
-        \\"use strict\\";
-        __webpack_require__.d(__webpack_exports__, \\"a\\", (function() {
-            return mergeInternalComponents;
-        }));
-        __webpack_require__.d(__webpack_exports__, \\"b\\", (function() {
-            return mergeReconciler;
-        }));
-        __webpack_require__.d(__webpack_exports__, \\"c\\", (function() {
-            return processApis;
-        }));
-        __webpack_require__.d(__webpack_exports__, \\"d\\", (function() {
-            return singleQuote;
-        }));
-        function _arrayLikeToArray(arr, len) {
-            if (len == null || len > arr.length) len = arr.length;
-            for (var i = 0, arr2 = new Array(len); i < len; i++) {
-                arr2[i] = arr[i];
-            }
-            return arr2;
-        }
-        function _arrayWithoutHoles(arr) {
-            if (Array.isArray(arr)) return _arrayLikeToArray(arr);
-        }
-        function _iterableToArray(iter) {
-            if (typeof Symbol !== \\"undefined\\" && iter[Symbol.iterator] != null || iter[\\"@@iterator\\"] != null) return Array.from(iter);
-        }
-        function _unsupportedIterableToArray(o, minLen) {
-            if (!o) return;
-            if (typeof o === \\"string\\") return _arrayLikeToArray(o, minLen);
-            var n = Object.prototype.toString.call(o).slice(8, -1);
-            if (n === \\"Object\\" && o.constructor) n = o.constructor.name;
-            if (n === \\"Map\\" || n === \\"Set\\") return Array.from(o);
-            if (n === \\"Arguments\\" || /^(?:Ui|I)nt(?:8|16|32)(?:Clamped)?Array$/.test(n)) return _arrayLikeToArray(o, minLen);
-        }
-        function _nonIterableSpread() {
-            throw new TypeError(\\"Invalid attempt to spread non-iterable instance.\\\\nIn order to be iterable, non-array objects must have a [Symbol.iterator]() method.\\");
-        }
-        function _toConsumableArray(arr) {
-            return _arrayWithoutHoles(arr) || _iterableToArray(arr) || _unsupportedIterableToArray(arr) || _nonIterableSpread();
-        }
-        function _typeof(obj) {
-            \\"@babel/helpers - typeof\\";
-            if (typeof Symbol === \\"function\\" && typeof Symbol.iterator === \\"symbol\\") {
-                _typeof = function _typeof(obj) {
-                    return typeof obj;
-                };
-            } else {
-                _typeof = function _typeof(obj) {
-                    return obj && typeof Symbol === \\"function\\" && obj.constructor === Symbol && obj !== Symbol.prototype ? \\"symbol\\" : typeof obj;
-                };
-            }
-            return _typeof(obj);
-        }
-        function isString(o) {
-            return typeof o === \\"string\\";
-        }
-        function isUndefined(o) {
-            return typeof o === \\"undefined\\";
-        }
-        function isNull(o) {
-            return o === null;
-        }
-        function isObject(o) {
-            return o !== null && _typeof(o) === \\"object\\";
-        }
-        function isBoolean(o) {
-            return o === true || o === false;
-        }
-        function isFunction(o) {
-            return typeof o === \\"function\\";
-        }
-        function isNumber(o) {
-            return typeof o === \\"number\\";
-        }
-        function isBooleanStringLiteral(o) {
-            return o === \\"true\\" || o === \\"false\\";
-        }
-        var isArray = Array.isArray;
-        var styles = {
-            style: \\"i.\\".concat(\\"st\\"),
-            class: \\"i.\\".concat(\\"cl\\")
-        };
-        var events = {
-            bindtap: \\"eh\\"
-        };
-        var touchEvents = {
-            bindTouchStart: \\"\\",
-            bindTouchMove: \\"\\",
-            bindTouchEnd: \\"\\",
-            bindTouchCancel: \\"\\",
-            bindLongTap: \\"\\"
-        };
-        var animationEvents = {
-            bindAnimationStart: \\"\\",
-            bindAnimationIteration: \\"\\",
-            bindAnimationEnd: \\"\\",
-            bindTransitionEnd: \\"\\"
-        };
-        function singleQuote(s) {
-            return \\"'\\".concat(s, \\"'\\");
-        }
-        var View = Object.assign(Object.assign({
-            \\"hover-class\\": singleQuote(\\"none\\"),
-            \\"hover-stop-propagation\\": \\"false\\",
-            \\"hover-start-time\\": \\"50\\",
-            \\"hover-stay-time\\": \\"400\\",
-            animation: \\"\\"
-        }, touchEvents), animationEvents);
-        var Icon = {
-            type: \\"\\",
-            size: \\"23\\",
-            color: \\"\\"
-        };
-        var MapComp = Object.assign({
-            longitude: \\"\\",
-            latitude: \\"\\",
-            scale: \\"16\\",
-            markers: \\"[]\\",
-            covers: \\"\\",
-            polyline: \\"[]\\",
-            circles: \\"[]\\",
-            controls: \\"[]\\",
-            \\"include-points\\": \\"[]\\",
-            \\"show-location\\": \\"\\",
-            \\"layer-style\\": \\"1\\",
-            bindMarkerTap: \\"\\",
-            bindControlTap: \\"\\",
-            bindCalloutTap: \\"\\",
-            bindUpdated: \\"\\"
-        }, touchEvents);
-        var Progress = {
-            percent: \\"\\",
-            \\"stroke-width\\": \\"6\\",
-            color: singleQuote(\\"#09BB07\\"),
-            activeColor: singleQuote(\\"#09BB07\\"),
-            backgroundColor: singleQuote(\\"#EBEBEB\\"),
-            active: \\"false\\",
-            \\"active-mode\\": singleQuote(\\"backwards\\"),
-            \\"show-info\\": \\"false\\"
-        };
-        var RichText = {
-            nodes: \\"[]\\"
-        };
-        var Text = {
-            selectable: \\"false\\",
-            space: \\"\\",
-            decode: \\"false\\"
-        };
-        var Button = Object.assign({
-            size: singleQuote(\\"default\\"),
-            type: \\"\\",
-            plain: \\"false\\",
-            disabled: \\"\\",
-            loading: \\"false\\",
-            \\"form-type\\": \\"\\",
-            \\"open-type\\": \\"\\",
-            \\"hover-class\\": singleQuote(\\"button-hover\\"),
-            \\"hover-stop-propagation\\": \\"false\\",
-            \\"hover-start-time\\": \\"20\\",
-            \\"hover-stay-time\\": \\"70\\",
-            name: \\"\\"
-        }, touchEvents);
-        var Checkbox = {
-            value: \\"\\",
-            disabled: \\"\\",
-            checked: \\"false\\",
-            color: singleQuote(\\"#09BB07\\"),
-            name: \\"\\"
-        };
-        var CheckboxGroup = {
-            bindChange: \\"\\",
-            name: \\"\\"
-        };
-        var Form = {
-            \\"report-submit\\": \\"false\\",
-            bindSubmit: \\"\\",
-            bindReset: \\"\\",
-            name: \\"\\"
-        };
-        var Input = {
-            value: \\"\\",
-            type: singleQuote(\\"\\"),
-            password: \\"false\\",
-            placeholder: \\"\\",
-            \\"placeholder-style\\": \\"\\",
-            \\"placeholder-class\\": singleQuote(\\"input-placeholder\\"),
-            disabled: \\"\\",
-            maxlength: \\"140\\",
-            \\"cursor-spacing\\": \\"0\\",
-            focus: \\"false\\",
-            \\"confirm-type\\": singleQuote(\\"done\\"),
-            \\"confirm-hold\\": \\"false\\",
-            cursor: \\"i.value.length\\",
-            \\"selection-start\\": \\"-1\\",
-            \\"selection-end\\": \\"-1\\",
-            bindInput: \\"\\",
-            bindFocus: \\"\\",
-            bindBlur: \\"\\",
-            bindConfirm: \\"\\",
-            name: \\"\\"
-        };
-        var Label = {
-            for: \\"\\",
-            name: \\"\\"
-        };
-        var Picker = {
-            mode: singleQuote(\\"selector\\"),
-            disabled: \\"\\",
-            range: \\"\\",
-            \\"range-key\\": \\"\\",
-            value: \\"\\",
-            start: \\"\\",
-            end: \\"\\",
-            fields: singleQuote(\\"day\\"),
-            \\"custom-item\\": \\"\\",
-            name: \\"\\",
-            bindCancel: \\"\\",
-            bindChange: \\"\\",
-            bindColumnChange: \\"\\"
-        };
-        var PickerView = {
-            value: \\"\\",
-            \\"indicator-style\\": \\"\\",
-            \\"indicator-class\\": \\"\\",
-            \\"mask-style\\": \\"\\",
-            \\"mask-class\\": \\"\\",
-            bindChange: \\"\\",
-            name: \\"\\"
-        };
-        var PickerViewColumn = {
-            name: \\"\\"
-        };
-        var Radio = {
-            value: \\"\\",
-            checked: \\"false\\",
-            disabled: \\"\\",
-            color: singleQuote(\\"#09BB07\\"),
-            name: \\"\\"
-        };
-        var RadioGroup = {
-            bindChange: \\"\\",
-            name: \\"\\"
-        };
-        var Slider = {
-            min: \\"0\\",
-            max: \\"100\\",
-            step: \\"1\\",
-            disabled: \\"\\",
-            value: \\"0\\",
-            activeColor: singleQuote(\\"#1aad19\\"),
-            backgroundColor: singleQuote(\\"#e9e9e9\\"),
-            \\"block-size\\": \\"28\\",
-            \\"block-color\\": singleQuote(\\"#ffffff\\"),
-            \\"show-value\\": \\"false\\",
-            bindChange: \\"\\",
-            bindChanging: \\"\\",
-            name: \\"\\"
-        };
-        var Switch = {
-            checked: \\"false\\",
-            disabled: \\"\\",
-            type: singleQuote(\\"switch\\"),
-            color: singleQuote(\\"#04BE02\\"),
-            bindChange: \\"\\",
-            name: \\"\\"
-        };
-        var Textarea = {
-            value: \\"\\",
-            placeholder: \\"\\",
-            \\"placeholder-style\\": \\"\\",
-            \\"placeholder-class\\": singleQuote(\\"textarea-placeholder\\"),
-            disabled: \\"\\",
-            maxlength: \\"140\\",
-            \\"auto-focus\\": \\"false\\",
-            focus: \\"false\\",
-            \\"auto-height\\": \\"false\\",
-            fixed: \\"false\\",
-            \\"cursor-spacing\\": \\"0\\",
-            cursor: \\"-1\\",
-            \\"selection-start\\": \\"-1\\",
-            \\"selection-end\\": \\"-1\\",
-            bindFocus: \\"\\",
-            bindBlur: \\"\\",
-            bindLineChange: \\"\\",
-            bindInput: \\"\\",
-            bindConfirm: \\"\\",
-            name: \\"\\"
-        };
-        var CoverImage = {
-            src: \\"\\",
-            bindLoad: \\"eh\\",
-            bindError: \\"eh\\"
-        };
-        var CoverView = Object.assign({
-            \\"scroll-top\\": \\"false\\"
-        }, touchEvents);
-        var MovableArea = {
-            \\"scale-area\\": \\"false\\"
-        };
-        var MovableView = Object.assign(Object.assign({
-            direction: \\"none\\",
-            inertia: \\"false\\",
-            \\"out-of-bounds\\": \\"false\\",
-            x: \\"\\",
-            y: \\"\\",
-            damping: \\"20\\",
-            friction: \\"2\\",
-            disabled: \\"\\",
-            scale: \\"false\\",
-            \\"scale-min\\": \\"0.5\\",
-            \\"scale-max\\": \\"10\\",
-            \\"scale-value\\": \\"1\\",
-            animation: \\"true\\",
-            bindChange: \\"\\",
-            bindScale: \\"\\",
-            bindHTouchMove: \\"\\",
-            bindVTouchMove: \\"\\",
-            width: singleQuote(\\"10px\\"),
-            height: singleQuote(\\"10px\\")
-        }, touchEvents), animationEvents);
-        var ScrollView = Object.assign(Object.assign({
-            \\"scroll-x\\": \\"false\\",
-            \\"scroll-y\\": \\"false\\",
-            \\"upper-threshold\\": \\"50\\",
-            \\"lower-threshold\\": \\"50\\",
-            \\"scroll-top\\": \\"\\",
-            \\"scroll-left\\": \\"\\",
-            \\"scroll-into-view\\": \\"\\",
-            \\"scroll-with-animation\\": \\"false\\",
-            \\"enable-back-to-top\\": \\"false\\",
-            bindScrollToUpper: \\"\\",
-            bindScrollToLower: \\"\\",
-            bindScroll: \\"\\"
-        }, touchEvents), animationEvents);
-        var Swiper = Object.assign({
-            \\"indicator-dots\\": \\"false\\",
-            \\"indicator-color\\": singleQuote(\\"rgba(0, 0, 0, .3)\\"),
-            \\"indicator-active-color\\": singleQuote(\\"#000000\\"),
-            autoplay: \\"false\\",
-            current: \\"0\\",
-            interval: \\"5000\\",
-            duration: \\"500\\",
-            circular: \\"false\\",
-            vertical: \\"false\\",
-            \\"previous-margin\\": \\"'0px'\\",
-            \\"next-margin\\": \\"'0px'\\",
-            \\"display-multiple-items\\": \\"1\\",
-            bindChange: \\"\\",
-            bindTransition: \\"\\",
-            bindAnimationFinish: \\"\\"
-        }, touchEvents);
-        var SwiperItem = {
-            \\"item-id\\": \\"\\"
-        };
-        var Navigator = {
-            url: \\"\\",
-            \\"open-type\\": singleQuote(\\"navigate\\"),
-            delta: \\"1\\",
-            \\"hover-class\\": singleQuote(\\"navigator-hover\\"),
-            \\"hover-stop-propagation\\": \\"false\\",
-            \\"hover-start-time\\": \\"50\\",
-            \\"hover-stay-time\\": \\"600\\",
-            bindSuccess: \\"\\",
-            bindFail: \\"\\",
-            bindComplete: \\"\\"
-        };
-        var Audio = {
-            id: \\"\\",
-            src: \\"\\",
-            loop: \\"false\\",
-            controls: \\"false\\",
-            poster: \\"\\",
-            name: \\"\\",
-            author: \\"\\",
-            bindError: \\"\\",
-            bindPlay: \\"\\",
-            bindPause: \\"\\",
-            bindTimeUpdate: \\"\\",
-            bindEnded: \\"\\"
-        };
-        var Camera = {
-            \\"device-position\\": singleQuote(\\"back\\"),
-            flash: singleQuote(\\"auto\\"),
-            bindStop: \\"\\",
-            bindError: \\"\\"
-        };
-        var Image = Object.assign({
-            src: \\"\\",
-            mode: singleQuote(\\"scaleToFill\\"),
-            \\"lazy-load\\": \\"false\\",
-            bindError: \\"\\",
-            bindLoad: \\"\\"
-        }, touchEvents);
-        var LivePlayer = {
-            src: \\"\\",
-            autoplay: \\"false\\",
-            muted: \\"false\\",
-            orientation: singleQuote(\\"vertical\\"),
-            \\"object-fit\\": singleQuote(\\"contain\\"),
-            \\"background-mute\\": \\"false\\",
-            \\"min-cache\\": \\"1\\",
-            \\"max-cache\\": \\"3\\",
-            animation: \\"\\",
-            bindStateChange: \\"\\",
-            bindFullScreenChange: \\"\\",
-            bindNetStatus: \\"\\"
-        };
-        var Video = {
-            src: \\"\\",
-            duration: \\"\\",
-            controls: \\"true\\",
-            \\"danmu-list\\": \\"\\",
-            \\"danmu-btn\\": \\"\\",
-            \\"enable-danmu\\": \\"\\",
-            autoplay: \\"false\\",
-            loop: \\"false\\",
-            muted: \\"false\\",
-            \\"initial-time\\": \\"0\\",
-            \\"page-gesture\\": \\"false\\",
-            direction: \\"\\",
-            \\"show-progress\\": \\"true\\",
-            \\"show-fullscreen-btn\\": \\"true\\",
-            \\"show-play-btn\\": \\"true\\",
-            \\"show-center-play-btn\\": \\"true\\",
-            \\"enable-progress-gesture\\": \\"true\\",
-            \\"object-fit\\": singleQuote(\\"contain\\"),
-            poster: \\"\\",
-            \\"show-mute-btn\\": \\"false\\",
-            animation: \\"\\",
-            bindPlay: \\"\\",
-            bindPause: \\"\\",
-            bindEnded: \\"\\",
-            bindTimeUpdate: \\"\\",
-            bindFullScreenChange: \\"\\",
-            bindWaiting: \\"\\",
-            bindError: \\"\\"
-        };
-        var Canvas = Object.assign({
-            \\"canvas-id\\": \\"\\",
-            \\"disable-scroll\\": \\"false\\",
-            bindError: \\"\\"
-        }, touchEvents);
-        var Ad = {
-            \\"unit-id\\": \\"\\",
-            \\"ad-intervals\\": \\"\\",
-            bindLoad: \\"\\",
-            bindError: \\"\\",
-            bindClose: \\"\\"
-        };
-        var WebView = {
-            src: \\"\\",
-            bindMessage: \\"\\",
-            bindLoad: \\"\\",
-            bindError: \\"\\"
-        };
-        var Block = {};
-        var SlotView = {
-            name: \\"\\"
-        };
-        var Slot = {
-            name: \\"\\"
-        };
-        var internalComponents = {
-            View: View,
-            Icon: Icon,
-            Progress: Progress,
-            RichText: RichText,
-            Text: Text,
-            Button: Button,
-            Checkbox: Checkbox,
-            CheckboxGroup: CheckboxGroup,
-            Form: Form,
-            Input: Input,
-            Label: Label,
-            Picker: Picker,
-            PickerView: PickerView,
-            PickerViewColumn: PickerViewColumn,
-            Radio: Radio,
-            RadioGroup: RadioGroup,
-            Slider: Slider,
-            Switch: Switch,
-            CoverImage: CoverImage,
-            Textarea: Textarea,
-            CoverView: CoverView,
-            MovableArea: MovableArea,
-            MovableView: MovableView,
-            ScrollView: ScrollView,
-            Swiper: Swiper,
-            SwiperItem: SwiperItem,
-            Navigator: Navigator,
-            Audio: Audio,
-            Camera: Camera,
-            Image: Image,
-            LivePlayer: LivePlayer,
-            Video: Video,
-            Canvas: Canvas,
-            Ad: Ad,
-            WebView: WebView,
-            Block: Block,
-            Map: MapComp,
-            Slot: Slot,
-            SlotView: SlotView
-        };
-        var controlledComponent = new Set([ \\"input\\", \\"checkbox\\", \\"picker\\", \\"picker-view\\", \\"radio\\", \\"slider\\", \\"switch\\", \\"textarea\\" ]);
-        var focusComponents = new Set([ \\"input\\", \\"textarea\\" ]);
-        var voidElements = new Set([ \\"progress\\", \\"icon\\", \\"rich-text\\", \\"input\\", \\"textarea\\", \\"slider\\", \\"switch\\", \\"audio\\", \\"ad\\", \\"official-account\\", \\"open-data\\", \\"navigation-bar\\" ]);
-        var nestElements = new Map([ [ \\"view\\", -1 ], [ \\"catch-view\\", -1 ], [ \\"cover-view\\", -1 ], [ \\"static-view\\", -1 ], [ \\"pure-view\\", -1 ], [ \\"block\\", -1 ], [ \\"text\\", -1 ], [ \\"static-text\\", 6 ], [ \\"slot\\", 8 ], [ \\"slot-view\\", 8 ], [ \\"label\\", 6 ], [ \\"form\\", 4 ], [ \\"scroll-view\\", 4 ], [ \\"swiper\\", 4 ], [ \\"swiper-item\\", 4 ] ]);
-        var EMPTY_OBJ = {};
-        var EMPTY_ARR = [];
-        var noop = function noop() {};
-        var defaultReconciler = Object.create(null);
-        var box = function box(v) {
-            return {
-                v: v
-            };
-        };
-        var unbox = function unbox(b) {
-            return b.v;
-        };
-        function toDashed(s) {
-            return s.replace(/([a-z0-9])([A-Z])/g, \\"$1-$2\\").toLowerCase();
-        }
-        function toCamelCase(s) {
-            var camel = \\"\\";
-            var nextCap = false;
-            for (var i = 0; i < s.length; i++) {
-                if (s[i] !== \\"-\\") {
-                    camel += nextCap ? s[i].toUpperCase() : s[i];
-                    nextCap = false;
-                } else {
-                    nextCap = true;
-                }
-            }
-            return camel;
-        }
-        var toKebabCase = function toKebabCase(string) {
-            return string.replace(/([a-z])([A-Z])/g, \\"$1-$2\\").toLowerCase();
-        };
-        function capitalize(s) {
-            return s.charAt(0).toUpperCase() + s.slice(1);
-        }
-        var shared_esm_hasOwnProperty = Object.prototype.hasOwnProperty;
-        var hasOwn = function hasOwn(val, key) {
-            return shared_esm_hasOwnProperty.call(val, key);
-        };
-        var reportIssue = \\"\\\\u5982\\\\u6709\\\\u7591\\\\u95ee\\\\uff0c\\\\u8bf7\\\\u63d0\\\\u4ea4 issue \\\\u81f3\\\\uff1ahttps://github.com/nervjs/taro/issues\\";
-        function ensure(condition, msg) {
-            if (!condition) {
-                throw new Error(msg + \\"\\\\n\\" + reportIssue);
-            }
-        }
-        function warn(condition, msg) {
-            if (false) {}
-        }
-        function queryToJson(str) {
-            var dec = decodeURIComponent;
-            var qp = str.split(\\"&\\");
-            var ret = {};
-            var name;
-            var val;
-            for (var i = 0, l = qp.length, item; i < l; ++i) {
-                item = qp[i];
-                if (item.length) {
-                    var s = item.indexOf(\\"=\\");
-                    if (s < 0) {
-                        name = dec(item);
-                        val = \\"\\";
-                    } else {
-                        name = dec(item.slice(0, s));
-                        val = dec(item.slice(s + 1));
-                    }
-                    if (typeof ret[name] === \\"string\\") {
-                        ret[name] = [ ret[name] ];
-                    }
-                    if (Array.isArray(ret[name])) {
-                        ret[name].push(val);
-                    } else {
-                        ret[name] = val;
-                    }
-                }
-            }
-            return ret;
-        }
-        var _uniqueId = 1;
-        var _loadTime = (new Date).getTime().toString();
-        function getUniqueKey() {
-            return _loadTime + _uniqueId++;
-        }
-        var cacheData = {};
-        function cacheDataSet(key, val) {
-            cacheData[key] = val;
-        }
-        function cacheDataGet(key, delelteAfterGet) {
-            var temp = cacheData[key];
-            delelteAfterGet && delete cacheData[key];
-            return temp;
-        }
-        function cacheDataHas(key) {
-            return key in cacheData;
-        }
-        function mergeInternalComponents(components) {
-            Object.keys(components).forEach((function(name) {
-                if (name in internalComponents) {
-                    Object.assign(internalComponents[name], components[name]);
-                } else {
-                    internalComponents[name] = components[name];
-                }
-            }));
-        }
-        function mergeReconciler(hostConfig) {
-            Object.keys(hostConfig).forEach((function(key) {
-                var value = hostConfig[key];
-                var raw = defaultReconciler[key];
-                if (!raw) {
-                    defaultReconciler[key] = value;
-                } else {
-                    if (isArray(raw)) {
-                        defaultReconciler[key] = raw.push(value);
-                    } else {
-                        defaultReconciler[key] = [ raw, value ];
-                    }
-                }
-            }));
-        }
-        function unsupport(api) {
-            return function() {
-                console.warn(\\"\\\\u5c0f\\\\u7a0b\\\\u5e8f\\\\u6682\\\\u4e0d\\\\u652f\\\\u6301 \\".concat(api));
-            };
-        }
-        function setUniqueKeyToRoute(key, obj) {
-            var routerParamsPrivateKey = \\"__key_\\";
-            var useDataCacheApis = [ \\"navigateTo\\", \\"redirectTo\\", \\"reLaunch\\", \\"switchTab\\" ];
-            if (useDataCacheApis.indexOf(key) > -1) {
-                var url = obj.url = obj.url || \\"\\";
-                var hasMark = url.indexOf(\\"?\\") > -1;
-                var cacheKey = getUniqueKey();
-                obj.url += (hasMark ? \\"&\\" : \\"?\\") + \\"\\".concat(routerParamsPrivateKey, \\"=\\").concat(cacheKey);
-            }
-        }
-        function indent(str, size) {
-            return str.split(\\"\\\\n\\").map((function(line, index) {
-                var indent = index === 0 ? \\"\\" : Array(size).fill(\\" \\").join(\\"\\");
-                return indent + line;
-            })).join(\\"\\\\n\\");
-        }
-        var needPromiseApis = new Set([ \\"addPhoneContact\\", \\"authorize\\", \\"canvasGetImageData\\", \\"canvasPutImageData\\", \\"canvasToTempFilePath\\", \\"checkSession\\", \\"chooseAddress\\", \\"chooseImage\\", \\"chooseInvoiceTitle\\", \\"chooseLocation\\", \\"chooseVideo\\", \\"clearStorage\\", \\"closeBLEConnection\\", \\"closeBluetoothAdapter\\", \\"closeSocket\\", \\"compressImage\\", \\"connectSocket\\", \\"createBLEConnection\\", \\"downloadFile\\", \\"exitMiniProgram\\", \\"getAvailableAudioSources\\", \\"getBLEDeviceCharacteristics\\", \\"getBLEDeviceServices\\", \\"getBatteryInfo\\", \\"getBeacons\\", \\"getBluetoothAdapterState\\", \\"getBluetoothDevices\\", \\"getClipboardData\\", \\"getConnectedBluetoothDevices\\", \\"getConnectedWifi\\", \\"getExtConfig\\", \\"getFileInfo\\", \\"getImageInfo\\", \\"getLocation\\", \\"getNetworkType\\", \\"getSavedFileInfo\\", \\"getSavedFileList\\", \\"getScreenBrightness\\", \\"getSetting\\", \\"getStorage\\", \\"getStorageInfo\\", \\"getSystemInfo\\", \\"getUserInfo\\", \\"getWifiList\\", \\"hideHomeButton\\", \\"hideShareMenu\\", \\"hideTabBar\\", \\"hideTabBarRedDot\\", \\"loadFontFace\\", \\"login\\", \\"makePhoneCall\\", \\"navigateBack\\", \\"navigateBackMiniProgram\\", \\"navigateTo\\", \\"navigateToBookshelf\\", \\"navigateToMiniProgram\\", \\"notifyBLECharacteristicValueChange\\", \\"hideKeyboard\\", \\"hideLoading\\", \\"hideNavigationBarLoading\\", \\"hideToast\\", \\"openBluetoothAdapter\\", \\"openDocument\\", \\"openLocation\\", \\"openSetting\\", \\"pageScrollTo\\", \\"previewImage\\", \\"queryBookshelf\\", \\"reLaunch\\", \\"readBLECharacteristicValue\\", \\"redirectTo\\", \\"removeSavedFile\\", \\"removeStorage\\", \\"removeTabBarBadge\\", \\"requestSubscribeMessage\\", \\"saveFile\\", \\"saveImageToPhotosAlbum\\", \\"saveVideoToPhotosAlbum\\", \\"scanCode\\", \\"sendSocketMessage\\", \\"setBackgroundColor\\", \\"setBackgroundTextStyle\\", \\"setClipboardData\\", \\"setEnableDebug\\", \\"setInnerAudioOption\\", \\"setKeepScreenOn\\", \\"setNavigationBarColor\\", \\"setNavigationBarTitle\\", \\"setScreenBrightness\\", \\"setStorage\\", \\"setTabBarBadge\\", \\"setTabBarItem\\", \\"setTabBarStyle\\", \\"showActionSheet\\", \\"showFavoriteGuide\\", \\"showLoading\\", \\"showModal\\", \\"showShareMenu\\", \\"showTabBar\\", \\"showTabBarRedDot\\", \\"showToast\\", \\"startBeaconDiscovery\\", \\"startBluetoothDevicesDiscovery\\", \\"startDeviceMotionListening\\", \\"startPullDownRefresh\\", \\"stopBeaconDiscovery\\", \\"stopBluetoothDevicesDiscovery\\", \\"stopCompass\\", \\"startCompass\\", \\"startAccelerometer\\", \\"stopAccelerometer\\", \\"showNavigationBarLoading\\", \\"stopDeviceMotionListening\\", \\"stopPullDownRefresh\\", \\"switchTab\\", \\"uploadFile\\", \\"vibrateLong\\", \\"vibrateShort\\", \\"writeBLECharacteristicValue\\" ]);
-        function getCanIUseWebp(taro) {
-            return function() {
-                if (typeof taro.getSystemInfoSync !== \\"function\\") {
-                    console.error(\\"\\\\u4e0d\\\\u652f\\\\u6301 API canIUseWebp\\");
-                    return false;
-                }
-                var _taro$getSystemInfoSy = taro.getSystemInfoSync(), platform = _taro$getSystemInfoSy.platform;
-                var platformLower = platform.toLowerCase();
-                if (platformLower === \\"android\\" || platformLower === \\"devtools\\") {
-                    return true;
-                }
-                return false;
-            };
-        }
-        function getNormalRequest(global) {
-            return function request(options) {
-                options = options || {};
-                if (typeof options === \\"string\\") {
-                    options = {
-                        url: options
-                    };
-                }
                 var originSuccess = options.success;
                 var originFail = options.fail;
                 var originComplete = options.complete;
@@ -1851,7 +1200,7 @@
         function processApis(taro, global) {
             var config = arguments.length > 2 && arguments[2] !== undefined ? arguments[2] : {};
             var patchNeedPromiseApis = config.needPromiseApis || [];
-            var _needPromiseApis = new Set([].concat(_toConsumableArray(patchNeedPromiseApis), _toConsumableArray(needPromiseApis)));
+            var _needPromiseApis = new Set([].concat(Object(toConsumableArray[\\"a\\"])(patchNeedPromiseApis), Object(toConsumableArray[\\"a\\"])(needPromiseApis)));
             var preserved = [ \\"getEnv\\", \\"interceptors\\", \\"Current\\", \\"getCurrentInstance\\", \\"options\\", \\"nextTick\\", \\"eventCenter\\", \\"Events\\", \\"preload\\", \\"webpackJsonp\\" ];
             var apis = new Set(Object.keys(global).filter((function(api) {
                 return preserved.indexOf(api) === -1;
@@ -1935,7 +1284,7 @@
                         taro[key] = unsupport(key);
                         return;
                     }
-                    if (typeof global[key] === \\"function\\") {
+                    if (isFunction(global[key])) {
                         taro[key] = function() {
                             for (var _len2 = arguments.length, args = new Array(_len2), _key2 = 0; _key2 < _len2; _key2++) {
                                 args[_key2] = arguments[_key2];
@@ -1964,7 +1313,7 @@
             } catch (error) {
                 taro.requirePlugin = unsupport(\\"requirePlugin\\");
             }
-            var request = apis.request ? apis.request : getNormalRequest(global);
+            var request = apis.request || getNormalRequest(global);
             function taroInterceptor(chain) {
                 return request(chain.requestParams);
             }
@@ -1975,18 +1324,552 @@
             taro.miniGlobal = taro.options.miniGlobal = global;
         }
     },
-    20: function(module, __webpack_exports__, __webpack_require__) {
+    21: function(module, __webpack_exports__, __webpack_require__) {
         \\"use strict\\";
         __webpack_require__.r(__webpack_exports__);
-        var runtime = __webpack_require__(13);
-        var taro_runtime = __webpack_require__(3);
-        var taro = \\"taro\\";
+        var runtime = __webpack_require__(14);
+        var taro_runtime = __webpack_require__(0);
+        var toConsumableArray = __webpack_require__(8);
         var classCallCheck = __webpack_require__(4);
         var createClass = __webpack_require__(5);
         var inherits = __webpack_require__(7);
         var createSuper = __webpack_require__(6);
-        var react = __webpack_require__(0);
-        var app = __webpack_require__(14);
+        var shared_esm = __webpack_require__(2);
+        var HOOKS_APP_ID = \\"taro-app\\";
+        function isClassComponent(R, component) {
+            var prototype = component.prototype;
+            return Object(shared_esm[\\"c\\"])(component.render) || !!(prototype === null || prototype === void 0 ? void 0 : prototype.isReactComponent) || prototype instanceof R.Component;
+        }
+        function ensureIsArray(item) {
+            if (Object(shared_esm[\\"b\\"])(item)) {
+                return item;
+            } else {
+                return item ? [ item ] : [];
+            }
+        }
+        function setDefaultDescriptor(obj) {
+            obj.writable = true;
+            obj.enumerable = true;
+            return obj;
+        }
+        function setRouterParams(options) {
+            taro_runtime[\\"Current\\"].router = Object.assign({
+                params: options === null || options === void 0 ? void 0 : options.query
+            }, options);
+        }
+        var PageContext = shared_esm[\\"a\\"];
+        var R$1 = shared_esm[\\"a\\"];
+        var h$1;
+        var ReactDOM$1;
+        var pageKeyId = Object(taro_runtime[\\"incrementId\\"])();
+        var hooks$1 = taro_runtime[\\"container\\"].get(taro_runtime[\\"SERVICE_IDENTIFIER\\"].Hooks);
+        function setReconciler() {
+            hooks$1.getLifecycle = function(instance, lifecycle) {
+                lifecycle = lifecycle.replace(/^on(Show|Hide)$/, \\"componentDid$1\\");
+                return instance[lifecycle];
+            };
+            hooks$1.modifyMpEvent = function(event) {
+                event.type = event.type.replace(/-/g, \\"\\");
+            };
+            hooks$1.batchedEventUpdates = function(cb) {
+                ReactDOM$1.unstable_batchedUpdates(cb);
+            };
+            hooks$1.mergePageInstance = function(prev, next) {
+                if (!prev || !next) return;
+                if (\\"constructor\\" in prev) return;
+                Object.keys(prev).forEach((function(item) {
+                    var prevList = prev[item];
+                    var nextList = ensureIsArray(next[item]);
+                    next[item] = nextList.concat(prevList);
+                }));
+            };
+            if (false) {}
+        }
+        function connectReactPage(R, id) {
+            return function(Page) {
+                var isReactComponent = isClassComponent(R, Page);
+                var inject = function inject(node) {
+                    return node && Object(taro_runtime[\\"injectPageInstance\\"])(node, id);
+                };
+                var refs = isReactComponent ? {
+                    ref: inject
+                } : {
+                    forwardedRef: inject,
+                    reactReduxForwardedRef: inject
+                };
+                if (PageContext === shared_esm[\\"a\\"]) {
+                    PageContext = R.createContext(\\"\\");
+                }
+                return function(_R$Component) {
+                    Object(inherits[\\"a\\"])(PageWrapper, _R$Component);
+                    var _super = Object(createSuper[\\"a\\"])(PageWrapper);
+                    function PageWrapper() {
+                        var _this;
+                        Object(classCallCheck[\\"a\\"])(this, PageWrapper);
+                        _this = _super.apply(this, arguments);
+                        _this.state = {
+                            hasError: false
+                        };
+                        return _this;
+                    }
+                    Object(createClass[\\"a\\"])(PageWrapper, [ {
+                        key: \\"componentDidCatch\\",
+                        value: function componentDidCatch(error, info) {
+                            if (false) {}
+                        }
+                    }, {
+                        key: \\"render\\",
+                        value: function render() {
+                            var children = this.state.hasError ? [] : h$1(PageContext.Provider, {
+                                value: id
+                            }, h$1(Page, Object.assign(Object.assign({}, this.props), refs)));
+                            if (false) {} else {
+                                return h$1(\\"root\\", {
+                                    id: id
+                                }, children);
+                            }
+                        }
+                    } ], [ {
+                        key: \\"getDerivedStateFromError\\",
+                        value: function getDerivedStateFromError(error) {
+                            false && false;
+                            return {
+                                hasError: true
+                            };
+                        }
+                    } ]);
+                    return PageWrapper;
+                }(R.Component);
+            };
+        }
+        function createReactApp(App, react, reactdom, config) {
+            if (false) {}
+            R$1 = react;
+            h$1 = react.createElement;
+            ReactDOM$1 = reactdom;
+            var appInstanceRef = react.createRef();
+            var isReactComponent = isClassComponent(R$1, App);
+            var appWrapper;
+            setReconciler();
+            function getAppInstance() {
+                return appInstanceRef.current;
+            }
+            var AppWrapper = function(_R$1$Component) {
+                Object(inherits[\\"a\\"])(AppWrapper, _R$1$Component);
+                var _super2 = Object(createSuper[\\"a\\"])(AppWrapper);
+                function AppWrapper() {
+                    var _this2;
+                    Object(classCallCheck[\\"a\\"])(this, AppWrapper);
+                    _this2 = _super2.apply(this, arguments);
+                    _this2.pages = [];
+                    _this2.elements = [];
+                    return _this2;
+                }
+                Object(createClass[\\"a\\"])(AppWrapper, [ {
+                    key: \\"mount\\",
+                    value: function mount(pageComponent, id, cb) {
+                        var pageWrapper = connectReactPage(R$1, id)(pageComponent);
+                        var key = id + pageKeyId();
+                        var page = function page() {
+                            return h$1(pageWrapper, {
+                                key: key,
+                                tid: id
+                            });
+                        };
+                        this.pages.push(page);
+                        this.forceUpdate(cb);
+                    }
+                }, {
+                    key: \\"unmount\\",
+                    value: function unmount(id, cb) {
+                        var elements = this.elements;
+                        var idx = elements.findIndex((function(item) {
+                            return item.props.tid === id;
+                        }));
+                        elements.splice(idx, 1);
+                        this.forceUpdate(cb);
+                    }
+                }, {
+                    key: \\"render\\",
+                    value: function render() {
+                        var pages = this.pages, elements = this.elements;
+                        while (pages.length > 0) {
+                            var page = pages.pop();
+                            elements.push(page());
+                        }
+                        var props = null;
+                        if (isReactComponent) {
+                            props = {
+                                ref: appInstanceRef
+                            };
+                        }
+                        return h$1(App, props, false ? undefined : elements.slice());
+                    }
+                } ]);
+                return AppWrapper;
+            }(R$1.Component);
+            if (true) {
+                appWrapper = ReactDOM$1.render(h$1(AppWrapper), taro_runtime[\\"document\\"].getElementById(\\"app\\"));
+            }
+            var appObj = Object.create({
+                render: function render(cb) {
+                    appWrapper.forceUpdate(cb);
+                },
+                mount: function mount(component, id, cb) {
+                    appWrapper.mount(component, id, cb);
+                },
+                unmount: function unmount(id, cb) {
+                    appWrapper.unmount(id, cb);
+                }
+            }, {
+                config: setDefaultDescriptor({
+                    configurable: true,
+                    value: config
+                }),
+                onLaunch: setDefaultDescriptor({
+                    value: function value(options) {
+                        var _this3 = this;
+                        var _a;
+                        setRouterParams(options);
+                        if (false) {}
+                        var app = getAppInstance();
+                        this.$app = app;
+                        if (app) {
+                            if (app.taroGlobalData) {
+                                var globalData = app.taroGlobalData;
+                                var keys = Object.keys(globalData);
+                                var descriptors = Object.getOwnPropertyDescriptors(globalData);
+                                keys.forEach((function(key) {
+                                    Object.defineProperty(_this3, key, {
+                                        configurable: true,
+                                        enumerable: true,
+                                        get: function get() {
+                                            return globalData[key];
+                                        },
+                                        set: function set(value) {
+                                            globalData[key] = value;
+                                        }
+                                    });
+                                }));
+                                Object.defineProperties(this, descriptors);
+                            }
+                            (_a = app.onLaunch) === null || _a === void 0 ? void 0 : _a.call(app, options);
+                        }
+                    }
+                }),
+                onShow: setDefaultDescriptor({
+                    value: function value(options) {
+                        var _a;
+                        setRouterParams(options);
+                        var app = getAppInstance();
+                        (_a = app === null || app === void 0 ? void 0 : app.componentDidShow) === null || _a === void 0 ? void 0 : _a.call(app, options);
+                        triggerAppHook(\\"onShow\\");
+                    }
+                }),
+                onHide: setDefaultDescriptor({
+                    value: function value(options) {
+                        var _a;
+                        var app = getAppInstance();
+                        (_a = app === null || app === void 0 ? void 0 : app.componentDidHide) === null || _a === void 0 ? void 0 : _a.call(app, options);
+                        triggerAppHook(\\"onHide\\");
+                    }
+                }),
+                onPageNotFound: setDefaultDescriptor({
+                    value: function value(res) {
+                        var _a;
+                        var app = getAppInstance();
+                        (_a = app === null || app === void 0 ? void 0 : app.onPageNotFound) === null || _a === void 0 ? void 0 : _a.call(app, res);
+                    }
+                })
+            });
+            function triggerAppHook(lifecycle) {
+                var instance = Object(taro_runtime[\\"getPageInstance\\"])(HOOKS_APP_ID);
+                if (instance) {
+                    var app = getAppInstance();
+                    var func = hooks$1.getLifecycle(instance, lifecycle);
+                    if (Array.isArray(func)) {
+                        func.forEach((function(cb) {
+                            return cb.apply(app);
+                        }));
+                    }
+                }
+            }
+            taro_runtime[\\"Current\\"].app = appObj;
+            return appObj;
+        }
+        var runtime_taroHooks = function taroHooks(lifecycle) {
+            return function(fn) {
+                var id = R$1.useContext(PageContext) || HOOKS_APP_ID;
+                var fnRef = R$1.useRef(fn);
+                if (fnRef.current !== fn) fnRef.current = fn;
+                R$1.useLayoutEffect((function() {
+                    var inst = Object(taro_runtime[\\"getPageInstance\\"])(id);
+                    var first = false;
+                    if (inst == null) {
+                        first = true;
+                        inst = Object.create(null);
+                    }
+                    inst = inst;
+                    var callback = function callback() {
+                        return fnRef.current.apply(fnRef, arguments);
+                    };
+                    if (Object(shared_esm[\\"c\\"])(inst[lifecycle])) {
+                        inst[lifecycle] = [ inst[lifecycle], callback ];
+                    } else {
+                        inst[lifecycle] = [].concat(Object(toConsumableArray[\\"a\\"])(inst[lifecycle] || []), [ callback ]);
+                    }
+                    if (first) {
+                        Object(taro_runtime[\\"injectPageInstance\\"])(inst, id);
+                    }
+                    return function() {
+                        var inst = Object(taro_runtime[\\"getPageInstance\\"])(id);
+                        var list = inst[lifecycle];
+                        if (list === callback) {
+                            inst[lifecycle] = undefined;
+                        } else if (Object(shared_esm[\\"b\\"])(list)) {
+                            inst[lifecycle] = list.filter((function(item) {
+                                return item !== callback;
+                            }));
+                        }
+                    };
+                }), []);
+            };
+        };
+        var useDidShow = runtime_taroHooks(\\"componentDidShow\\");
+        var useDidHide = runtime_taroHooks(\\"componentDidHide\\");
+        var usePullDownRefresh = runtime_taroHooks(\\"onPullDownRefresh\\");
+        var useReachBottom = runtime_taroHooks(\\"onReachBottom\\");
+        var usePageScroll = runtime_taroHooks(\\"onPageScroll\\");
+        var useResize = runtime_taroHooks(\\"onResize\\");
+        var useShareAppMessage = runtime_taroHooks(\\"onShareAppMessage\\");
+        var useTabItemTap = runtime_taroHooks(\\"onTabItemTap\\");
+        var useTitleClick = runtime_taroHooks(\\"onTitleClick\\");
+        var useOptionMenuClick = runtime_taroHooks(\\"onOptionMenuClick\\");
+        var usePullIntercept = runtime_taroHooks(\\"onPullIntercept\\");
+        var useShareTimeline = runtime_taroHooks(\\"onShareTimeline\\");
+        var useAddToFavorites = runtime_taroHooks(\\"onAddToFavorites\\");
+        var useReady = runtime_taroHooks(\\"onReady\\");
+        var runtime_useRouter = function useRouter() {
+            var dynamic = arguments.length > 0 && arguments[0] !== undefined ? arguments[0] : false;
+            return dynamic ? taro_runtime[\\"Current\\"].router : R$1.useMemo((function() {
+                return taro_runtime[\\"Current\\"].router;
+            }), []);
+        };
+        var useScope = function useScope() {
+            return undefined;
+        };
+        var taroHooks$1 = Object.freeze({
+            __proto__: null,
+            useDidShow: useDidShow,
+            useDidHide: useDidHide,
+            usePullDownRefresh: usePullDownRefresh,
+            useReachBottom: useReachBottom,
+            usePageScroll: usePageScroll,
+            useResize: useResize,
+            useShareAppMessage: useShareAppMessage,
+            useTabItemTap: useTabItemTap,
+            useTitleClick: useTitleClick,
+            useOptionMenuClick: useOptionMenuClick,
+            usePullIntercept: usePullIntercept,
+            useShareTimeline: useShareTimeline,
+            useAddToFavorites: useAddToFavorites,
+            useReady: useReady,
+            useRouter: runtime_useRouter,
+            useScope: useScope
+        });
+        var getNativeCompId = Object(taro_runtime[\\"incrementId\\"])();
+        var runtime_R;
+        var h;
+        var runtime_ReactDOM;
+        function initNativeComponentEntry(R, ReactDOM) {
+            var NativeComponentWrapper = function(_R$Component2) {
+                Object(inherits[\\"a\\"])(NativeComponentWrapper, _R$Component2);
+                var _super3 = Object(createSuper[\\"a\\"])(NativeComponentWrapper);
+                function NativeComponentWrapper() {
+                    var _this4;
+                    Object(classCallCheck[\\"a\\"])(this, NativeComponentWrapper);
+                    _this4 = _super3.apply(this, arguments);
+                    _this4.root = R.createRef();
+                    _this4.ctx = _this4.props.getCtx();
+                    return _this4;
+                }
+                Object(createClass[\\"a\\"])(NativeComponentWrapper, [ {
+                    key: \\"componentDidMount\\",
+                    value: function componentDidMount() {
+                        this.ctx.component = this;
+                        var rootElement = this.root.current;
+                        rootElement.ctx = this.ctx;
+                        rootElement.performUpdate(true);
+                    }
+                }, {
+                    key: \\"render\\",
+                    value: function render() {
+                        return h(\\"root\\", {
+                            ref: this.root
+                        }, this.props.renderComponent(this.ctx));
+                    }
+                } ]);
+                return NativeComponentWrapper;
+            }(R.Component);
+            var Entry = function(_R$Component3) {
+                Object(inherits[\\"a\\"])(Entry, _R$Component3);
+                var _super4 = Object(createSuper[\\"a\\"])(Entry);
+                function Entry() {
+                    var _this5;
+                    Object(classCallCheck[\\"a\\"])(this, Entry);
+                    _this5 = _super4.apply(this, arguments);
+                    _this5.state = {
+                        components: []
+                    };
+                    return _this5;
+                }
+                Object(createClass[\\"a\\"])(Entry, [ {
+                    key: \\"componentDidMount\\",
+                    value: function componentDidMount() {
+                        taro_runtime[\\"Current\\"].app = this;
+                    }
+                }, {
+                    key: \\"mount\\",
+                    value: function mount(Component, compId, getCtx) {
+                        var isReactComponent = isClassComponent(R, Component);
+                        var inject = function inject(node) {
+                            return node && Object(taro_runtime[\\"injectPageInstance\\"])(node, compId);
+                        };
+                        var refs = isReactComponent ? {
+                            ref: inject
+                        } : {
+                            forwardedRef: inject,
+                            reactReduxForwardedRef: inject
+                        };
+                        var item = {
+                            compId: compId,
+                            element: h(NativeComponentWrapper, {
+                                key: compId,
+                                getCtx: getCtx,
+                                renderComponent: function renderComponent(ctx) {
+                                    return h(Component, Object.assign(Object.assign({}, (ctx.data || (ctx.data = {})).props), refs));
+                                }
+                            })
+                        };
+                        this.setState({
+                            components: [].concat(Object(toConsumableArray[\\"a\\"])(this.state.components), [ item ])
+                        });
+                    }
+                }, {
+                    key: \\"unmount\\",
+                    value: function unmount(compId) {
+                        var components = this.state.components;
+                        var index = components.findIndex((function(item) {
+                            return item.compId === compId;
+                        }));
+                        var next = [].concat(Object(toConsumableArray[\\"a\\"])(components.slice(0, index)), Object(toConsumableArray[\\"a\\"])(components.slice(index + 1)));
+                        this.setState({
+                            components: next
+                        });
+                    }
+                }, {
+                    key: \\"render\\",
+                    value: function render() {
+                        var components = this.state.components;
+                        return components.map((function(_ref) {
+                            var element = _ref.element;
+                            return element;
+                        }));
+                    }
+                } ]);
+                return Entry;
+            }(R.Component);
+            setReconciler();
+            var app = taro_runtime[\\"document\\"].getElementById(\\"app\\");
+            ReactDOM.render(h(Entry, {}), app);
+        }
+        function createNativeComponentConfig(Component, react, reactdom, componentConfig) {
+            runtime_R = react;
+            h = react.createElement;
+            runtime_ReactDOM = reactdom;
+            setReconciler();
+            var componentObj = {
+                properties: {
+                    props: {
+                        type: null,
+                        value: null,
+                        observer: function observer(_newVal, oldVal) {
+                            oldVal && this.component.forceUpdate();
+                        }
+                    }
+                },
+                created: function created() {
+                    if (!taro_runtime[\\"Current\\"].app) {
+                        initNativeComponentEntry(runtime_R, runtime_ReactDOM);
+                    }
+                },
+                attached: function attached() {
+                    var _this6 = this;
+                    setCurrent();
+                    this.compId = getNativeCompId();
+                    this.config = componentConfig;
+                    taro_runtime[\\"Current\\"].app.mount(Component, this.compId, (function() {
+                        return _this6;
+                    }));
+                },
+                ready: function ready() {
+                    Object(taro_runtime[\\"safeExecute\\"])(this.compId, \\"onReady\\");
+                },
+                detached: function detached() {
+                    taro_runtime[\\"Current\\"].app.unmount(this.compId);
+                },
+                pageLifetimes: {
+                    show: function show() {
+                        Object(taro_runtime[\\"safeExecute\\"])(this.compId, \\"onShow\\");
+                    },
+                    hide: function hide() {
+                        Object(taro_runtime[\\"safeExecute\\"])(this.compId, \\"onHide\\");
+                    }
+                },
+                methods: {
+                    eh: taro_runtime[\\"eventHandler\\"]
+                }
+            };
+            function setCurrent() {
+                var pages = getCurrentPages();
+                var currentPage = pages[pages.length - 1];
+                if (taro_runtime[\\"Current\\"].page === currentPage) return;
+                taro_runtime[\\"Current\\"].page = currentPage;
+                var route = currentPage.route || currentPage.__route__;
+                var router = {
+                    params: currentPage.options || {},
+                    path: Object(taro_runtime[\\"addLeadingSlash\\"])(route),
+                    onReady: \\"\\",
+                    onHide: \\"\\",
+                    onShow: \\"\\"
+                };
+                taro_runtime[\\"Current\\"].router = router;
+                if (!currentPage.options) {
+                    Object.defineProperty(currentPage, \\"options\\", {
+                        enumerable: true,
+                        configurable: true,
+                        get: function get() {
+                            return this._optionsValue;
+                        },
+                        set: function set(value) {
+                            router.params = value;
+                            this._optionsValue = value;
+                        }
+                    });
+                }
+            }
+            return componentObj;
+        }
+        var hooks = taro_runtime[\\"container\\"].get(taro_runtime[\\"SERVICE_IDENTIFIER\\"].Hooks);
+        hooks.initNativeApiImpls || (hooks.initNativeApiImpls = []);
+        hooks.initNativeApiImpls.push((function(taro) {
+            for (var hook in taroHooks$1) {
+                taro[hook] = taroHooks$1[hook];
+            }
+        }));
+        var taro = \\"taro\\";
+        var mocks_react = __webpack_require__(1);
+        var src_app = __webpack_require__(15);
         var app_App = function(_Component) {
             Object(inherits[\\"a\\"])(App, _Component);
             var _super = Object(createSuper[\\"a\\"])(App);
@@ -2013,10 +1896,10 @@
                 }
             } ]);
             return App;
-        }(react[\\"Component\\"]);
+        }(mocks_react[\\"Component\\"]);
         var lib_src_app = app_App;
-        var taro_react = __webpack_require__(10);
-        var config = {
+        var taro_react = __webpack_require__(11);
+        var app_config = {
             pages: [ \\"pages/index/index\\" ],
             window: {
                 backgroundTextStyle: \\"light\\",
@@ -2025,8 +1908,8 @@
                 navigationBarTextStyle: \\"black\\"
             }
         };
-        taro_runtime[\\"window\\"].__taroAppConfig = config;
-        var inst = App(Object(taro_runtime[\\"createReactApp\\"])(lib_src_app, react, taro_react[\\"a\\"], config));
+        taro_runtime[\\"window\\"].__taroAppConfig = app_config;
+        var app_inst = App(createReactApp(lib_src_app, mocks_react, taro_react[\\"a\\"], app_config));
         undefined({
             designWidth: 750,
             deviceRatio: {
@@ -2035,8 +1918,41 @@
                 828: .905
             }
         });
+    },
+    8: function(module, __webpack_exports__, __webpack_require__) {
+        \\"use strict\\";
+        __webpack_require__.d(__webpack_exports__, \\"a\\", (function() {
+            return _toConsumableArray;
+        }));
+        function _arrayLikeToArray(arr, len) {
+            if (len == null || len > arr.length) len = arr.length;
+            for (var i = 0, arr2 = new Array(len); i < len; i++) {
+                arr2[i] = arr[i];
+            }
+            return arr2;
+        }
+        function _arrayWithoutHoles(arr) {
+            if (Array.isArray(arr)) return _arrayLikeToArray(arr);
+        }
+        function _iterableToArray(iter) {
+            if (typeof Symbol !== \\"undefined\\" && iter[Symbol.iterator] != null || iter[\\"@@iterator\\"] != null) return Array.from(iter);
+        }
+        function _unsupportedIterableToArray(o, minLen) {
+            if (!o) return;
+            if (typeof o === \\"string\\") return _arrayLikeToArray(o, minLen);
+            var n = Object.prototype.toString.call(o).slice(8, -1);
+            if (n === \\"Object\\" && o.constructor) n = o.constructor.name;
+            if (n === \\"Map\\" || n === \\"Set\\") return Array.from(o);
+            if (n === \\"Arguments\\" || /^(?:Ui|I)nt(?:8|16|32)(?:Clamped)?Array$/.test(n)) return _arrayLikeToArray(o, minLen);
+        }
+        function _nonIterableSpread() {
+            throw new TypeError(\\"Invalid attempt to spread non-iterable instance.\\\\nIn order to be iterable, non-array objects must have a [Symbol.iterator]() method.\\");
+        }
+        function _toConsumableArray(arr) {
+            return _arrayWithoutHoles(arr) || _iterableToArray(arr) || _unsupportedIterableToArray(arr) || _nonIterableSpread();
+        }
     }
-}, [ [ 20, 0, 1, 3, 2 ] ] ]);
+}, [ [ 21, 0, 1, 3, 2 ] ] ]);
 
 
 
@@ -2176,7 +2092,7 @@
 </template>
 
 <template name=\\"tmpl_0_video\\">
-  <video src=\\"{{i.src}}\\" duration=\\"{{i.duration}}\\" controls=\\"{{xs.b(i.controls,true)}}\\" danmu-list=\\"{{i.danmuList}}\\" danmu-btn=\\"{{i.danmuBtn}}\\" enable-danmu=\\"{{i.enableDanmu}}\\" autoplay=\\"{{xs.b(i.autoplay,false)}}\\" loop=\\"{{xs.b(i.loop,false)}}\\" muted=\\"{{xs.b(i.muted,false)}}\\" initial-time=\\"{{xs.b(i.initialTime,0)}}\\" page-gesture=\\"{{xs.b(i.pageGesture,false)}}\\" direction=\\"{{i.direction}}\\" show-progress=\\"{{xs.b(i.showProgress,true)}}\\" show-fullscreen-btn=\\"{{xs.b(i.showFullscreenBtn,true)}}\\" show-play-btn=\\"{{xs.b(i.showPlayBtn,true)}}\\" show-center-play-btn=\\"{{xs.b(i.showCenterPlayBtn,true)}}\\" enable-progress-gesture=\\"{{xs.b(i.enableProgressGesture,true)}}\\" object-fit=\\"{{xs.b(i.objectFit,'contain')}}\\" poster=\\"{{i.poster}}\\" show-mute-btn=\\"{{xs.b(i.showMuteBtn,false)}}\\" animation=\\"{{i.animation}}\\" onPlay=\\"eh\\" onPause=\\"eh\\" onEnded=\\"eh\\" onTimeUpdate=\\"eh\\" onFullScreenChange=\\"eh\\" onWaiting=\\"eh\\" onError=\\"eh\\" style=\\"{{i.st}}\\" class=\\"{{i.cl}}\\" onTap=\\"eh\\" onTouchMove=\\"eh\\" onTouchEnd=\\"eh\\" onTouchCancel=\\"eh\\" onLongTap=\\"eh\\"  id=\\"{{i.uid}}\\">
+  <video src=\\"{{i.src}}\\" duration=\\"{{i.duration}}\\" controls=\\"{{xs.b(i.controls,true)}}\\" danmu-list=\\"{{i.danmuList}}\\" danmu-btn=\\"{{i.danmuBtn}}\\" enable-danmu=\\"{{i.enableDanmu}}\\" autoplay=\\"{{xs.b(i.autoplay,false)}}\\" loop=\\"{{xs.b(i.loop,false)}}\\" muted=\\"{{xs.b(i.muted,false)}}\\" initial-time=\\"{{xs.b(i.initialTime,0)}}\\" page-gesture=\\"{{xs.b(i.pageGesture,false)}}\\" direction=\\"{{i.direction}}\\" show-progress=\\"{{xs.b(i.showProgress,true)}}\\" show-fullscreen-btn=\\"{{xs.b(i.showFullscreenBtn,true)}}\\" show-play-btn=\\"{{xs.b(i.showPlayBtn,true)}}\\" show-center-play-btn=\\"{{xs.b(i.showCenterPlayBtn,true)}}\\" enable-progress-gesture=\\"{{xs.b(i.enableProgressGesture,true)}}\\" object-fit=\\"{{xs.b(i.objectFit,'contain')}}\\" poster=\\"{{i.poster}}\\" show-mute-btn=\\"{{xs.b(i.showMuteBtn,false)}}\\" onPlay=\\"eh\\" onPause=\\"eh\\" onEnded=\\"eh\\" onTimeUpdate=\\"eh\\" onFullScreenChange=\\"eh\\" onWaiting=\\"eh\\" onError=\\"eh\\" animation=\\"{{i.animation}}\\" onAnimationStart=\\"eh\\" onAnimationIteration=\\"eh\\" onAnimationEnd=\\"eh\\" onTransitionEnd=\\"eh\\" style=\\"{{i.st}}\\" class=\\"{{i.cl}}\\" onTap=\\"eh\\" onTouchMove=\\"eh\\" onTouchEnd=\\"eh\\" onTouchCancel=\\"eh\\" onLongTap=\\"eh\\"  id=\\"{{i.uid}}\\">
     <block a:for=\\"{{i.cn}}\\" a:key=\\"uid\\">
       <template is=\\"{{xs.e(0)}}\\" data=\\"{{i:item}}\\" />
     </block>
@@ -2201,7 +2117,7 @@
 
 
 /** filePath: dist/common.js **/
-(my[\\"webpackJsonp\\"] = my[\\"webpackJsonp\\"] || []).push([ [ 2 ], [ function(module, __webpack_exports__, __webpack_require__) {
+(my[\\"webpackJsonp\\"] = my[\\"webpackJsonp\\"] || []).push([ [ 2 ], [ , function(module, __webpack_exports__, __webpack_require__) {
     \\"use strict\\";
     __webpack_require__.r(__webpack_exports__);
     __webpack_exports__[\\"default\\"] = \\"react-mock\\";
@@ -2215,13 +2131,13 @@
 
 /** filePath: dist/custom-wrapper.js **/
 (my[\\"webpackJsonp\\"] = my[\\"webpackJsonp\\"] || []).push([ [ 6 ], {
-    15: function(module, __webpack_exports__, __webpack_require__) {
+    16: function(module, __webpack_exports__, __webpack_require__) {
         \\"use strict\\";
         __webpack_require__.r(__webpack_exports__);
-        var _tarojs_runtime__WEBPACK_IMPORTED_MODULE_0__ = __webpack_require__(3);
+        var _tarojs_runtime__WEBPACK_IMPORTED_MODULE_0__ = __webpack_require__(0);
         Component(Object(_tarojs_runtime__WEBPACK_IMPORTED_MODULE_0__[\\"createRecursiveComponentConfig\\"])(\\"custom-wrapper\\"));
     }
-}, [ [ 15, 0, 1 ] ] ]);
+}, [ [ 16, 0, 1 ] ] ]);
 
 /** filePath: dist/custom-wrapper.json **/
 {\\"component\\":true,\\"usingComponents\\":{\\"custom-wrapper\\":\\"./custom-wrapper\\"}}
@@ -2234,8 +2150,8 @@
 <template is=\\"taro_tmpl\\" data=\\"{{root:root}}\\" />
 
 /** filePath: dist/pages/index/index.js **/
-(my[\\"webpackJsonp\\"] = my[\\"webpackJsonp\\"] || []).push([ [ 7 ], [ , , , , , , , , , function(module, exports, __webpack_require__) {
-    module.exports = __webpack_require__(16);
+(my[\\"webpackJsonp\\"] = my[\\"webpackJsonp\\"] || []).push([ [ 7 ], [ , , , , , , , , , , function(module, exports, __webpack_require__) {
+    module.exports = __webpack_require__(17);
 }, , , , , , , function(module, exports, __webpack_require__) {
     var g = function() {
         return this;
@@ -2243,7 +2159,7 @@
     var hadRuntime = g.regeneratorRuntime && Object.getOwnPropertyNames(g).indexOf(\\"regeneratorRuntime\\") >= 0;
     var oldRuntime = hadRuntime && g.regeneratorRuntime;
     g.regeneratorRuntime = undefined;
-    module.exports = __webpack_require__(17);
+    module.exports = __webpack_require__(18);
     if (hadRuntime) {
         g.regeneratorRuntime = oldRuntime;
     } else {
@@ -2255,7 +2171,7 @@
     }
 }, function(module, exports, __webpack_require__) {
     (function(module) {
-        var _typeof = __webpack_require__(8).default;
+        var _typeof = __webpack_require__(9).default;
         !function(global) {
             \\"use strict\\";
             var Op = Object.prototype;
@@ -2721,7 +2637,7 @@
         }(function() {
             return this;
         }() || Function(\\"return this\\")());
-    }).call(this, __webpack_require__(18)(module));
+    }).call(this, __webpack_require__(19)(module));
 }, function(module, exports) {
     module.exports = function(module) {
         if (!module.webpackPolyfill) {
@@ -2747,13 +2663,7 @@
 }, function(module, exports, __webpack_require__) {}, , function(module, __webpack_exports__, __webpack_require__) {
     \\"use strict\\";
     __webpack_require__.r(__webpack_exports__);
-<<<<<<< HEAD
-    var taro_runtime = __webpack_require__(2);
-=======
-    var taro_runtime = __webpack_require__(3);
-    var regenerator = __webpack_require__(9);
-    var regenerator_default = __webpack_require__.n(regenerator);
->>>>>>> c172d109
+    var taro_runtime = __webpack_require__(0);
     function asyncGeneratorStep(gen, resolve, reject, _next, _throw, key, arg) {
         try {
             var info = gen[key](arg);
@@ -2787,11 +2697,11 @@
     var createClass = __webpack_require__(5);
     var inherits = __webpack_require__(7);
     var createSuper = __webpack_require__(6);
-    var regenerator = __webpack_require__(9);
+    var regenerator = __webpack_require__(10);
     var regenerator_default = __webpack_require__.n(regenerator);
-    var react = __webpack_require__(0);
-    var taro_components = __webpack_require__(1);
-    var index = __webpack_require__(19);
+    var react = __webpack_require__(1);
+    var taro_components = __webpack_require__(3);
+    var index = __webpack_require__(20);
     var index_Index = function(_Component) {
         Object(inherits[\\"a\\"])(Index, _Component);
         var _super = Object(createSuper[\\"a\\"])(Index);
@@ -2857,142 +2767,28 @@
             cn: []
         }
     }, config || {}));
-} ], [ [ 21, 0, 1, 3, 2 ] ] ]);
+} ], [ [ 22, 0, 1, 3, 2 ] ] ]);
 
 /** filePath: dist/pages/index/index.json **/
 {\\"navigationBarTitleText\\":\\"首页\\",\\"usingComponents\\":{\\"custom-wrapper\\":\\"../../custom-wrapper\\"}}
 
 /** filePath: dist/runtime.js **/
-(function(modules) {
-    function webpackJsonpCallback(data) {
-        var chunkIds = data[0];
-        var moreModules = data[1];
-        var executeModules = data[2];
-        var moduleId, chunkId, i = 0, resolves = [];
-        for (;i < chunkIds.length; i++) {
-            chunkId = chunkIds[i];
-            if (Object.prototype.hasOwnProperty.call(installedChunks, chunkId) && installedChunks[chunkId]) {
-                resolves.push(installedChunks[chunkId][0]);
-            }
-            installedChunks[chunkId] = 0;
-        }
-        for (moduleId in moreModules) {
-            if (Object.prototype.hasOwnProperty.call(moreModules, moduleId)) {
-                modules[moduleId] = moreModules[moduleId];
-            }
-        }
-        if (parentJsonpFunction) parentJsonpFunction(data);
-        while (resolves.length) {
-            resolves.shift()();
-        }
-        deferredModules.push.apply(deferredModules, executeModules || []);
-        return checkDeferredModules();
-    }
-    function checkDeferredModules() {
-        var result;
-        for (var i = 0; i < deferredModules.length; i++) {
-            var deferredModule = deferredModules[i];
-            var fulfilled = true;
-            for (var j = 1; j < deferredModule.length; j++) {
-                var depId = deferredModule[j];
-                if (installedChunks[depId] !== 0) fulfilled = false;
-            }
-            if (fulfilled) {
-                deferredModules.splice(i--, 1);
-                result = __webpack_require__(__webpack_require__.s = deferredModule[0]);
-            }
-        }
-        return result;
-    }
-    var installedModules = {};
-    var installedChunks = {
-        0: 0
-    };
-    var deferredModules = [];
-    function __webpack_require__(moduleId) {
-        if (installedModules[moduleId]) {
-            return installedModules[moduleId].exports;
-        }
-        var module = installedModules[moduleId] = {
-            i: moduleId,
-            l: false,
-            exports: {}
-        };
-        modules[moduleId].call(module.exports, module, module.exports, __webpack_require__);
-        module.l = true;
-        return module.exports;
-    }
-    __webpack_require__.m = modules;
-    __webpack_require__.c = installedModules;
-    __webpack_require__.d = function(exports, name, getter) {
-        if (!__webpack_require__.o(exports, name)) {
-            Object.defineProperty(exports, name, {
-                enumerable: true,
-                get: getter
-            });
-        }
-    };
-    __webpack_require__.r = function(exports) {
-        if (typeof Symbol !== \\"undefined\\" && Symbol.toStringTag) {
-            Object.defineProperty(exports, Symbol.toStringTag, {
-                value: \\"Module\\"
-            });
-        }
-        Object.defineProperty(exports, \\"__esModule\\", {
-            value: true
-        });
-    };
-    __webpack_require__.t = function(value, mode) {
-        if (mode & 1) value = __webpack_require__(value);
-        if (mode & 8) return value;
-        if (mode & 4 && typeof value === \\"object\\" && value && value.__esModule) return value;
-        var ns = Object.create(null);
-        __webpack_require__.r(ns);
-        Object.defineProperty(ns, \\"default\\", {
-            enumerable: true,
-            value: value
-        });
-        if (mode & 2 && typeof value != \\"string\\") for (var key in value) __webpack_require__.d(ns, key, function(key) {
-            return value[key];
-        }.bind(null, key));
-        return ns;
-    };
-    __webpack_require__.n = function(module) {
-        var getter = module && module.__esModule ? function getDefault() {
-            return module[\\"default\\"];
-        } : function getModuleExports() {
-            return module;
-        };
-        __webpack_require__.d(getter, \\"a\\", getter);
-        return getter;
-    };
-    __webpack_require__.o = function(object, property) {
-        return Object.prototype.hasOwnProperty.call(object, property);
-    };
-    __webpack_require__.p = \\"/\\";
-    var jsonpArray = my[\\"webpackJsonp\\"] = my[\\"webpackJsonp\\"] || [];
-    var oldJsonpFunction = jsonpArray.push.bind(jsonpArray);
-    jsonpArray.push = webpackJsonpCallback;
-    jsonpArray = jsonpArray.slice();
-    for (var i = 0; i < jsonpArray.length; i++) webpackJsonpCallback(jsonpArray[i]);
-    var parentJsonpFunction = oldJsonpFunction;
-    checkDeferredModules();
-})([]);
+
 
 /** filePath: dist/taro.js **/
 (my[\\"webpackJsonp\\"] = my[\\"webpackJsonp\\"] || []).push([ [ 1 ], {
-    1: function(module, __webpack_exports__, __webpack_require__) {
+    0: function(module, __webpack_exports__, __webpack_require__) {
         \\"use strict\\";
-        var _unused_webpack_default_export = \\"taro-components-mock\\";
+        __webpack_require__.r(__webpack_exports__);
+        __webpack_exports__[\\"default\\"] = \\"taro-runtime-mock\\";
     },
-    10: function(module, __webpack_exports__, __webpack_require__) {
+    11: function(module, __webpack_exports__, __webpack_require__) {
         \\"use strict\\";
         __webpack_exports__[\\"a\\"] = \\"taro-react-mock\\";
     },
     3: function(module, __webpack_exports__, __webpack_require__) {
         \\"use strict\\";
-        __webpack_require__.r(__webpack_exports__);
-        __webpack_exports__[\\"default\\"] = \\"taro-runtime-mock\\";
+        var _unused_webpack_default_export = \\"taro-components-mock\\";
     }
 } ]);
 
@@ -3071,7 +2867,7 @@
             return false;
         }
     }
-    var helpers_typeof = __webpack_require__(8);
+    var helpers_typeof = __webpack_require__(9);
     var typeof_default = __webpack_require__.n(helpers_typeof);
     function _assertThisInitialized(self) {
         if (self === void 0) {
@@ -3125,7 +2921,7 @@
         });
         if (superClass) _setPrototypeOf(subClass, superClass);
     }
-}, function(module, exports) {
+}, , function(module, exports) {
     function _typeof(obj) {
         \\"@babel/helpers - typeof\\";
         if (typeof Symbol === \\"function\\" && typeof Symbol.iterator === \\"symbol\\") {
