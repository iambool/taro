// Jest Snapshot v1, https://goo.gl/fbAQLP

exports[`alipay should build alipay app 1`] = `16`;

exports[`alipay should build alipay app 2`] = `
"
/** filePath: dist/app.acss **/


/** filePath: dist/app.js **/
require(\\"./runtime\\");

require(\\"./common\\");

require(\\"./vendors\\");

require(\\"./taro\\");

(my[\\"webpackJsonp\\"] = my[\\"webpackJsonp\\"] || []).push([ [ 4 ], [ , , function(module, __webpack_exports__, __webpack_require__) {
    \\"use strict\\";
    __webpack_require__.d(__webpack_exports__, \\"a\\", (function() {
        return EMPTY_OBJ;
    }));
    __webpack_require__.d(__webpack_exports__, \\"b\\", (function() {
        return isArray;
    }));
    __webpack_require__.d(__webpack_exports__, \\"c\\", (function() {
        return isFunction;
    }));
    __webpack_require__.d(__webpack_exports__, \\"d\\", (function() {
        return mergeInternalComponents;
    }));
    __webpack_require__.d(__webpack_exports__, \\"e\\", (function() {
        return mergeReconciler;
    }));
    __webpack_require__.d(__webpack_exports__, \\"f\\", (function() {
        return processApis;
    }));
    __webpack_require__.d(__webpack_exports__, \\"g\\", (function() {
        return singleQuote;
    }));
    var toConsumableArray = __webpack_require__(8);
    function _typeof(obj) {
        \\"@babel/helpers - typeof\\";
        if (typeof Symbol === \\"function\\" && typeof Symbol.iterator === \\"symbol\\") {
            _typeof = function _typeof(obj) {
                return typeof obj;
            };
        } else {
            _typeof = function _typeof(obj) {
                return obj && typeof Symbol === \\"function\\" && obj.constructor === Symbol && obj !== Symbol.prototype ? \\"symbol\\" : typeof obj;
            };
        }
        return _typeof(obj);
    }
    function isString(o) {
        return typeof o === \\"string\\";
    }
    function isUndefined(o) {
        return typeof o === \\"undefined\\";
    }
    function isNull(o) {
        return o === null;
    }
    function isObject(o) {
        return o !== null && _typeof(o) === \\"object\\";
    }
    function isBoolean(o) {
        return o === true || o === false;
    }
    function isFunction(o) {
        return typeof o === \\"function\\";
    }
    function isNumber(o) {
        return typeof o === \\"number\\";
    }
    function isBooleanStringLiteral(o) {
        return o === \\"true\\" || o === \\"false\\";
    }
    var isArray = Array.isArray;
    var DEFAULT_EMPTY_ARRAY = \\"[]\\";
    var NO_DEFAULT_VALUE = \\"\\";
    var DEFAULT_TRUE = \\"true\\";
    var DEFAULT_FALSE = \\"false\\";
    var touchEvents = {
        bindTouchStart: NO_DEFAULT_VALUE,
        bindTouchMove: NO_DEFAULT_VALUE,
        bindTouchEnd: NO_DEFAULT_VALUE,
        bindTouchCancel: NO_DEFAULT_VALUE,
        bindLongTap: NO_DEFAULT_VALUE
    };
    var animation = {
        animation: NO_DEFAULT_VALUE,
        bindAnimationStart: NO_DEFAULT_VALUE,
        bindAnimationIteration: NO_DEFAULT_VALUE,
        bindAnimationEnd: NO_DEFAULT_VALUE,
        bindTransitionEnd: NO_DEFAULT_VALUE
    };
    function singleQuote(s) {
        return \\"'\\".concat(s, \\"'\\");
    }
    var View = Object.assign(Object.assign({
        \\"hover-class\\": singleQuote(\\"none\\"),
        \\"hover-stop-propagation\\": DEFAULT_FALSE,
        \\"hover-start-time\\": \\"50\\",
        \\"hover-stay-time\\": \\"400\\"
    }, touchEvents), animation);
    var Icon = {
        type: NO_DEFAULT_VALUE,
        size: \\"23\\",
        color: NO_DEFAULT_VALUE
    };
    var MapComp = Object.assign({
        longitude: NO_DEFAULT_VALUE,
        latitude: NO_DEFAULT_VALUE,
        scale: \\"16\\",
        markers: DEFAULT_EMPTY_ARRAY,
        covers: NO_DEFAULT_VALUE,
        polyline: DEFAULT_EMPTY_ARRAY,
        circles: DEFAULT_EMPTY_ARRAY,
        controls: DEFAULT_EMPTY_ARRAY,
        \\"include-points\\": DEFAULT_EMPTY_ARRAY,
        \\"show-location\\": NO_DEFAULT_VALUE,
        \\"layer-style\\": \\"1\\",
        bindMarkerTap: NO_DEFAULT_VALUE,
        bindControlTap: NO_DEFAULT_VALUE,
        bindCalloutTap: NO_DEFAULT_VALUE,
        bindUpdated: NO_DEFAULT_VALUE
    }, touchEvents);
    var Progress = {
        percent: NO_DEFAULT_VALUE,
        \\"stroke-width\\": \\"6\\",
        color: singleQuote(\\"#09BB07\\"),
        activeColor: singleQuote(\\"#09BB07\\"),
        backgroundColor: singleQuote(\\"#EBEBEB\\"),
        active: DEFAULT_FALSE,
        \\"active-mode\\": singleQuote(\\"backwards\\"),
        \\"show-info\\": DEFAULT_FALSE
    };
    var RichText = {
        nodes: DEFAULT_EMPTY_ARRAY
    };
    var Text = {
        selectable: DEFAULT_FALSE,
        space: NO_DEFAULT_VALUE,
        decode: DEFAULT_FALSE
    };
    var Button = Object.assign({
        size: singleQuote(\\"default\\"),
        type: NO_DEFAULT_VALUE,
        plain: DEFAULT_FALSE,
        disabled: NO_DEFAULT_VALUE,
        loading: DEFAULT_FALSE,
        \\"form-type\\": NO_DEFAULT_VALUE,
        \\"open-type\\": NO_DEFAULT_VALUE,
        \\"hover-class\\": singleQuote(\\"button-hover\\"),
        \\"hover-stop-propagation\\": DEFAULT_FALSE,
        \\"hover-start-time\\": \\"20\\",
        \\"hover-stay-time\\": \\"70\\",
        name: NO_DEFAULT_VALUE
    }, touchEvents);
    var Checkbox = {
        value: NO_DEFAULT_VALUE,
        disabled: NO_DEFAULT_VALUE,
        checked: DEFAULT_FALSE,
        color: singleQuote(\\"#09BB07\\"),
        name: NO_DEFAULT_VALUE
    };
    var CheckboxGroup = {
        bindChange: NO_DEFAULT_VALUE,
        name: NO_DEFAULT_VALUE
    };
    var Form = {
        \\"report-submit\\": DEFAULT_FALSE,
        bindSubmit: NO_DEFAULT_VALUE,
        bindReset: NO_DEFAULT_VALUE,
        name: NO_DEFAULT_VALUE
    };
    var Input = {
        value: NO_DEFAULT_VALUE,
        type: singleQuote(NO_DEFAULT_VALUE),
        password: DEFAULT_FALSE,
        placeholder: NO_DEFAULT_VALUE,
        \\"placeholder-style\\": NO_DEFAULT_VALUE,
        \\"placeholder-class\\": singleQuote(\\"input-placeholder\\"),
        disabled: NO_DEFAULT_VALUE,
        maxlength: \\"140\\",
        \\"cursor-spacing\\": \\"0\\",
        focus: DEFAULT_FALSE,
        \\"confirm-type\\": singleQuote(\\"done\\"),
        \\"confirm-hold\\": DEFAULT_FALSE,
        cursor: \\"i.value.length\\",
        \\"selection-start\\": \\"-1\\",
        \\"selection-end\\": \\"-1\\",
        bindInput: NO_DEFAULT_VALUE,
        bindFocus: NO_DEFAULT_VALUE,
        bindBlur: NO_DEFAULT_VALUE,
        bindConfirm: NO_DEFAULT_VALUE,
        name: NO_DEFAULT_VALUE
    };
    var Label = {
        for: NO_DEFAULT_VALUE,
        name: NO_DEFAULT_VALUE
    };
    var Picker = {
        mode: singleQuote(\\"selector\\"),
        disabled: NO_DEFAULT_VALUE,
        range: NO_DEFAULT_VALUE,
        \\"range-key\\": NO_DEFAULT_VALUE,
        value: NO_DEFAULT_VALUE,
        start: NO_DEFAULT_VALUE,
        end: NO_DEFAULT_VALUE,
        fields: singleQuote(\\"day\\"),
        \\"custom-item\\": NO_DEFAULT_VALUE,
        name: NO_DEFAULT_VALUE,
        bindCancel: NO_DEFAULT_VALUE,
        bindChange: NO_DEFAULT_VALUE,
        bindColumnChange: NO_DEFAULT_VALUE
    };
    var PickerView = {
        value: NO_DEFAULT_VALUE,
        \\"indicator-style\\": NO_DEFAULT_VALUE,
        \\"indicator-class\\": NO_DEFAULT_VALUE,
        \\"mask-style\\": NO_DEFAULT_VALUE,
        \\"mask-class\\": NO_DEFAULT_VALUE,
        bindChange: NO_DEFAULT_VALUE,
        name: NO_DEFAULT_VALUE
    };
    var PickerViewColumn = {
        name: NO_DEFAULT_VALUE
    };
    var Radio = {
        value: NO_DEFAULT_VALUE,
        checked: DEFAULT_FALSE,
        disabled: NO_DEFAULT_VALUE,
        color: singleQuote(\\"#09BB07\\"),
        name: NO_DEFAULT_VALUE
    };
    var RadioGroup = {
        bindChange: NO_DEFAULT_VALUE,
        name: NO_DEFAULT_VALUE
    };
    var Slider = {
        min: \\"0\\",
        max: \\"100\\",
        step: \\"1\\",
        disabled: NO_DEFAULT_VALUE,
        value: \\"0\\",
        activeColor: singleQuote(\\"#1aad19\\"),
        backgroundColor: singleQuote(\\"#e9e9e9\\"),
        \\"block-size\\": \\"28\\",
        \\"block-color\\": singleQuote(\\"#ffffff\\"),
        \\"show-value\\": DEFAULT_FALSE,
        bindChange: NO_DEFAULT_VALUE,
        bindChanging: NO_DEFAULT_VALUE,
        name: NO_DEFAULT_VALUE
    };
    var Switch = {
        checked: DEFAULT_FALSE,
        disabled: NO_DEFAULT_VALUE,
        type: singleQuote(\\"switch\\"),
        color: singleQuote(\\"#04BE02\\"),
        bindChange: NO_DEFAULT_VALUE,
        name: NO_DEFAULT_VALUE
    };
    var Textarea = {
        value: NO_DEFAULT_VALUE,
        placeholder: NO_DEFAULT_VALUE,
        \\"placeholder-style\\": NO_DEFAULT_VALUE,
        \\"placeholder-class\\": singleQuote(\\"textarea-placeholder\\"),
        disabled: NO_DEFAULT_VALUE,
        maxlength: \\"140\\",
        \\"auto-focus\\": DEFAULT_FALSE,
        focus: DEFAULT_FALSE,
        \\"auto-height\\": DEFAULT_FALSE,
        fixed: DEFAULT_FALSE,
        \\"cursor-spacing\\": \\"0\\",
        cursor: \\"-1\\",
        \\"selection-start\\": \\"-1\\",
        \\"selection-end\\": \\"-1\\",
        bindFocus: NO_DEFAULT_VALUE,
        bindBlur: NO_DEFAULT_VALUE,
        bindLineChange: NO_DEFAULT_VALUE,
        bindInput: NO_DEFAULT_VALUE,
        bindConfirm: NO_DEFAULT_VALUE,
        name: NO_DEFAULT_VALUE
    };
    var CoverImage = {
        src: NO_DEFAULT_VALUE,
        bindLoad: \\"eh\\",
        bindError: \\"eh\\"
    };
    var CoverView = Object.assign({
        \\"scroll-top\\": DEFAULT_FALSE
    }, touchEvents);
    var MovableArea = {
        \\"scale-area\\": DEFAULT_FALSE
    };
    var MovableView = Object.assign(Object.assign({
        direction: \\"none\\",
        inertia: DEFAULT_FALSE,
        \\"out-of-bounds\\": DEFAULT_FALSE,
        x: NO_DEFAULT_VALUE,
        y: NO_DEFAULT_VALUE,
        damping: \\"20\\",
        friction: \\"2\\",
        disabled: NO_DEFAULT_VALUE,
        scale: DEFAULT_FALSE,
        \\"scale-min\\": \\"0.5\\",
        \\"scale-max\\": \\"10\\",
        \\"scale-value\\": \\"1\\",
        bindChange: NO_DEFAULT_VALUE,
        bindScale: NO_DEFAULT_VALUE,
        bindHTouchMove: NO_DEFAULT_VALUE,
        bindVTouchMove: NO_DEFAULT_VALUE,
        width: singleQuote(\\"10px\\"),
        height: singleQuote(\\"10px\\")
    }, touchEvents), animation);
    var ScrollView = Object.assign(Object.assign({
        \\"scroll-x\\": DEFAULT_FALSE,
        \\"scroll-y\\": DEFAULT_FALSE,
        \\"upper-threshold\\": \\"50\\",
        \\"lower-threshold\\": \\"50\\",
        \\"scroll-top\\": NO_DEFAULT_VALUE,
        \\"scroll-left\\": NO_DEFAULT_VALUE,
        \\"scroll-into-view\\": NO_DEFAULT_VALUE,
        \\"scroll-with-animation\\": DEFAULT_FALSE,
        \\"enable-back-to-top\\": DEFAULT_FALSE,
        bindScrollToUpper: NO_DEFAULT_VALUE,
        bindScrollToLower: NO_DEFAULT_VALUE,
        bindScroll: NO_DEFAULT_VALUE
    }, touchEvents), animation);
    var Swiper = Object.assign({
        \\"indicator-dots\\": DEFAULT_FALSE,
        \\"indicator-color\\": singleQuote(\\"rgba(0, 0, 0, .3)\\"),
        \\"indicator-active-color\\": singleQuote(\\"#000000\\"),
        autoplay: DEFAULT_FALSE,
        current: \\"0\\",
        interval: \\"5000\\",
        duration: \\"500\\",
        circular: DEFAULT_FALSE,
        vertical: DEFAULT_FALSE,
        \\"previous-margin\\": singleQuote(\\"0px\\"),
        \\"next-margin\\": singleQuote(\\"0px\\"),
        \\"display-multiple-items\\": \\"1\\",
        bindChange: NO_DEFAULT_VALUE,
        bindTransition: NO_DEFAULT_VALUE,
        bindAnimationFinish: NO_DEFAULT_VALUE
    }, touchEvents);
    var SwiperItem = {
        \\"item-id\\": NO_DEFAULT_VALUE
    };
    var Navigator = {
        url: NO_DEFAULT_VALUE,
        \\"open-type\\": singleQuote(\\"navigate\\"),
        delta: \\"1\\",
        \\"hover-class\\": singleQuote(\\"navigator-hover\\"),
        \\"hover-stop-propagation\\": DEFAULT_FALSE,
        \\"hover-start-time\\": \\"50\\",
        \\"hover-stay-time\\": \\"600\\",
        bindSuccess: NO_DEFAULT_VALUE,
        bindFail: NO_DEFAULT_VALUE,
        bindComplete: NO_DEFAULT_VALUE
    };
    var Audio = {
        id: NO_DEFAULT_VALUE,
        src: NO_DEFAULT_VALUE,
        loop: DEFAULT_FALSE,
        controls: DEFAULT_FALSE,
        poster: NO_DEFAULT_VALUE,
        name: NO_DEFAULT_VALUE,
        author: NO_DEFAULT_VALUE,
        bindError: NO_DEFAULT_VALUE,
        bindPlay: NO_DEFAULT_VALUE,
        bindPause: NO_DEFAULT_VALUE,
        bindTimeUpdate: NO_DEFAULT_VALUE,
        bindEnded: NO_DEFAULT_VALUE
    };
    var Camera = {
        \\"device-position\\": singleQuote(\\"back\\"),
        flash: singleQuote(\\"auto\\"),
        bindStop: NO_DEFAULT_VALUE,
        bindError: NO_DEFAULT_VALUE
    };
    var Image = Object.assign({
        src: NO_DEFAULT_VALUE,
        mode: singleQuote(\\"scaleToFill\\"),
        \\"lazy-load\\": DEFAULT_FALSE,
        bindError: NO_DEFAULT_VALUE,
        bindLoad: NO_DEFAULT_VALUE
    }, touchEvents);
    var LivePlayer = Object.assign({
        src: NO_DEFAULT_VALUE,
        autoplay: DEFAULT_FALSE,
        muted: DEFAULT_FALSE,
        orientation: singleQuote(\\"vertical\\"),
        \\"object-fit\\": singleQuote(\\"contain\\"),
        \\"background-mute\\": DEFAULT_FALSE,
        \\"min-cache\\": \\"1\\",
        \\"max-cache\\": \\"3\\",
        bindStateChange: NO_DEFAULT_VALUE,
        bindFullScreenChange: NO_DEFAULT_VALUE,
        bindNetStatus: NO_DEFAULT_VALUE
    }, animation);
    var Video = Object.assign({
        src: NO_DEFAULT_VALUE,
        duration: NO_DEFAULT_VALUE,
        controls: DEFAULT_TRUE,
        \\"danmu-list\\": NO_DEFAULT_VALUE,
        \\"danmu-btn\\": NO_DEFAULT_VALUE,
        \\"enable-danmu\\": NO_DEFAULT_VALUE,
        autoplay: DEFAULT_FALSE,
        loop: DEFAULT_FALSE,
        muted: DEFAULT_FALSE,
        \\"initial-time\\": \\"0\\",
        \\"page-gesture\\": DEFAULT_FALSE,
        direction: NO_DEFAULT_VALUE,
        \\"show-progress\\": DEFAULT_TRUE,
        \\"show-fullscreen-btn\\": DEFAULT_TRUE,
        \\"show-play-btn\\": DEFAULT_TRUE,
        \\"show-center-play-btn\\": DEFAULT_TRUE,
        \\"enable-progress-gesture\\": DEFAULT_TRUE,
        \\"object-fit\\": singleQuote(\\"contain\\"),
        poster: NO_DEFAULT_VALUE,
        \\"show-mute-btn\\": DEFAULT_FALSE,
        bindPlay: NO_DEFAULT_VALUE,
        bindPause: NO_DEFAULT_VALUE,
        bindEnded: NO_DEFAULT_VALUE,
        bindTimeUpdate: NO_DEFAULT_VALUE,
        bindFullScreenChange: NO_DEFAULT_VALUE,
        bindWaiting: NO_DEFAULT_VALUE,
        bindError: NO_DEFAULT_VALUE
    }, animation);
    var Canvas = Object.assign({
        \\"canvas-id\\": NO_DEFAULT_VALUE,
        \\"disable-scroll\\": DEFAULT_FALSE,
        bindError: NO_DEFAULT_VALUE
    }, touchEvents);
    var Ad = {
        \\"unit-id\\": NO_DEFAULT_VALUE,
        \\"ad-intervals\\": NO_DEFAULT_VALUE,
        bindLoad: NO_DEFAULT_VALUE,
        bindError: NO_DEFAULT_VALUE,
        bindClose: NO_DEFAULT_VALUE
    };
    var WebView = {
        src: NO_DEFAULT_VALUE,
        bindMessage: NO_DEFAULT_VALUE,
        bindLoad: NO_DEFAULT_VALUE,
        bindError: NO_DEFAULT_VALUE
    };
    var Block = {};
    var SlotView = {
        name: NO_DEFAULT_VALUE
    };
    var Slot = {
        name: NO_DEFAULT_VALUE
    };
    var internalComponents = {
        View: View,
        Icon: Icon,
        Progress: Progress,
        RichText: RichText,
        Text: Text,
        Button: Button,
        Checkbox: Checkbox,
        CheckboxGroup: CheckboxGroup,
        Form: Form,
        Input: Input,
        Label: Label,
        Picker: Picker,
        PickerView: PickerView,
        PickerViewColumn: PickerViewColumn,
        Radio: Radio,
        RadioGroup: RadioGroup,
        Slider: Slider,
        Switch: Switch,
        CoverImage: CoverImage,
        Textarea: Textarea,
        CoverView: CoverView,
        MovableArea: MovableArea,
        MovableView: MovableView,
        ScrollView: ScrollView,
        Swiper: Swiper,
        SwiperItem: SwiperItem,
        Navigator: Navigator,
        Audio: Audio,
        Camera: Camera,
        Image: Image,
        LivePlayer: LivePlayer,
        Video: Video,
        Canvas: Canvas,
        Ad: Ad,
        WebView: WebView,
        Block: Block,
        Map: MapComp,
        Slot: Slot,
        SlotView: SlotView
    };
    var controlledComponent = new Set([ \\"input\\", \\"checkbox\\", \\"picker\\", \\"picker-view\\", \\"radio\\", \\"slider\\", \\"switch\\", \\"textarea\\" ]);
    var focusComponents = new Set([ \\"input\\", \\"textarea\\" ]);
    var voidElements = new Set([ \\"progress\\", \\"icon\\", \\"rich-text\\", \\"input\\", \\"textarea\\", \\"slider\\", \\"switch\\", \\"audio\\", \\"ad\\", \\"official-account\\", \\"open-data\\", \\"navigation-bar\\" ]);
    var nestElements = new Map([ [ \\"view\\", -1 ], [ \\"catch-view\\", -1 ], [ \\"cover-view\\", -1 ], [ \\"static-view\\", -1 ], [ \\"pure-view\\", -1 ], [ \\"block\\", -1 ], [ \\"text\\", -1 ], [ \\"static-text\\", 6 ], [ \\"slot\\", 8 ], [ \\"slot-view\\", 8 ], [ \\"label\\", 6 ], [ \\"form\\", 4 ], [ \\"scroll-view\\", 4 ], [ \\"swiper\\", 4 ], [ \\"swiper-item\\", 4 ] ]);
    var EMPTY_OBJ = {};
    var EMPTY_ARR = [];
    var noop = function noop() {};
    var defaultReconciler = Object.create(null);
    var box = function box(v) {
        return {
            v: v
        };
    };
    var unbox = function unbox(b) {
        return b.v;
    };
    function toDashed(s) {
        return s.replace(/([a-z0-9])([A-Z])/g, \\"$1-$2\\").toLowerCase();
    }
    function toCamelCase(s) {
        var camel = \\"\\";
        var nextCap = false;
        for (var i = 0; i < s.length; i++) {
            if (s[i] !== \\"-\\") {
                camel += nextCap ? s[i].toUpperCase() : s[i];
                nextCap = false;
            } else {
                nextCap = true;
            }
        }
        return camel;
    }
    var toKebabCase = function toKebabCase(string) {
        return string.replace(/([a-z])([A-Z])/g, \\"$1-$2\\").toLowerCase();
    };
    function capitalize(s) {
        return s.charAt(0).toUpperCase() + s.slice(1);
    }
    var shared_esm_hasOwnProperty = Object.prototype.hasOwnProperty;
    var hasOwn = function hasOwn(val, key) {
        return shared_esm_hasOwnProperty.call(val, key);
    };
    function ensure(condition, msg) {
        if (!condition) {
            if (false) {
                var reportIssue;
            } else {
                throw new Error(msg);
            }
        }
    }
    function warn(condition, msg) {
        if (false) {}
    }
    function queryToJson(str) {
        var dec = decodeURIComponent;
        var qp = str.split(\\"&\\");
        var ret = {};
        var name;
        var val;
        for (var i = 0, l = qp.length, item; i < l; ++i) {
            item = qp[i];
            if (item.length) {
                var s = item.indexOf(\\"=\\");
                if (s < 0) {
                    name = dec(item);
                    val = \\"\\";
                } else {
                    name = dec(item.slice(0, s));
                    val = dec(item.slice(s + 1));
                }
                if (typeof ret[name] === \\"string\\") {
                    ret[name] = [ ret[name] ];
                }
                if (Array.isArray(ret[name])) {
                    ret[name].push(val);
                } else {
                    ret[name] = val;
                }
            }
        }
        return ret;
    }
    var _uniqueId = 1;
    var _loadTime = (new Date).getTime().toString();
    function getUniqueKey() {
        return _loadTime + _uniqueId++;
    }
    var cacheData = {};
    function cacheDataSet(key, val) {
        cacheData[key] = val;
    }
    function cacheDataGet(key, delelteAfterGet) {
        var temp = cacheData[key];
        delelteAfterGet && delete cacheData[key];
        return temp;
    }
    function cacheDataHas(key) {
        return key in cacheData;
    }
    function mergeInternalComponents(components) {
        Object.keys(components).forEach((function(name) {
            if (name in internalComponents) {
                Object.assign(internalComponents[name], components[name]);
            } else {
                internalComponents[name] = components[name];
            }
        }));
    }
    function mergeReconciler(hostConfig) {
        Object.keys(hostConfig).forEach((function(key) {
            var value = hostConfig[key];
            var raw = defaultReconciler[key];
            defaultReconciler[key] = !raw ? value : isArray(raw) ? raw.concat(value) : [ raw, value ];
        }));
    }
    function unsupport(api) {
        return function() {
            console.warn(\\"\\\\u5c0f\\\\u7a0b\\\\u5e8f\\\\u6682\\\\u4e0d\\\\u652f\\\\u6301 \\".concat(api));
        };
    }
    function setUniqueKeyToRoute(key, obj) {
        var routerParamsPrivateKey = \\"__key_\\";
        var useDataCacheApis = [ \\"navigateTo\\", \\"redirectTo\\", \\"reLaunch\\", \\"switchTab\\" ];
        if (useDataCacheApis.indexOf(key) > -1) {
            var url = obj.url = obj.url || \\"\\";
            var hasMark = url.indexOf(\\"?\\") > -1;
            var cacheKey = getUniqueKey();
            obj.url += (hasMark ? \\"&\\" : \\"?\\") + \\"\\".concat(routerParamsPrivateKey, \\"=\\").concat(cacheKey);
        }
    }
    function indent(str, size) {
        return str.split(\\"\\\\n\\").map((function(line, index) {
            var indent = index === 0 ? \\"\\" : Array(size).fill(\\" \\").join(\\"\\");
            return indent + line;
        })).join(\\"\\\\n\\");
    }
    var needPromiseApis = new Set([ \\"addPhoneContact\\", \\"authorize\\", \\"canvasGetImageData\\", \\"canvasPutImageData\\", \\"canvasToTempFilePath\\", \\"checkSession\\", \\"chooseAddress\\", \\"chooseImage\\", \\"chooseInvoiceTitle\\", \\"chooseLocation\\", \\"chooseVideo\\", \\"clearStorage\\", \\"closeBLEConnection\\", \\"closeBluetoothAdapter\\", \\"closeSocket\\", \\"compressImage\\", \\"connectSocket\\", \\"createBLEConnection\\", \\"downloadFile\\", \\"exitMiniProgram\\", \\"getAvailableAudioSources\\", \\"getBLEDeviceCharacteristics\\", \\"getBLEDeviceServices\\", \\"getBatteryInfo\\", \\"getBeacons\\", \\"getBluetoothAdapterState\\", \\"getBluetoothDevices\\", \\"getClipboardData\\", \\"getConnectedBluetoothDevices\\", \\"getConnectedWifi\\", \\"getExtConfig\\", \\"getFileInfo\\", \\"getImageInfo\\", \\"getLocation\\", \\"getNetworkType\\", \\"getSavedFileInfo\\", \\"getSavedFileList\\", \\"getScreenBrightness\\", \\"getSetting\\", \\"getStorage\\", \\"getStorageInfo\\", \\"getSystemInfo\\", \\"getUserInfo\\", \\"getWifiList\\", \\"hideHomeButton\\", \\"hideShareMenu\\", \\"hideTabBar\\", \\"hideTabBarRedDot\\", \\"loadFontFace\\", \\"login\\", \\"makePhoneCall\\", \\"navigateBack\\", \\"navigateBackMiniProgram\\", \\"navigateTo\\", \\"navigateToBookshelf\\", \\"navigateToMiniProgram\\", \\"notifyBLECharacteristicValueChange\\", \\"hideKeyboard\\", \\"hideLoading\\", \\"hideNavigationBarLoading\\", \\"hideToast\\", \\"openBluetoothAdapter\\", \\"openDocument\\", \\"openLocation\\", \\"openSetting\\", \\"pageScrollTo\\", \\"previewImage\\", \\"queryBookshelf\\", \\"reLaunch\\", \\"readBLECharacteristicValue\\", \\"redirectTo\\", \\"removeSavedFile\\", \\"removeStorage\\", \\"removeTabBarBadge\\", \\"requestSubscribeMessage\\", \\"saveFile\\", \\"saveImageToPhotosAlbum\\", \\"saveVideoToPhotosAlbum\\", \\"scanCode\\", \\"sendSocketMessage\\", \\"setBackgroundColor\\", \\"setBackgroundTextStyle\\", \\"setClipboardData\\", \\"setEnableDebug\\", \\"setInnerAudioOption\\", \\"setKeepScreenOn\\", \\"setNavigationBarColor\\", \\"setNavigationBarTitle\\", \\"setScreenBrightness\\", \\"setStorage\\", \\"setTabBarBadge\\", \\"setTabBarItem\\", \\"setTabBarStyle\\", \\"showActionSheet\\", \\"showFavoriteGuide\\", \\"showLoading\\", \\"showModal\\", \\"showShareMenu\\", \\"showTabBar\\", \\"showTabBarRedDot\\", \\"showToast\\", \\"startBeaconDiscovery\\", \\"startBluetoothDevicesDiscovery\\", \\"startDeviceMotionListening\\", \\"startPullDownRefresh\\", \\"stopBeaconDiscovery\\", \\"stopBluetoothDevicesDiscovery\\", \\"stopCompass\\", \\"startCompass\\", \\"startAccelerometer\\", \\"stopAccelerometer\\", \\"showNavigationBarLoading\\", \\"stopDeviceMotionListening\\", \\"stopPullDownRefresh\\", \\"switchTab\\", \\"uploadFile\\", \\"vibrateLong\\", \\"vibrateShort\\", \\"writeBLECharacteristicValue\\" ]);
    function getCanIUseWebp(taro) {
        return function() {
            var _a;
            var res = (_a = taro.getSystemInfoSync) === null || _a === void 0 ? void 0 : _a.call(taro);
            if (!res) {
                if (false) {}
                return false;
            }
            var platform = res.platform;
            var platformLower = platform.toLowerCase();
            if (platformLower === \\"android\\" || platformLower === \\"devtools\\") {
                return true;
            }
            return false;
        };
    }
    function getNormalRequest(global) {
        return function request(options) {
            options = options ? isString(options) ? {
                url: options
            } : options : {};
            var originSuccess = options.success;
            var originFail = options.fail;
            var originComplete = options.complete;
            var requestTask;
            var p = new Promise((function(resolve, reject) {
                options.success = function(res) {
                    originSuccess && originSuccess(res);
                    resolve(res);
                };
                options.fail = function(res) {
                    originFail && originFail(res);
                    reject(res);
                };
                options.complete = function(res) {
                    originComplete && originComplete(res);
                };
                requestTask = global.request(options);
            }));
            p.abort = function(cb) {
                cb && cb();
                if (requestTask) {
                    requestTask.abort();
                }
                return p;
            };
            return p;
        };
    }
    function processApis(taro, global) {
        var config = arguments.length > 2 && arguments[2] !== undefined ? arguments[2] : {};
        var patchNeedPromiseApis = config.needPromiseApis || [];
        var _needPromiseApis = new Set([].concat(Object(toConsumableArray[\\"a\\"])(patchNeedPromiseApis), Object(toConsumableArray[\\"a\\"])(needPromiseApis)));
        var preserved = [ \\"getEnv\\", \\"interceptors\\", \\"Current\\", \\"getCurrentInstance\\", \\"options\\", \\"nextTick\\", \\"eventCenter\\", \\"Events\\", \\"preload\\", \\"webpackJsonp\\" ];
        var apis = new Set(!config.isOnlyPromisify ? Object.keys(global).filter((function(api) {
            return preserved.indexOf(api) === -1;
        })) : new Set(patchNeedPromiseApis));
        if (config.modifyApis) {
            config.modifyApis(apis);
        }
        apis.forEach((function(key) {
            if (_needPromiseApis.has(key)) {
                var originKey = key;
                taro[originKey] = function() {
                    var options = arguments.length > 0 && arguments[0] !== undefined ? arguments[0] : {};
                    for (var _len = arguments.length, args = new Array(_len > 1 ? _len - 1 : 0), _key = 1; _key < _len; _key++) {
                        args[_key - 1] = arguments[_key];
                    }
                    var key = originKey;
                    if (typeof options === \\"string\\") {
                        if (args.length) {
                            return global[key].apply(global, [ options ].concat(args));
                        }
                        return global[key](options);
                    }
                    if (config.transformMeta) {
                        var transformResult = config.transformMeta(key, options);
                        key = transformResult.key;
                        options = transformResult.options;
                        if (!global.hasOwnProperty(key)) {
                            return unsupport(key)();
                        }
                    }
                    var task = null;
                    var obj = Object.assign({}, options);
                    setUniqueKeyToRoute(key, options);
                    var p = new Promise((function(resolve, reject) {
                        obj.success = function(res) {
                            var _a, _b;
                            (_a = config.modifyAsyncResult) === null || _a === void 0 ? void 0 : _a.call(config, key, res);
                            (_b = options.success) === null || _b === void 0 ? void 0 : _b.call(options, res);
                            if (key === \\"connectSocket\\") {
                                resolve(Promise.resolve().then((function() {
                                    return task ? Object.assign(task, res) : res;
                                })));
                            } else {
                                resolve(res);
                            }
                        };
                        obj.fail = function(res) {
                            var _a;
                            (_a = options.fail) === null || _a === void 0 ? void 0 : _a.call(options, res);
                            reject(res);
                        };
                        obj.complete = function(res) {
                            var _a;
                            (_a = options.complete) === null || _a === void 0 ? void 0 : _a.call(options, res);
                        };
                        if (args.length) {
                            task = global[key].apply(global, [ obj ].concat(args));
                        } else {
                            task = global[key](obj);
                        }
                    }));
                    if (key === \\"uploadFile\\" || key === \\"downloadFile\\") {
                        p.progress = function(cb) {
                            task === null || task === void 0 ? void 0 : task.onProgressUpdate(cb);
                            return p;
                        };
                        p.abort = function(cb) {
                            cb === null || cb === void 0 ? void 0 : cb();
                            task === null || task === void 0 ? void 0 : task.abort();
                            return p;
                        };
                    }
                    return p;
                };
            } else {
                var platformKey = key;
                if (config.transformMeta) {
                    platformKey = config.transformMeta(key, {}).key;
                }
                if (!global.hasOwnProperty(platformKey)) {
                    taro[key] = unsupport(key);
                    return;
                }
                if (isFunction(global[key])) {
                    taro[key] = function() {
                        for (var _len2 = arguments.length, args = new Array(_len2), _key2 = 0; _key2 < _len2; _key2++) {
                            args[_key2] = arguments[_key2];
                        }
                        if (config.handleSyncApis) {
                            return config.handleSyncApis(key, global, args);
                        } else {
                            return global[platformKey].apply(global, args);
                        }
                    };
                } else {
                    taro[key] = global[platformKey];
                }
            }
        }));
        !config.isOnlyPromisify && equipCommonApis(taro, global, config);
    }
    function equipCommonApis(taro, global) {
        var apis = arguments.length > 2 && arguments[2] !== undefined ? arguments[2] : {};
        taro.canIUseWebp = getCanIUseWebp(taro);
        taro.getCurrentPages = getCurrentPages || unsupport(\\"getCurrentPages\\");
        taro.getApp = getApp || unsupport(\\"getApp\\");
        taro.env = global.env || {};
        try {
            taro.requirePlugin = requirePlugin || unsupport(\\"requirePlugin\\");
        } catch (error) {
            taro.requirePlugin = unsupport(\\"requirePlugin\\");
        }
        var request = apis.request || getNormalRequest(global);
        function taroInterceptor(chain) {
            return request(chain.requestParams);
        }
        var link = new taro.Link(taroInterceptor);
        taro.request = link.request.bind(link);
        taro.addInterceptor = link.addInterceptor.bind(link);
        taro.cleanInterceptors = link.cleanInterceptors.bind(link);
        taro.miniGlobal = taro.options.miniGlobal = global;
    }
}, , , , , , function(module, __webpack_exports__, __webpack_require__) {
    \\"use strict\\";
    __webpack_require__.d(__webpack_exports__, \\"a\\", (function() {
        return _toConsumableArray;
    }));
    var arrayLikeToArray = __webpack_require__(9);
    function _arrayWithoutHoles(arr) {
        if (Array.isArray(arr)) return Object(arrayLikeToArray[\\"a\\"])(arr);
    }
    function _iterableToArray(iter) {
        if (typeof Symbol !== \\"undefined\\" && iter[Symbol.iterator] != null || iter[\\"@@iterator\\"] != null) return Array.from(iter);
    }
    var unsupportedIterableToArray = __webpack_require__(10);
    function _nonIterableSpread() {
        throw new TypeError(\\"Invalid attempt to spread non-iterable instance.\\\\nIn order to be iterable, non-array objects must have a [Symbol.iterator]() method.\\");
    }
    function _toConsumableArray(arr) {
        return _arrayWithoutHoles(arr) || _iterableToArray(arr) || Object(unsupportedIterableToArray[\\"a\\"])(arr) || _nonIterableSpread();
    }
}, function(module, __webpack_exports__, __webpack_require__) {
    \\"use strict\\";
    __webpack_require__.d(__webpack_exports__, \\"a\\", (function() {
        return _arrayLikeToArray;
    }));
    function _arrayLikeToArray(arr, len) {
        if (len == null || len > arr.length) len = arr.length;
        for (var i = 0, arr2 = new Array(len); i < len; i++) {
            arr2[i] = arr[i];
        }
        return arr2;
    }
}, function(module, __webpack_exports__, __webpack_require__) {
    \\"use strict\\";
    __webpack_require__.d(__webpack_exports__, \\"a\\", (function() {
        return _unsupportedIterableToArray;
    }));
    var _arrayLikeToArray_js__WEBPACK_IMPORTED_MODULE_0__ = __webpack_require__(9);
    function _unsupportedIterableToArray(o, minLen) {
        if (!o) return;
        if (typeof o === \\"string\\") return Object(_arrayLikeToArray_js__WEBPACK_IMPORTED_MODULE_0__[\\"a\\"])(o, minLen);
        var n = Object.prototype.toString.call(o).slice(8, -1);
        if (n === \\"Object\\" && o.constructor) n = o.constructor.name;
        if (n === \\"Map\\" || n === \\"Set\\") return Array.from(o);
        if (n === \\"Arguments\\" || /^(?:Ui|I)nt(?:8|16|32)(?:Clamped)?Array$/.test(n)) return Object(_arrayLikeToArray_js__WEBPACK_IMPORTED_MODULE_0__[\\"a\\"])(o, minLen);
    }
}, , , , , , function(module, __webpack_exports__, __webpack_require__) {
    \\"use strict\\";
    (function(navigator) {
        var _tarojs_shared__WEBPACK_IMPORTED_MODULE_0__ = __webpack_require__(2);
        var needPromiseApis = new Set([ \\"addCardAuth\\", \\"getOpenUserInfo\\", \\"chooseAlipayContact\\", \\"chooseCity\\", \\"chooseContact\\", \\"choosePhoneContact\\", \\"datePicker\\", \\"getAddress\\", \\"getAuthCode\\", \\"getPhoneNumber\\", \\"getRunData\\", \\"getRunScene\\", \\"getServerTime\\", \\"getTitleColor\\", \\"rsa\\", \\"paySignCenter\\", \\"tradePay\\", \\"isCollected\\", \\"multiLevelSelect\\", \\"onLocatedComplete\\", \\"optionsSelect\\", \\"prompt\\", \\"regionPicker\\", \\"setLocatedCity\\", \\"showAuthGuide\\", \\"textRiskIdentification\\", \\"vibrate\\", \\"watchShake\\", \\"connectBLEDevice\\", \\"disconnectBLEDevice\\", \\"makeBluetoothPair\\", \\"writeBLECharacteristicValue\\", \\"readBLECharacteristicValue\\", \\"notifyBLECharacteristicValueChange\\", \\"getBLEDeviceServices\\", \\"getBLEDeviceCharacteristics\\", \\"openBluetoothAdapter\\", \\"closeBluetoothAdapter\\", \\"getBluetoothAdapterState\\", \\"startBluetoothDevicesDiscovery\\", \\"stopBluetoothDevicesDiscovery\\", \\"getBluetoothDevices\\", \\"getConnectedBluetoothDevices\\" ]);
        var apiDiff = {
            showActionSheet: {
                options: {
                    change: [ {
                        old: \\"itemList\\",
                        new: \\"items\\"
                    } ]
                }
            },
            showToast: {
                options: {
                    change: [ {
                        old: \\"title\\",
                        new: \\"content\\"
                    }, {
                        old: \\"icon\\",
                        new: \\"type\\"
                    } ]
                }
            },
            showLoading: {
                options: {
                    change: [ {
                        old: \\"title\\",
                        new: \\"content\\"
                    } ]
                }
            },
            setNavigationBarTitle: {
                alias: \\"setNavigationBar\\"
            },
            setNavigationBarColor: {
                alias: \\"setNavigationBar\\"
            },
            saveImageToPhotosAlbum: {
                alias: \\"saveImage\\",
                options: {
                    change: [ {
                        old: \\"filePath\\",
                        new: \\"url\\"
                    } ]
                }
            },
            previewImage: {
                options: {
                    set: [ {
                        key: \\"current\\",
                        value: function value(options) {
                            return options.urls.indexOf(options.current || options.urls[0]);
                        }
                    } ]
                }
            },
            getFileInfo: {
                options: {
                    change: [ {
                        old: \\"filePath\\",
                        new: \\"apFilePath\\"
                    } ]
                }
            },
            getSavedFileInfo: {
                options: {
                    change: [ {
                        old: \\"filePath\\",
                        new: \\"apFilePath\\"
                    } ]
                }
            },
            removeSavedFile: {
                options: {
                    change: [ {
                        old: \\"filePath\\",
                        new: \\"apFilePath\\"
                    } ]
                }
            },
            saveFile: {
                options: {
                    change: [ {
                        old: \\"tempFilePath\\",
                        new: \\"apFilePath\\"
                    } ]
                }
            },
            openLocation: {
                options: {
                    set: [ {
                        key: \\"latitude\\",
                        value: function value(options) {
                            return String(options.latitude);
                        }
                    }, {
                        key: \\"longitude\\",
                        value: function value(options) {
                            return String(options.longitude);
                        }
                    } ]
                }
            },
            uploadFile: {
                options: {
                    change: [ {
                        old: \\"name\\",
                        new: \\"fileName\\"
                    } ]
                }
            },
            getClipboardData: {
                alias: \\"getClipboard\\"
            },
            setClipboardData: {
                alias: \\"setClipboard\\",
                options: {
                    change: [ {
                        old: \\"data\\",
                        new: \\"text\\"
                    } ]
                }
            },
            makePhoneCall: {
                options: {
                    change: [ {
                        old: \\"phoneNumber\\",
                        new: \\"number\\"
                    } ]
                }
            },
            scanCode: {
                alias: \\"scan\\",
                options: {
                    change: [ {
                        old: \\"onlyFromCamera\\",
                        new: \\"hideAlbum\\"
                    } ],
                    set: [ {
                        key: \\"type\\",
                        value: function value(options) {
                            return options.scanType && options.scanType[0].slice(0, -4) || \\"qr\\";
                        }
                    } ]
                }
            },
            setScreenBrightness: {
                options: {
                    change: [ {
                        old: \\"value\\",
                        new: \\"brightness\\"
                    } ]
                }
            },
            onBLEConnectionStateChange: {
                alias: \\"onBLEConnectionStateChanged\\"
            },
            offBLEConnectionStateChange: {
                alias: \\"offBLEConnectionStateChanged\\"
            },
            createBLEConnection: {
                alias: \\"connectBLEDevice\\"
            },
            closeBLEConnection: {
                alias: \\"disconnectBLEDevice\\"
            }
        };
        var nativeRequest = my.canIUse(\\"request\\") ? my.request : my.httpRequest;
        function request(options) {
            options = options || {};
            if (typeof options === \\"string\\") {
                options = {
                    url: options
                };
            }
            var defaultHeaders = {
                \\"content-type\\": \\"application/json\\"
            };
            options.headers = defaultHeaders;
            if (options.header) {
                for (var k in options.header) {
                    var lowerK = k.toLocaleLowerCase();
                    options.headers[lowerK] = options.header[k];
                }
                delete options.header;
            }
            var originSuccess = options.success;
            var originFail = options.fail;
            var originComplete = options.complete;
            var requestTask;
            var p = new Promise((function(resolve, reject) {
                options.success = function(res) {
                    res.statusCode = res.status;
                    delete res.status;
                    res.header = res.headers;
                    delete res.headers;
                    originSuccess && originSuccess(res);
                    resolve(res);
                };
                options.fail = function(res) {
                    originFail && originFail(res);
                    reject(res);
                };
                options.complete = function(res) {
                    originComplete && originComplete(res);
                };
                requestTask = nativeRequest(options);
            }));
            p.abort = function(cb) {
                cb && cb();
                if (requestTask) {
                    requestTask.abort();
                }
                return p;
            };
            return p;
        }
        function handleSyncApis(key, global, args) {
            if (key === \\"getStorageSync\\") {
                var arg1 = args[0];
                if (arg1 != null) {
                    var res = global[key]({
                        key: arg1
                    });
                    var data = null;
                    if (res.hasOwnProperty(\\"data\\")) {
                        data = res.data;
                    } else if (res.hasOwnProperty(\\"APDataStorage\\")) {
                        data = res.APDataStorage;
                    }
                    return data === null ? \\"\\" : data;
                }
                return console.error(\\"getStorageSync \\\\u4f20\\\\u5165\\\\u53c2\\\\u6570\\\\u9519\\\\u8bef\\");
            }
            if (key === \\"setStorageSync\\") {
                var _arg = args[0];
                var arg2 = args[1];
                if (_arg != null) {
                    return global[key]({
                        key: _arg,
                        data: arg2
                    });
                }
                return console.error(\\"setStorageSync \\\\u4f20\\\\u5165\\\\u53c2\\\\u6570\\\\u9519\\\\u8bef\\");
            }
            if (key === \\"removeStorageSync\\") {
                var _arg2 = args[0];
                if (_arg2 != null) {
                    return global[key]({
                        key: _arg2
                    });
                }
                return console.error(\\"removeStorageSync \\\\u4f20\\\\u5165\\\\u53c2\\\\u6570\\\\u9519\\\\u8bef\\");
            }
            if (key === \\"createSelectorQuery\\") {
                var query = global[key]();
                query.in = function() {
                    return query;
                };
                return query;
            }
            return global[key].apply(global, args);
        }
        function transformMeta(api, options) {
            var apiAlias = api;
            if (api === \\"showModal\\") {
                options.cancelButtonText = options.cancelText || \\"\\\\u53d6\\\\u6d88\\";
                options.confirmButtonText = options.confirmText || \\"\\\\u786e\\\\u5b9a\\";
                apiAlias = \\"confirm\\";
                if (options.showCancel === false) {
                    options.buttonText = options.confirmText || \\"\\\\u786e\\\\u5b9a\\";
                    apiAlias = \\"alert\\";
                }
            } else {
                Object.keys(apiDiff).forEach((function(item) {
                    var apiItem = apiDiff[item];
                    if (api === item) {
                        if (apiItem.alias) {
                            apiAlias = apiItem.alias;
                        }
                        if (apiItem.options) {
                            var change = apiItem.options.change;
                            var set = apiItem.options.set;
                            if (change) {
                                change.forEach((function(changeItem) {
                                    options[changeItem.new] = options[changeItem.old];
                                }));
                            }
                            if (set) {
                                set.forEach((function(setItem) {
                                    options[setItem.key] = typeof setItem.value === \\"function\\" ? setItem.value(options) : setItem.value;
                                }));
                            }
                        }
                    }
                }));
            }
            return {
                key: apiAlias,
                options: options
            };
        }
        function modifyApis(apis) {
            Object.keys(apiDiff).map((function(key) {
                apis.add(key);
                var platformKey = apiDiff[key].alias;
                platformKey && apis.delete(platformKey);
            }));
            apis.add(\\"showModal\\");
            apis.delete(\\"confirm\\");
            apis.delete(\\"alert\\");
        }
        function modifyAsyncResult(key, res) {
            if (key === \\"saveFile\\") {
                res.savedFilePath = res.apFilePath;
            } else if (key === \\"downloadFile\\") {
                res.tempFilePath = res.apFilePath;
            } else if (key === \\"chooseImage\\") {
                res.tempFilePaths = res.apFilePaths;
            } else if (key === \\"getClipboard\\") {
                res.data = res.text;
            } else if (key === \\"scan\\") {
                res.result = res.code;
            } else if (key === \\"getScreenBrightness\\") {
                res.value = res.brightness;
                delete res.brightness;
            } else if (key === \\"connectSocket\\") {
                res.onClose = function(cb) {
                    my.onSocketClose(cb);
                };
                res.onError = function(cb) {
                    my.onSocketError(cb);
                };
                res.onMessage = function(cb) {
                    my.onSocketMessage(cb);
                };
                res.onOpen = function(cb) {
                    my.onSocketOpen(cb);
                };
                res.send = function(opt) {
                    my.sendSocketMessage(opt);
                };
                res.close = function() {
                    my.closeSocket();
                };
            }
        }
        function initNativeApi(taro) {
            Object(_tarojs_shared__WEBPACK_IMPORTED_MODULE_0__[\\"f\\"])(taro, my, {
                needPromiseApis: needPromiseApis,
                handleSyncApis: handleSyncApis,
                transformMeta: transformMeta,
                modifyApis: modifyApis,
                modifyAsyncResult: modifyAsyncResult,
                request: request
            });
        }
        var components = {
            View: {
                \\"disable-scroll\\": \\"false\\",
                hidden: \\"false\\",
                bindAppear: \\"\\",
                bindDisappear: \\"\\",
                bindFirstAppear: \\"\\"
            },
            Text: {
                \\"number-of-lines\\": \\"\\"
            },
            Map: {
                skew: \\"0\\",
                rotate: \\"0\\",
                polygons: \\"[]\\",
                \\"include-padding\\": \\"\\",
                \\"ground-overlays\\": \\"\\",
                \\"tile-overlay\\": \\"\\",
                \\"custom-map-style\\": \\"\\",
                setting: \\"{}\\",
                optimize: \\"\\",
                bindRegionChange: \\"\\",
                bindPanelTap: \\"\\"
            },
            Button: {
                scope: \\"\\",
                \\"public-id\\": \\"\\",
                bindGetAuthorize: \\"\\",
                bindError: \\"\\"
            },
            Checkbox: {
                bindChange: \\"\\"
            },
            Input: {
                \\"random-number\\": \\"false\\",
                controlled: \\"false\\",
                enableNative: \\"false\\"
            },
            Slider: {
                \\"track-size\\": \\"4\\",
                \\"handle-size\\": \\"22\\",
                \\"handle-color\\": Object(_tarojs_shared__WEBPACK_IMPORTED_MODULE_0__[\\"g\\"])(\\"#ffffff\\")
            },
            Switch: {
                controlled: \\"false\\"
            },
            Textarea: {
                \\"show-count\\": \\"true\\",
                controlled: \\"false\\",
                enableNative: \\"false\\"
            },
            MovableView: {
                bindChangeEnd: \\"\\"
            },
            ScrollView: {
                \\"scroll-animation-duration\\": \\"\\",
                \\"trap-scroll\\": \\"false\\"
            },
            Swiper: {
                \\"active-class\\": \\"\\",
                \\"changing-class\\": \\"\\",
                acceleration: \\"false\\",
                \\"disable-programmatic-animation\\": \\"false\\",
                \\"disable-touch\\": \\"false\\",
                bindAnimationEnd: \\"\\"
            },
            Image: {
                \\"default-source\\": \\"\\"
            },
            Canvas: {
                type: \\"\\",
                width: Object(_tarojs_shared__WEBPACK_IMPORTED_MODULE_0__[\\"g\\"])(\\"300px\\"),
                height: Object(_tarojs_shared__WEBPACK_IMPORTED_MODULE_0__[\\"g\\"])(\\"225px\\"),
                bindReady: \\"\\"
            },
            Video: {
                \\"poster-size\\": Object(_tarojs_shared__WEBPACK_IMPORTED_MODULE_0__[\\"g\\"])(\\"contain\\"),
                \\"mobilenet-hint-type\\": \\"1\\",
                enableNative: \\"false\\",
                bindLoading: \\"\\",
                bindUserAction: \\"\\",
                bindStop: \\"\\",
                bindRenderStart: \\"\\"
            },
            Lottie: {
                autoplay: \\"false\\",
                path: \\"\\",
                speed: \\"1.0\\",
                repeatCount: \\"0\\",
                autoReverse: \\"false\\",
                assetsPath: \\"\\",
                placeholder: \\"\\",
                djangoId: \\"\\",
                md5: \\"\\",
                optimize: \\"false\\",
                bindDataReady: \\"\\",
                bindDataFailed: \\"\\",
                bindAnimationStart: \\"\\",
                bindAnimationEnd: \\"\\",
                bindAnimationRepeat: \\"\\",
                bindAnimationCancel: \\"\\",
                bindDataLoadReady: \\"\\"
            },
            Lifestyle: {
                \\"public-id\\": \\"\\",
                memo: \\"\\",
                bindFollow: \\"\\"
            },
            LifeFollow: {
                sceneId: \\"\\",
                checkFollow: \\"\\",
                bindCheckFollow: \\"\\",
                bindClose: \\"\\"
            },
            ContactButton: {
                \\"tnt-inst-id\\": \\"\\",
                scene: \\"\\",
                size: \\"25\\",
                color: Object(_tarojs_shared__WEBPACK_IMPORTED_MODULE_0__[\\"g\\"])(\\"#00A3FF\\"),
                icon: \\"\\",
                \\"alipay-card-no\\": \\"\\",
                \\"ext-info\\": \\"\\"
            }
        };
        var BUBBLE_EVENTS = new Set([ \\"touchStart\\", \\"touchMove\\", \\"touchEnd\\", \\"touchCancel\\", \\"tap\\", \\"longTap\\" ]);
        var hostConfig = {
            initNativeApi: initNativeApi,
            getEventCenter: function getEventCenter(Events) {
                if (!my.taroEventCenter) {
                    my.taroEventCenter = new Events;
                }
                return my.taroEventCenter;
            },
            modifyTaroEvent: function modifyTaroEvent(event, node) {
                if (node.tagName === \\"SWIPER\\" && event.type === \\"animationend\\") {
                    event.type = \\"animationfinish\\";
                }
            },
            isBubbleEvents: function isBubbleEvents(eventName) {
                return BUBBLE_EVENTS.has(eventName);
            }
        };
        var _navigator = navigator, userAgent = _navigator.userAgent;
        Object.defineProperty(navigator, \\"userAgent\\", {
            configurable: true,
            enumerable: true,
            get: function get() {
                return userAgent || navigator.swuserAgent || \\"\\";
            }
        });
        Object(_tarojs_shared__WEBPACK_IMPORTED_MODULE_0__[\\"e\\"])(hostConfig);
        Object(_tarojs_shared__WEBPACK_IMPORTED_MODULE_0__[\\"d\\"])(components);
    }).call(this, __webpack_require__(0)[\\"navigator\\"]);
}, function(module, exports, __webpack_require__) {}, , , , , , function(module, __webpack_exports__, __webpack_require__) {
    \\"use strict\\";
    __webpack_require__.r(__webpack_exports__);
    var runtime = __webpack_require__(16);
    var taro_runtime = __webpack_require__(0);
    var toConsumableArray = __webpack_require__(8);
    function _defineProperty(obj, key, value) {
        if (key in obj) {
            Object.defineProperty(obj, key, {
                value: value,
                enumerable: true,
                configurable: true,
                writable: true
            });
        } else {
            obj[key] = value;
        }
        return obj;
    }
    function _arrayWithHoles(arr) {
        if (Array.isArray(arr)) return arr;
    }
    function _iterableToArrayLimit(arr, i) {
        var _i = arr == null ? null : typeof Symbol !== \\"undefined\\" && arr[Symbol.iterator] || arr[\\"@@iterator\\"];
        if (_i == null) return;
        var _arr = [];
        var _n = true;
        var _d = false;
        var _s, _e;
        try {
            for (_i = _i.call(arr); !(_n = (_s = _i.next()).done); _n = true) {
                _arr.push(_s.value);
                if (i && _arr.length === i) break;
            }
        } catch (err) {
            _d = true;
            _e = err;
        } finally {
            try {
                if (!_n && _i[\\"return\\"] != null) _i[\\"return\\"]();
            } finally {
                if (_d) throw _e;
            }
        }
        return _arr;
    }
    var unsupportedIterableToArray = __webpack_require__(10);
    function _nonIterableRest() {
        throw new TypeError(\\"Invalid attempt to destructure non-iterable instance.\\\\nIn order to be iterable, non-array objects must have a [Symbol.iterator]() method.\\");
    }
    function _slicedToArray(arr, i) {
        return _arrayWithHoles(arr) || _iterableToArrayLimit(arr, i) || Object(unsupportedIterableToArray[\\"a\\"])(arr, i) || _nonIterableRest();
    }
    var classCallCheck = __webpack_require__(4);
    var createClass = __webpack_require__(5);
    var inherits = __webpack_require__(7);
    var createSuper = __webpack_require__(6);
    var shared_esm = __webpack_require__(2);
    var HOOKS_APP_ID = \\"taro-app\\";
    function isClassComponent(R, component) {
        var prototype = component.prototype;
        return Object(shared_esm[\\"c\\"])(component.render) || !!(prototype === null || prototype === void 0 ? void 0 : prototype.isReactComponent) || prototype instanceof R.Component;
    }
    function ensureIsArray(item) {
        if (Object(shared_esm[\\"b\\"])(item)) {
            return item;
        } else {
            return item ? [ item ] : [];
        }
    }
    function setDefaultDescriptor(obj) {
        obj.writable = true;
        obj.enumerable = true;
        return obj;
    }
    function setRouterParams(options) {
        taro_runtime[\\"Current\\"].router = Object.assign({
            params: options === null || options === void 0 ? void 0 : options.query
        }, options);
    }
    var PageContext = shared_esm[\\"a\\"];
    var R$1 = shared_esm[\\"a\\"];
    var h$1;
    var ReactDOM$1;
    var pageKeyId = Object(taro_runtime[\\"incrementId\\"])();
    var hooks$1 = taro_runtime[\\"container\\"].get(taro_runtime[\\"SERVICE_IDENTIFIER\\"].Hooks);
    function setReconciler() {
        var _a;
        hooks$1.getLifecycle = function(instance, lifecycle) {
            lifecycle = lifecycle.replace(/^on(Show|Hide)$/, \\"componentDid$1\\");
            return instance[lifecycle];
        };
        (_a = hooks$1.modifyMpEventImpls) === null || _a === void 0 ? void 0 : _a.push((function(event) {
            event.type = event.type.replace(/-/g, \\"\\");
        }));
        hooks$1.batchedEventUpdates = function(cb) {
            ReactDOM$1.unstable_batchedUpdates(cb);
        };
        hooks$1.mergePageInstance = function(prev, next) {
            if (!prev || !next) return;
            if (\\"constructor\\" in prev) return;
            Object.keys(prev).forEach((function(item) {
                var prevList = prev[item];
                var nextList = ensureIsArray(next[item]);
                next[item] = nextList.concat(prevList);
            }));
        };
        if (false) {}
    }
    function connectReactPage(R, id) {
        return function(Page) {
            var isReactComponent = isClassComponent(R, Page);
            var inject = function inject(node) {
                return node && Object(taro_runtime[\\"injectPageInstance\\"])(node, id);
            };
            var refs = isReactComponent ? {
                ref: inject
            } : {
                forwardedRef: inject,
                reactReduxForwardedRef: inject
            };
            if (PageContext === shared_esm[\\"a\\"]) {
                PageContext = R.createContext(\\"\\");
            }
            return function(_R$Component) {
                Object(inherits[\\"a\\"])(PageWrapper, _R$Component);
                var _super = Object(createSuper[\\"a\\"])(PageWrapper);
                function PageWrapper() {
                    var _this;
                    Object(classCallCheck[\\"a\\"])(this, PageWrapper);
                    _this = _super.apply(this, arguments);
                    _this.state = {
                        hasError: false
                    };
                    return _this;
                }
                Object(createClass[\\"a\\"])(PageWrapper, [ {
                    key: \\"componentDidCatch\\",
                    value: function componentDidCatch(error, info) {
                        if (false) {}
                    }
                }, {
                    key: \\"render\\",
                    value: function render() {
                        var children = this.state.hasError ? [] : h$1(PageContext.Provider, {
                            value: id
                        }, h$1(Page, Object.assign(Object.assign({}, this.props), refs)));
                        if (false) {} else {
                            return h$1(\\"root\\", {
                                id: id
                            }, children);
                        }
                    }
                } ], [ {
                    key: \\"getDerivedStateFromError\\",
                    value: function getDerivedStateFromError(error) {
                        false && false;
                        return {
                            hasError: true
                        };
                    }
                } ]);
                return PageWrapper;
            }(R.Component);
        };
    }
    function createReactApp(App, react, reactdom, config) {
        var _Object$create;
        if (false) {}
        R$1 = react;
        h$1 = react.createElement;
        ReactDOM$1 = reactdom;
        var appInstanceRef = react.createRef();
        var isReactComponent = isClassComponent(R$1, App);
        var appWrapper;
        setReconciler();
        function getAppInstance() {
            return appInstanceRef.current;
        }
<<<<<<< HEAD
        var AppWrapper = function(_R$1$Component) {
            Object(inherits[\\"a\\"])(AppWrapper, _R$1$Component);
            var _super2 = Object(createSuper[\\"a\\"])(AppWrapper);
            function AppWrapper() {
                var _this2;
                Object(classCallCheck[\\"a\\"])(this, AppWrapper);
                _this2 = _super2.apply(this, arguments);
                _this2.pages = [];
                _this2.elements = [];
                return _this2;
=======
        function processApis(taro, global) {
            var config = arguments.length > 2 && arguments[2] !== undefined ? arguments[2] : {};
            var patchNeedPromiseApis = config.needPromiseApis || [];
            var _needPromiseApis = new Set([].concat(_toConsumableArray(patchNeedPromiseApis), _toConsumableArray(needPromiseApis)));
            var preserved = [ \\"getEnv\\", \\"interceptors\\", \\"Current\\", \\"getCurrentInstance\\", \\"options\\", \\"nextTick\\", \\"eventCenter\\", \\"Events\\", \\"preload\\", \\"webpackJsonp\\" ];
            var apis = new Set(!config.isOnlyPromisify ? Object.keys(global).filter((function(api) {
                return preserved.indexOf(api) === -1;
            })) : patchNeedPromiseApis);
            if (config.modifyApis) {
                config.modifyApis(apis);
>>>>>>> 4a11ab9a
            }
            Object(createClass[\\"a\\"])(AppWrapper, [ {
                key: \\"mount\\",
                value: function mount(pageComponent, id, cb) {
                    var pageWrapper = connectReactPage(R$1, id)(pageComponent);
                    var key = id + pageKeyId();
                    var page = function page() {
                        return h$1(pageWrapper, {
                            key: key,
                            tid: id
                        });
                    };
                    this.pages.push(page);
                    this.forceUpdate(cb);
                }
            }, {
                key: \\"unmount\\",
                value: function unmount(id, cb) {
                    var elements = this.elements;
                    var idx = elements.findIndex((function(item) {
                        return item.props.tid === id;
                    }));
                    elements.splice(idx, 1);
                    this.forceUpdate(cb);
                }
            }, {
                key: \\"render\\",
                value: function render() {
                    var pages = this.pages, elements = this.elements;
                    while (pages.length > 0) {
                        var page = pages.pop();
                        elements.push(page());
                    }
                    var props = null;
                    if (isReactComponent) {
                        props = {
                            ref: appInstanceRef
                        };
                    }
                    return h$1(App, props, false ? undefined : elements.slice());
                }
            } ]);
            return AppWrapper;
        }(R$1.Component);
        if (true) {
            appWrapper = ReactDOM$1.render(h$1(AppWrapper), taro_runtime[\\"document\\"].getElementById(\\"app\\"));
        }
        var _hooks$1$getMiniLifec = _slicedToArray(hooks$1.getMiniLifecycleImpl().app, 3), ONLAUNCH = _hooks$1$getMiniLifec[0], ONSHOW = _hooks$1$getMiniLifec[1], ONHIDE = _hooks$1$getMiniLifec[2];
        var appObj = Object.create({
            render: function render(cb) {
                appWrapper.forceUpdate(cb);
            },
            mount: function mount(component, id, cb) {
                appWrapper.mount(component, id, cb);
            },
            unmount: function unmount(id, cb) {
                appWrapper.unmount(id, cb);
            }
        }, (_Object$create = {
            config: setDefaultDescriptor({
                configurable: true,
                value: config
            })
        }, _defineProperty(_Object$create, ONLAUNCH, setDefaultDescriptor({
            value: function value(options) {
                var _this3 = this;
                var _a;
                setRouterParams(options);
                if (false) {}
                var app = getAppInstance();
                this.$app = app;
                if (app) {
                    if (app.taroGlobalData) {
                        var globalData = app.taroGlobalData;
                        var keys = Object.keys(globalData);
                        var descriptors = Object.getOwnPropertyDescriptors(globalData);
                        keys.forEach((function(key) {
                            Object.defineProperty(_this3, key, {
                                configurable: true,
                                enumerable: true,
                                get: function get() {
                                    return globalData[key];
                                },
                                set: function set(value) {
                                    globalData[key] = value;
                                }
                            });
                        }));
                        Object.defineProperties(this, descriptors);
                    }
                    (_a = app.onLaunch) === null || _a === void 0 ? void 0 : _a.call(app, options);
                }
            }
        })), _defineProperty(_Object$create, ONSHOW, setDefaultDescriptor({
            value: function value(options) {
                var _a;
                setRouterParams(options);
                var app = getAppInstance();
                (_a = app === null || app === void 0 ? void 0 : app.componentDidShow) === null || _a === void 0 ? void 0 : _a.call(app, options);
                triggerAppHook(\\"onShow\\");
            }
        })), _defineProperty(_Object$create, ONHIDE, setDefaultDescriptor({
            value: function value(options) {
                var _a;
                var app = getAppInstance();
                (_a = app === null || app === void 0 ? void 0 : app.componentDidHide) === null || _a === void 0 ? void 0 : _a.call(app, options);
                triggerAppHook(\\"onHide\\");
            }
        })), _defineProperty(_Object$create, \\"onPageNotFound\\", setDefaultDescriptor({
            value: function value(res) {
                var _a;
                var app = getAppInstance();
                (_a = app === null || app === void 0 ? void 0 : app.onPageNotFound) === null || _a === void 0 ? void 0 : _a.call(app, res);
            }
        })), _Object$create));
        function triggerAppHook(lifecycle) {
            var instance = Object(taro_runtime[\\"getPageInstance\\"])(HOOKS_APP_ID);
            if (instance) {
                var app = getAppInstance();
                var func = hooks$1.getLifecycle(instance, lifecycle);
                if (Array.isArray(func)) {
                    func.forEach((function(cb) {
                        return cb.apply(app);
                    }));
                }
            }
        }
        taro_runtime[\\"Current\\"].app = appObj;
        return appObj;
    }
    var runtime_taroHooks = function taroHooks(lifecycle) {
        return function(fn) {
            var id = R$1.useContext(PageContext) || HOOKS_APP_ID;
            var fnRef = R$1.useRef(fn);
            if (fnRef.current !== fn) fnRef.current = fn;
            R$1.useLayoutEffect((function() {
                var inst = Object(taro_runtime[\\"getPageInstance\\"])(id);
                var first = false;
                if (inst == null) {
                    first = true;
                    inst = Object.create(null);
                }
                inst = inst;
                var callback = function callback() {
                    return fnRef.current.apply(fnRef, arguments);
                };
                if (Object(shared_esm[\\"c\\"])(inst[lifecycle])) {
                    inst[lifecycle] = [ inst[lifecycle], callback ];
                } else {
                    inst[lifecycle] = [].concat(Object(toConsumableArray[\\"a\\"])(inst[lifecycle] || []), [ callback ]);
                }
                if (first) {
                    Object(taro_runtime[\\"injectPageInstance\\"])(inst, id);
                }
                return function() {
                    var inst = Object(taro_runtime[\\"getPageInstance\\"])(id);
                    var list = inst[lifecycle];
                    if (list === callback) {
                        inst[lifecycle] = undefined;
                    } else if (Object(shared_esm[\\"b\\"])(list)) {
                        inst[lifecycle] = list.filter((function(item) {
                            return item !== callback;
                        }));
                    }
                };
            }), []);
        };
    };
    var useDidShow = runtime_taroHooks(\\"componentDidShow\\");
    var useDidHide = runtime_taroHooks(\\"componentDidHide\\");
    var usePullDownRefresh = runtime_taroHooks(\\"onPullDownRefresh\\");
    var useReachBottom = runtime_taroHooks(\\"onReachBottom\\");
    var usePageScroll = runtime_taroHooks(\\"onPageScroll\\");
    var useResize = runtime_taroHooks(\\"onResize\\");
    var useShareAppMessage = runtime_taroHooks(\\"onShareAppMessage\\");
    var useTabItemTap = runtime_taroHooks(\\"onTabItemTap\\");
    var useTitleClick = runtime_taroHooks(\\"onTitleClick\\");
    var useOptionMenuClick = runtime_taroHooks(\\"onOptionMenuClick\\");
    var usePullIntercept = runtime_taroHooks(\\"onPullIntercept\\");
    var useShareTimeline = runtime_taroHooks(\\"onShareTimeline\\");
    var useAddToFavorites = runtime_taroHooks(\\"onAddToFavorites\\");
    var useReady = runtime_taroHooks(\\"onReady\\");
    var runtime_useRouter = function useRouter() {
        var dynamic = arguments.length > 0 && arguments[0] !== undefined ? arguments[0] : false;
        return dynamic ? taro_runtime[\\"Current\\"].router : R$1.useMemo((function() {
            return taro_runtime[\\"Current\\"].router;
        }), []);
    };
    var useScope = function useScope() {
        return undefined;
    };
    var taroHooks$1 = Object.freeze({
        __proto__: null,
        useDidShow: useDidShow,
        useDidHide: useDidHide,
        usePullDownRefresh: usePullDownRefresh,
        useReachBottom: useReachBottom,
        usePageScroll: usePageScroll,
        useResize: useResize,
        useShareAppMessage: useShareAppMessage,
        useTabItemTap: useTabItemTap,
        useTitleClick: useTitleClick,
        useOptionMenuClick: useOptionMenuClick,
        usePullIntercept: usePullIntercept,
        useShareTimeline: useShareTimeline,
        useAddToFavorites: useAddToFavorites,
        useReady: useReady,
        useRouter: runtime_useRouter,
        useScope: useScope
    });
    var getNativeCompId = Object(taro_runtime[\\"incrementId\\"])();
    var runtime_R;
    var h;
    var runtime_ReactDOM;
    function initNativeComponentEntry(R, ReactDOM) {
        var NativeComponentWrapper = function(_R$Component2) {
            Object(inherits[\\"a\\"])(NativeComponentWrapper, _R$Component2);
            var _super3 = Object(createSuper[\\"a\\"])(NativeComponentWrapper);
            function NativeComponentWrapper() {
                var _this4;
                Object(classCallCheck[\\"a\\"])(this, NativeComponentWrapper);
                _this4 = _super3.apply(this, arguments);
                _this4.root = R.createRef();
                _this4.ctx = _this4.props.getCtx();
                return _this4;
            }
            Object(createClass[\\"a\\"])(NativeComponentWrapper, [ {
                key: \\"componentDidMount\\",
                value: function componentDidMount() {
                    this.ctx.component = this;
                    var rootElement = this.root.current;
                    rootElement.ctx = this.ctx;
                    rootElement.performUpdate(true);
                }
            }, {
                key: \\"render\\",
                value: function render() {
                    return h(\\"root\\", {
                        ref: this.root
                    }, this.props.renderComponent(this.ctx));
                }
            } ]);
            return NativeComponentWrapper;
        }(R.Component);
        var Entry = function(_R$Component3) {
            Object(inherits[\\"a\\"])(Entry, _R$Component3);
            var _super4 = Object(createSuper[\\"a\\"])(Entry);
            function Entry() {
                var _this5;
                Object(classCallCheck[\\"a\\"])(this, Entry);
                _this5 = _super4.apply(this, arguments);
                _this5.state = {
                    components: []
                };
                return _this5;
            }
            Object(createClass[\\"a\\"])(Entry, [ {
                key: \\"componentDidMount\\",
                value: function componentDidMount() {
                    taro_runtime[\\"Current\\"].app = this;
                }
            }, {
                key: \\"mount\\",
                value: function mount(Component, compId, getCtx) {
                    var isReactComponent = isClassComponent(R, Component);
                    var inject = function inject(node) {
                        return node && Object(taro_runtime[\\"injectPageInstance\\"])(node, compId);
                    };
                    var refs = isReactComponent ? {
                        ref: inject
                    } : {
                        forwardedRef: inject,
                        reactReduxForwardedRef: inject
                    };
                    var item = {
                        compId: compId,
                        element: h(NativeComponentWrapper, {
                            key: compId,
                            getCtx: getCtx,
                            renderComponent: function renderComponent(ctx) {
                                return h(Component, Object.assign(Object.assign({}, (ctx.data || (ctx.data = {})).props), refs));
                            }
                        })
                    };
                    this.setState({
                        components: [].concat(Object(toConsumableArray[\\"a\\"])(this.state.components), [ item ])
                    });
                }
            }, {
                key: \\"unmount\\",
                value: function unmount(compId) {
                    var components = this.state.components;
                    var index = components.findIndex((function(item) {
                        return item.compId === compId;
                    }));
                    var next = [].concat(Object(toConsumableArray[\\"a\\"])(components.slice(0, index)), Object(toConsumableArray[\\"a\\"])(components.slice(index + 1)));
                    this.setState({
                        components: next
                    });
                }
            }, {
                key: \\"render\\",
                value: function render() {
                    var components = this.state.components;
                    return components.map((function(_ref) {
                        var element = _ref.element;
                        return element;
                    }));
                }
            } ]);
            return Entry;
        }(R.Component);
        setReconciler();
        var app = taro_runtime[\\"document\\"].getElementById(\\"app\\");
        ReactDOM.render(h(Entry, {}), app);
    }
    function createNativeComponentConfig(Component, react, reactdom, componentConfig) {
        runtime_R = react;
        h = react.createElement;
        runtime_ReactDOM = reactdom;
        setReconciler();
        var componentObj = {
            properties: {
                props: {
                    type: null,
                    value: null,
                    observer: function observer(_newVal, oldVal) {
                        oldVal && this.component.forceUpdate();
                    }
                }
            },
            created: function created() {
                if (!taro_runtime[\\"Current\\"].app) {
                    initNativeComponentEntry(runtime_R, runtime_ReactDOM);
                }
            },
            attached: function attached() {
                var _this6 = this;
                setCurrent();
                this.compId = getNativeCompId();
                this.config = componentConfig;
                taro_runtime[\\"Current\\"].app.mount(Component, this.compId, (function() {
                    return _this6;
                }));
            },
            ready: function ready() {
                Object(taro_runtime[\\"safeExecute\\"])(this.compId, \\"onReady\\");
            },
            detached: function detached() {
                taro_runtime[\\"Current\\"].app.unmount(this.compId);
            },
            pageLifetimes: {
                show: function show() {
                    Object(taro_runtime[\\"safeExecute\\"])(this.compId, \\"onShow\\");
                },
                hide: function hide() {
                    Object(taro_runtime[\\"safeExecute\\"])(this.compId, \\"onHide\\");
                }
            },
            methods: {
                eh: taro_runtime[\\"eventHandler\\"]
            }
        };
        function setCurrent() {
            var pages = getCurrentPages();
            var currentPage = pages[pages.length - 1];
            if (taro_runtime[\\"Current\\"].page === currentPage) return;
            taro_runtime[\\"Current\\"].page = currentPage;
            var route = currentPage.route || currentPage.__route__;
            var router = {
                params: currentPage.options || {},
                path: Object(taro_runtime[\\"addLeadingSlash\\"])(route),
                onReady: \\"\\",
                onHide: \\"\\",
                onShow: \\"\\"
            };
            taro_runtime[\\"Current\\"].router = router;
            if (!currentPage.options) {
                Object.defineProperty(currentPage, \\"options\\", {
                    enumerable: true,
                    configurable: true,
                    get: function get() {
                        return this._optionsValue;
                    },
                    set: function set(value) {
                        router.params = value;
                        this._optionsValue = value;
                    }
                });
            }
        }
        return componentObj;
    }
    var _a, _b;
    var hooks = taro_runtime[\\"container\\"].get(taro_runtime[\\"SERVICE_IDENTIFIER\\"].Hooks);
    hooks.initNativeApiImpls || (hooks.initNativeApiImpls = []);
    hooks.initNativeApiImpls.push((function(taro) {
        for (var hook in taroHooks$1) {
            taro[hook] = taroHooks$1[hook];
        }
    }));
    if (false) {}
    var taro = \\"taro\\";
    var mocks_react = __webpack_require__(1);
    var src_app = __webpack_require__(17);
    var app_App = function(_Component) {
        Object(inherits[\\"a\\"])(App, _Component);
        var _super = Object(createSuper[\\"a\\"])(App);
        function App() {
            Object(classCallCheck[\\"a\\"])(this, App);
            return _super.apply(this, arguments);
        }
        Object(createClass[\\"a\\"])(App, [ {
            key: \\"componentDidMount\\",
            value: function componentDidMount() {}
        }, {
            key: \\"componentDidShow\\",
            value: function componentDidShow() {}
        }, {
            key: \\"componentDidHide\\",
            value: function componentDidHide() {}
        }, {
            key: \\"componentDidCatchError\\",
            value: function componentDidCatchError() {}
        }, {
            key: \\"render\\",
            value: function render() {
                return this.props.children;
            }
        } ]);
        return App;
    }(mocks_react[\\"Component\\"]);
    var lib_src_app = app_App;
    var taro_react = __webpack_require__(13);
    var app_config = {
        pages: [ \\"pages/index/index\\" ],
        window: {
            backgroundTextStyle: \\"light\\",
            navigationBarBackgroundColor: \\"#fff\\",
            navigationBarTitleText: \\"WeChat\\",
            navigationBarTextStyle: \\"black\\"
        }
    };
    taro_runtime[\\"window\\"].__taroAppConfig = app_config;
    var app_inst = App(createReactApp(lib_src_app, mocks_react, taro_react[\\"a\\"], app_config));
    undefined({
        designWidth: 750,
        deviceRatio: {
            640: 1.17,
            750: 1,
            828: .905
        }
    });
} ], [ [ 23, 0, 1, 3, 2 ] ] ]);



/** filePath: dist/app.json **/
{\\"pages\\":[\\"pages/index/index\\"],\\"window\\":{\\"backgroundTextStyle\\":\\"light\\",\\"navigationBarBackgroundColor\\":\\"#fff\\",\\"navigationBarTitleText\\":\\"WeChat\\",\\"navigationBarTextStyle\\":\\"black\\"}}

/** filePath: dist/base.axml **/
<import-sjs name=\\"xs\\" from=\\"./utils.sjs\\" />
<template name=\\"taro_tmpl\\">
  <block a:for=\\"{{root.cn}}\\" a:key=\\"uid\\">
    <template is=\\"tmpl_0_container\\" data=\\"{{i:item}}\\" />
  </block>
</template>

<template name=\\"tmpl_0_catch-view\\">
  <view hover-class=\\"{{xs.b(i.hoverClass,'none')}}\\" hover-stop-propagation=\\"{{xs.b(i.hoverStopPropagation,false)}}\\" hover-start-time=\\"{{xs.b(i.hoverStartTime,50)}}\\" hover-stay-time=\\"{{xs.b(i.hoverStayTime,400)}}\\" onTouchStart=\\"eh\\" onTouchEnd=\\"eh\\" onTouchCancel=\\"eh\\" onLongTap=\\"eh\\" animation=\\"{{i.animation}}\\" onAnimationStart=\\"eh\\" onAnimationIteration=\\"eh\\" onAnimationEnd=\\"eh\\" onTransitionEnd=\\"eh\\" style=\\"{{i.st}}\\" class=\\"{{i.cl}}\\" onTap=\\"eh\\" catchTouchMove=\\"eh\\"  id=\\"{{i.uid}}\\">
    <block a:for=\\"{{i.cn}}\\" a:key=\\"uid\\">
      <template is=\\"{{xs.e(0)}}\\" data=\\"{{i:item}}\\" />
    </block>
  </view>
</template>

<template name=\\"tmpl_0_static-view\\">
  <view hover-class=\\"{{xs.b(i.hoverClass,'none')}}\\" hover-stop-propagation=\\"{{xs.b(i.hoverStopPropagation,false)}}\\" hover-start-time=\\"{{xs.b(i.hoverStartTime,50)}}\\" hover-stay-time=\\"{{xs.b(i.hoverStayTime,400)}}\\" animation=\\"{{i.animation}}\\" style=\\"{{i.st}}\\" class=\\"{{i.cl}}\\"  id=\\"{{i.uid}}\\">
    <block a:for=\\"{{i.cn}}\\" a:key=\\"uid\\">
      <template is=\\"{{xs.e(0)}}\\" data=\\"{{i:item}}\\" />
    </block>
  </view>
</template>

<template name=\\"tmpl_0_pure-view\\">
  <view style=\\"{{i.st}}\\" class=\\"{{i.cl}}\\"  id=\\"{{i.uid}}\\">
    <block a:for=\\"{{i.cn}}\\" a:key=\\"uid\\">
      <template is=\\"{{xs.e(0)}}\\" data=\\"{{i:item}}\\" />
    </block>
  </view>
</template>

<template name=\\"tmpl_0_view\\">
  <view hover-class=\\"{{xs.b(i.hoverClass,'none')}}\\" hover-stop-propagation=\\"{{xs.b(i.hoverStopPropagation,false)}}\\" hover-start-time=\\"{{xs.b(i.hoverStartTime,50)}}\\" hover-stay-time=\\"{{xs.b(i.hoverStayTime,400)}}\\" onTouchStart=\\"eh\\" onTouchMove=\\"eh\\" onTouchEnd=\\"eh\\" onTouchCancel=\\"eh\\" onLongTap=\\"eh\\" animation=\\"{{i.animation}}\\" onAnimationStart=\\"eh\\" onAnimationIteration=\\"eh\\" onAnimationEnd=\\"eh\\" onTransitionEnd=\\"eh\\" style=\\"{{i.st}}\\" class=\\"{{i.cl}}\\" onTap=\\"eh\\"  id=\\"{{i.uid}}\\">
    <block a:for=\\"{{i.cn}}\\" a:key=\\"uid\\">
      <template is=\\"{{xs.e(0)}}\\" data=\\"{{i:item}}\\" />
    </block>
  </view>
</template>

<template name=\\"tmpl_0_static-text\\">
  <text selectable=\\"{{xs.b(i.selectable,false)}}\\" space=\\"{{i.space}}\\" decode=\\"{{xs.b(i.decode,false)}}\\" style=\\"{{i.st}}\\" class=\\"{{i.cl}}\\"  id=\\"{{i.uid}}\\">
    <block a:for=\\"{{i.cn}}\\" a:key=\\"uid\\">
      <template is=\\"{{xs.e(0)}}\\" data=\\"{{i:item}}\\" />
    </block>
  </text>
</template>

<template name=\\"tmpl_0_text\\">
  <text selectable=\\"{{xs.b(i.selectable,false)}}\\" space=\\"{{i.space}}\\" decode=\\"{{xs.b(i.decode,false)}}\\" style=\\"{{i.st}}\\" class=\\"{{i.cl}}\\" onTap=\\"eh\\" onTouchMove=\\"eh\\" onTouchEnd=\\"eh\\" onTouchCancel=\\"eh\\" onLongTap=\\"eh\\"  id=\\"{{i.uid}}\\">
    <block a:for=\\"{{i.cn}}\\" a:key=\\"uid\\">
      <template is=\\"{{xs.e(0)}}\\" data=\\"{{i:item}}\\" />
    </block>
  </text>
</template>

<template name=\\"tmpl_0_input\\">
  <template is=\\"{{xs.c(i, 'tmpl_0_')}}\\" data=\\"{{i:i}}\\" />
</template>

<template name=\\"tmpl_0_input_focus\\">
  <input value=\\"{{i.value}}\\" type=\\"{{xs.b(i.type,'')}}\\" password=\\"{{xs.b(i.password,false)}}\\" placeholder=\\"{{i.placeholder}}\\" placeholder-style=\\"{{i.placeholderStyle}}\\" placeholder-class=\\"{{xs.b(i.placeholderClass,'input-placeholder')}}\\" disabled=\\"{{i.disabled}}\\" maxlength=\\"{{xs.b(i.maxlength,140)}}\\" cursor-spacing=\\"{{xs.b(i.cursorSpacing,0)}}\\" focus=\\"{{xs.b(i.focus,false)}}\\" confirm-type=\\"{{xs.b(i.confirmType,'done')}}\\" confirm-hold=\\"{{xs.b(i.confirmHold,false)}}\\" cursor=\\"{{xs.b(i.cursor,i.value.length)}}\\" selection-start=\\"{{xs.b(i.selectionStart,-1)}}\\" selection-end=\\"{{xs.b(i.selectionEnd,-1)}}\\" onInput=\\"eh\\" onFocus=\\"eh\\" onBlur=\\"eh\\" onConfirm=\\"eh\\" name=\\"{{i.name}}\\" style=\\"{{i.st}}\\" class=\\"{{i.cl}}\\" onTap=\\"eh\\" onTouchMove=\\"eh\\" onTouchEnd=\\"eh\\" onTouchCancel=\\"eh\\" onLongTap=\\"eh\\"  id=\\"{{i.uid}}\\"></input>
</template>

<template name=\\"tmpl_0_input_blur\\">
  <input value=\\"{{i.value}}\\" type=\\"{{xs.b(i.type,'')}}\\" password=\\"{{xs.b(i.password,false)}}\\" placeholder=\\"{{i.placeholder}}\\" placeholder-style=\\"{{i.placeholderStyle}}\\" placeholder-class=\\"{{xs.b(i.placeholderClass,'input-placeholder')}}\\" disabled=\\"{{i.disabled}}\\" maxlength=\\"{{xs.b(i.maxlength,140)}}\\" cursor-spacing=\\"{{xs.b(i.cursorSpacing,0)}}\\" confirm-type=\\"{{xs.b(i.confirmType,'done')}}\\" confirm-hold=\\"{{xs.b(i.confirmHold,false)}}\\" cursor=\\"{{xs.b(i.cursor,i.value.length)}}\\" selection-start=\\"{{xs.b(i.selectionStart,-1)}}\\" selection-end=\\"{{xs.b(i.selectionEnd,-1)}}\\" onInput=\\"eh\\" onFocus=\\"eh\\" onBlur=\\"eh\\" onConfirm=\\"eh\\" name=\\"{{i.name}}\\" style=\\"{{i.st}}\\" class=\\"{{i.cl}}\\" onTap=\\"eh\\" onTouchMove=\\"eh\\" onTouchEnd=\\"eh\\" onTouchCancel=\\"eh\\" onLongTap=\\"eh\\"  id=\\"{{i.uid}}\\"></input>
</template>

<template name=\\"tmpl_0_cover-image\\">
  <cover-image src=\\"{{i.src}}\\" onLoad=\\"eh\\" onError=\\"eh\\" style=\\"{{i.st}}\\" class=\\"{{i.cl}}\\" onTap=\\"eh\\" onTouchMove=\\"eh\\" onTouchEnd=\\"eh\\" onTouchCancel=\\"eh\\" onLongTap=\\"eh\\"  id=\\"{{i.uid}}\\">
    <block a:for=\\"{{i.cn}}\\" a:key=\\"uid\\">
      <template is=\\"{{xs.e(0)}}\\" data=\\"{{i:item}}\\" />
    </block>
  </cover-image>
</template>

<template name=\\"tmpl_0_textarea\\">
  <template is=\\"{{xs.c(i, 'tmpl_0_')}}\\" data=\\"{{i:i}}\\" />
</template>

<template name=\\"tmpl_0_textarea_focus\\">
  <textarea value=\\"{{i.value}}\\" placeholder=\\"{{i.placeholder}}\\" placeholder-style=\\"{{i.placeholderStyle}}\\" placeholder-class=\\"{{xs.b(i.placeholderClass,'textarea-placeholder')}}\\" disabled=\\"{{i.disabled}}\\" maxlength=\\"{{xs.b(i.maxlength,140)}}\\" auto-focus=\\"{{xs.b(i.autoFocus,false)}}\\" focus=\\"{{xs.b(i.focus,false)}}\\" auto-height=\\"{{xs.b(i.autoHeight,false)}}\\" fixed=\\"{{xs.b(i.fixed,false)}}\\" cursor-spacing=\\"{{xs.b(i.cursorSpacing,0)}}\\" cursor=\\"{{xs.b(i.cursor,-1)}}\\" selection-start=\\"{{xs.b(i.selectionStart,-1)}}\\" selection-end=\\"{{xs.b(i.selectionEnd,-1)}}\\" onFocus=\\"eh\\" onBlur=\\"eh\\" onLineChange=\\"eh\\" onInput=\\"eh\\" onConfirm=\\"eh\\" name=\\"{{i.name}}\\" style=\\"{{i.st}}\\" class=\\"{{i.cl}}\\" onTap=\\"eh\\" onTouchMove=\\"eh\\" onTouchEnd=\\"eh\\" onTouchCancel=\\"eh\\" onLongTap=\\"eh\\"  id=\\"{{i.uid}}\\"></textarea>
</template>

<template name=\\"tmpl_0_textarea_blur\\">
  <textarea value=\\"{{i.value}}\\" placeholder=\\"{{i.placeholder}}\\" placeholder-style=\\"{{i.placeholderStyle}}\\" placeholder-class=\\"{{xs.b(i.placeholderClass,'textarea-placeholder')}}\\" disabled=\\"{{i.disabled}}\\" maxlength=\\"{{xs.b(i.maxlength,140)}}\\" auto-focus=\\"{{xs.b(i.autoFocus,false)}}\\" auto-height=\\"{{xs.b(i.autoHeight,false)}}\\" fixed=\\"{{xs.b(i.fixed,false)}}\\" cursor-spacing=\\"{{xs.b(i.cursorSpacing,0)}}\\" cursor=\\"{{xs.b(i.cursor,-1)}}\\" selection-start=\\"{{xs.b(i.selectionStart,-1)}}\\" selection-end=\\"{{xs.b(i.selectionEnd,-1)}}\\" onFocus=\\"eh\\" onBlur=\\"eh\\" onLineChange=\\"eh\\" onInput=\\"eh\\" onConfirm=\\"eh\\" name=\\"{{i.name}}\\" style=\\"{{i.st}}\\" class=\\"{{i.cl}}\\" onTap=\\"eh\\" onTouchMove=\\"eh\\" onTouchEnd=\\"eh\\" onTouchCancel=\\"eh\\" onLongTap=\\"eh\\"  id=\\"{{i.uid}}\\"></textarea>
</template>

<template name=\\"tmpl_0_cover-view\\">
  <cover-view scroll-top=\\"{{xs.b(i.scrollTop,false)}}\\" onTouchStart=\\"eh\\" onTouchMove=\\"eh\\" onTouchEnd=\\"eh\\" onTouchCancel=\\"eh\\" onLongTap=\\"eh\\" style=\\"{{i.st}}\\" class=\\"{{i.cl}}\\" onTap=\\"eh\\"  id=\\"{{i.uid}}\\">
    <block a:for=\\"{{i.cn}}\\" a:key=\\"uid\\">
      <template is=\\"{{xs.e(0)}}\\" data=\\"{{i:item}}\\" />
    </block>
  </cover-view>
</template>

<template name=\\"tmpl_0_scroll-view\\">
  <scroll-view scroll-x=\\"{{xs.b(i.scrollX,false)}}\\" scroll-y=\\"{{xs.b(i.scrollY,false)}}\\" upper-threshold=\\"{{xs.b(i.upperThreshold,50)}}\\" lower-threshold=\\"{{xs.b(i.lowerThreshold,50)}}\\" scroll-top=\\"{{i.scrollTop}}\\" scroll-left=\\"{{i.scrollLeft}}\\" scroll-into-view=\\"{{i.scrollIntoView}}\\" scroll-with-animation=\\"{{xs.b(i.scrollWithAnimation,false)}}\\" enable-back-to-top=\\"{{xs.b(i.enableBackToTop,false)}}\\" onScrollToUpper=\\"eh\\" onScrollToLower=\\"eh\\" onScroll=\\"eh\\" onTouchStart=\\"eh\\" onTouchMove=\\"eh\\" onTouchEnd=\\"eh\\" onTouchCancel=\\"eh\\" onLongTap=\\"eh\\" animation=\\"{{i.animation}}\\" onAnimationStart=\\"eh\\" onAnimationIteration=\\"eh\\" onAnimationEnd=\\"eh\\" onTransitionEnd=\\"eh\\" style=\\"{{i.st}}\\" class=\\"{{i.cl}}\\" onTap=\\"eh\\"  id=\\"{{i.uid}}\\">
    <block a:for=\\"{{i.cn}}\\" a:key=\\"uid\\">
      <template is=\\"{{xs.e(0)}}\\" data=\\"{{i:item}}\\" />
    </block>
  </scroll-view>
</template>

<template name=\\"tmpl_0_swiper\\">
  <swiper indicator-dots=\\"{{xs.b(i.indicatorDots,false)}}\\" indicator-color=\\"{{xs.b(i.indicatorColor,'rgba(0, 0, 0, .3)')}}\\" indicator-active-color=\\"{{xs.b(i.indicatorActiveColor,'#000000')}}\\" autoplay=\\"{{xs.b(i.autoplay,false)}}\\" current=\\"{{xs.b(i.current,0)}}\\" interval=\\"{{xs.b(i.interval,5000)}}\\" duration=\\"{{xs.b(i.duration,500)}}\\" circular=\\"{{xs.b(i.circular,false)}}\\" vertical=\\"{{xs.b(i.vertical,false)}}\\" previous-margin=\\"{{xs.b(i.previousMargin,'0px')}}\\" next-margin=\\"{{xs.b(i.nextMargin,'0px')}}\\" display-multiple-items=\\"{{xs.b(i.displayMultipleItems,1)}}\\" onChange=\\"eh\\" onTransition=\\"eh\\" onAnimationFinish=\\"eh\\" onTouchStart=\\"eh\\" onTouchMove=\\"eh\\" onTouchEnd=\\"eh\\" onTouchCancel=\\"eh\\" onLongTap=\\"eh\\" style=\\"{{i.st}}\\" class=\\"{{i.cl}}\\" onTap=\\"eh\\"  id=\\"{{i.uid}}\\">
    <block a:for=\\"{{xs.f(i.cn)}}\\" a:key=\\"uid\\">
      <swiper-item class=\\"{{item.cl}}\\" style=\\"{{item.st}}\\" id=\\"{{item.uid}}\\">
        <block a:for=\\"{{item.cn}}\\" a:key=\\"uid\\">
          <template is=\\"{{xs.e(0)}}\\" data=\\"{{i:item}}\\" />
        </block>
      </swiper-item>
    </block>
  </swiper>
</template>

<template name=\\"tmpl_0_static-image\\">
  <image src=\\"{{i.src}}\\" mode=\\"{{xs.b(i.mode,'scaleToFill')}}\\" lazy-load=\\"{{xs.b(i.lazyLoad,false)}}\\" style=\\"{{i.st}}\\" class=\\"{{i.cl}}\\"  id=\\"{{i.uid}}\\">
    <block a:for=\\"{{i.cn}}\\" a:key=\\"uid\\">
      <template is=\\"{{xs.e(0)}}\\" data=\\"{{i:item}}\\" />
    </block>
  </image>
</template>

<template name=\\"tmpl_0_image\\">
  <image src=\\"{{i.src}}\\" mode=\\"{{xs.b(i.mode,'scaleToFill')}}\\" lazy-load=\\"{{xs.b(i.lazyLoad,false)}}\\" onError=\\"eh\\" onLoad=\\"eh\\" onTouchStart=\\"eh\\" onTouchMove=\\"eh\\" onTouchEnd=\\"eh\\" onTouchCancel=\\"eh\\" onLongTap=\\"eh\\" style=\\"{{i.st}}\\" class=\\"{{i.cl}}\\" onTap=\\"eh\\"  id=\\"{{i.uid}}\\">
    <block a:for=\\"{{i.cn}}\\" a:key=\\"uid\\">
      <template is=\\"{{xs.e(0)}}\\" data=\\"{{i:item}}\\" />
    </block>
  </image>
</template>

<template name=\\"tmpl_0_video\\">
  <video src=\\"{{i.src}}\\" duration=\\"{{i.duration}}\\" controls=\\"{{xs.b(i.controls,true)}}\\" danmu-list=\\"{{i.danmuList}}\\" danmu-btn=\\"{{i.danmuBtn}}\\" enable-danmu=\\"{{i.enableDanmu}}\\" autoplay=\\"{{xs.b(i.autoplay,false)}}\\" loop=\\"{{xs.b(i.loop,false)}}\\" muted=\\"{{xs.b(i.muted,false)}}\\" initial-time=\\"{{xs.b(i.initialTime,0)}}\\" page-gesture=\\"{{xs.b(i.pageGesture,false)}}\\" direction=\\"{{i.direction}}\\" show-progress=\\"{{xs.b(i.showProgress,true)}}\\" show-fullscreen-btn=\\"{{xs.b(i.showFullscreenBtn,true)}}\\" show-play-btn=\\"{{xs.b(i.showPlayBtn,true)}}\\" show-center-play-btn=\\"{{xs.b(i.showCenterPlayBtn,true)}}\\" enable-progress-gesture=\\"{{xs.b(i.enableProgressGesture,true)}}\\" object-fit=\\"{{xs.b(i.objectFit,'contain')}}\\" poster=\\"{{i.poster}}\\" show-mute-btn=\\"{{xs.b(i.showMuteBtn,false)}}\\" onPlay=\\"eh\\" onPause=\\"eh\\" onEnded=\\"eh\\" onTimeUpdate=\\"eh\\" onFullScreenChange=\\"eh\\" onWaiting=\\"eh\\" onError=\\"eh\\" animation=\\"{{i.animation}}\\" onAnimationStart=\\"eh\\" onAnimationIteration=\\"eh\\" onAnimationEnd=\\"eh\\" onTransitionEnd=\\"eh\\" style=\\"{{i.st}}\\" class=\\"{{i.cl}}\\" onTap=\\"eh\\" onTouchMove=\\"eh\\" onTouchEnd=\\"eh\\" onTouchCancel=\\"eh\\" onLongTap=\\"eh\\"  id=\\"{{i.uid}}\\">
    <block a:for=\\"{{i.cn}}\\" a:key=\\"uid\\">
      <template is=\\"{{xs.e(0)}}\\" data=\\"{{i:item}}\\" />
    </block>
  </video>
</template>

<template name=\\"tmpl_0_canvas\\">
  <canvas canvas-id=\\"{{i.canvasId}}\\" disable-scroll=\\"{{xs.b(i.disableScroll,false)}}\\" onError=\\"eh\\" onTouchStart=\\"eh\\" onTouchMove=\\"eh\\" onTouchEnd=\\"eh\\" onTouchCancel=\\"eh\\" onLongTap=\\"eh\\" style=\\"{{i.st}}\\" class=\\"{{i.cl}}\\" onTap=\\"eh\\"  id=\\"{{i.uid}}\\">
    <block a:for=\\"{{i.cn}}\\" a:key=\\"uid\\">
      <template is=\\"{{xs.e(0)}}\\" data=\\"{{i:item}}\\" />
    </block>
  </canvas>
</template>

<template name=\\"tmpl_0_#text\\" data=\\"{{i:i}}\\">
  <block>{{i.v}}</block>
</template>

<template name=\\"tmpl_0_container\\">
  <template is=\\"{{xs.a(0, i.nn)}}\\" data=\\"{{i:i}}\\" />
</template>


/** filePath: dist/common.js **/
(my[\\"webpackJsonp\\"] = my[\\"webpackJsonp\\"] || []).push([ [ 2 ], [ , function(module, __webpack_exports__, __webpack_require__) {
    \\"use strict\\";
    __webpack_require__.r(__webpack_exports__);
    __webpack_exports__[\\"default\\"] = \\"react-mock\\";
} ] ]);

/** filePath: dist/custom-wrapper.axml **/
<import src=\\"./base.axml\\" />
  <block a:for=\\"{{i.cn}}\\" a:key=\\"uid\\">
    <template is=\\"tmpl_0_container\\" data=\\"{{i:item}}\\" />
  </block>

/** filePath: dist/custom-wrapper.js **/
(my[\\"webpackJsonp\\"] = my[\\"webpackJsonp\\"] || []).push([ [ 6 ], {
    18: function(module, __webpack_exports__, __webpack_require__) {
        \\"use strict\\";
        __webpack_require__.r(__webpack_exports__);
        var _tarojs_runtime__WEBPACK_IMPORTED_MODULE_0__ = __webpack_require__(0);
        Component(Object(_tarojs_runtime__WEBPACK_IMPORTED_MODULE_0__[\\"createRecursiveComponentConfig\\"])(\\"custom-wrapper\\"));
    }
}, [ [ 18, 0, 1 ] ] ]);

/** filePath: dist/custom-wrapper.json **/
{\\"component\\":true,\\"usingComponents\\":{\\"custom-wrapper\\":\\"./custom-wrapper\\"}}

/** filePath: dist/pages/index/index.acss **/


/** filePath: dist/pages/index/index.axml **/
<import src=\\"../../base.axml\\"/>
<template is=\\"taro_tmpl\\" data=\\"{{root:root}}\\" />

/** filePath: dist/pages/index/index.js **/
(my[\\"webpackJsonp\\"] = my[\\"webpackJsonp\\"] || []).push([ [ 7 ], {
    12: function(module, exports, __webpack_require__) {
        module.exports = __webpack_require__(19);
    },
    19: function(module, exports, __webpack_require__) {
        var g = function() {
            return this;
        }() || Function(\\"return this\\")();
        var hadRuntime = g.regeneratorRuntime && Object.getOwnPropertyNames(g).indexOf(\\"regeneratorRuntime\\") >= 0;
        var oldRuntime = hadRuntime && g.regeneratorRuntime;
        g.regeneratorRuntime = undefined;
        module.exports = __webpack_require__(20);
        if (hadRuntime) {
            g.regeneratorRuntime = oldRuntime;
        } else {
            try {
                delete g.regeneratorRuntime;
            } catch (e) {
                g.regeneratorRuntime = undefined;
            }
        }
    },
    20: function(module, exports, __webpack_require__) {
        (function(module) {
            var _typeof = __webpack_require__(11).default;
            !function(global) {
                \\"use strict\\";
                var Op = Object.prototype;
                var hasOwn = Op.hasOwnProperty;
                var undefined;
                var $Symbol = typeof Symbol === \\"function\\" ? Symbol : {};
                var iteratorSymbol = $Symbol.iterator || \\"@@iterator\\";
                var asyncIteratorSymbol = $Symbol.asyncIterator || \\"@@asyncIterator\\";
                var toStringTagSymbol = $Symbol.toStringTag || \\"@@toStringTag\\";
                var inModule = (false ? undefined : _typeof(module)) === \\"object\\";
                var runtime = global.regeneratorRuntime;
                if (runtime) {
                    if (inModule) {
                        module.exports = runtime;
                    }
                    return;
                }
                runtime = global.regeneratorRuntime = inModule ? module.exports : {};
                function wrap(innerFn, outerFn, self, tryLocsList) {
                    var protoGenerator = outerFn && outerFn.prototype instanceof Generator ? outerFn : Generator;
                    var generator = Object.create(protoGenerator.prototype);
                    var context = new Context(tryLocsList || []);
                    generator._invoke = makeInvokeMethod(innerFn, self, context);
                    return generator;
                }
                runtime.wrap = wrap;
                function tryCatch(fn, obj, arg) {
                    try {
                        return {
                            type: \\"normal\\",
                            arg: fn.call(obj, arg)
                        };
                    } catch (err) {
                        return {
                            type: \\"throw\\",
                            arg: err
                        };
                    }
                }
                var GenStateSuspendedStart = \\"suspendedStart\\";
                var GenStateSuspendedYield = \\"suspendedYield\\";
                var GenStateExecuting = \\"executing\\";
                var GenStateCompleted = \\"completed\\";
                var ContinueSentinel = {};
                function Generator() {}
                function GeneratorFunction() {}
                function GeneratorFunctionPrototype() {}
                var IteratorPrototype = {};
                IteratorPrototype[iteratorSymbol] = function() {
                    return this;
                };
                var getProto = Object.getPrototypeOf;
                var NativeIteratorPrototype = getProto && getProto(getProto(values([])));
                if (NativeIteratorPrototype && NativeIteratorPrototype !== Op && hasOwn.call(NativeIteratorPrototype, iteratorSymbol)) {
                    IteratorPrototype = NativeIteratorPrototype;
                }
                var Gp = GeneratorFunctionPrototype.prototype = Generator.prototype = Object.create(IteratorPrototype);
                GeneratorFunction.prototype = Gp.constructor = GeneratorFunctionPrototype;
                GeneratorFunctionPrototype.constructor = GeneratorFunction;
                GeneratorFunctionPrototype[toStringTagSymbol] = GeneratorFunction.displayName = \\"GeneratorFunction\\";
                function defineIteratorMethods(prototype) {
                    [ \\"next\\", \\"throw\\", \\"return\\" ].forEach((function(method) {
                        prototype[method] = function(arg) {
                            return this._invoke(method, arg);
                        };
                    }));
                }
                runtime.isGeneratorFunction = function(genFun) {
                    var ctor = typeof genFun === \\"function\\" && genFun.constructor;
                    return ctor ? ctor === GeneratorFunction || (ctor.displayName || ctor.name) === \\"GeneratorFunction\\" : false;
                };
                runtime.mark = function(genFun) {
                    if (Object.setPrototypeOf) {
                        Object.setPrototypeOf(genFun, GeneratorFunctionPrototype);
                    } else {
                        genFun.__proto__ = GeneratorFunctionPrototype;
                        if (!(toStringTagSymbol in genFun)) {
                            genFun[toStringTagSymbol] = \\"GeneratorFunction\\";
                        }
                    }
                    genFun.prototype = Object.create(Gp);
                    return genFun;
                };
                runtime.awrap = function(arg) {
                    return {
                        __await: arg
                    };
                };
                function AsyncIterator(generator) {
                    function invoke(method, arg, resolve, reject) {
                        var record = tryCatch(generator[method], generator, arg);
                        if (record.type === \\"throw\\") {
                            reject(record.arg);
                        } else {
                            var result = record.arg;
                            var value = result.value;
                            if (value && _typeof(value) === \\"object\\" && hasOwn.call(value, \\"__await\\")) {
                                return Promise.resolve(value.__await).then((function(value) {
                                    invoke(\\"next\\", value, resolve, reject);
                                }), (function(err) {
                                    invoke(\\"throw\\", err, resolve, reject);
                                }));
                            }
                            return Promise.resolve(value).then((function(unwrapped) {
                                result.value = unwrapped;
                                resolve(result);
                            }), reject);
                        }
                    }
                    var previousPromise;
                    function enqueue(method, arg) {
                        function callInvokeWithMethodAndArg() {
                            return new Promise((function(resolve, reject) {
                                invoke(method, arg, resolve, reject);
                            }));
                        }
                        return previousPromise = previousPromise ? previousPromise.then(callInvokeWithMethodAndArg, callInvokeWithMethodAndArg) : callInvokeWithMethodAndArg();
                    }
                    this._invoke = enqueue;
                }
                defineIteratorMethods(AsyncIterator.prototype);
                AsyncIterator.prototype[asyncIteratorSymbol] = function() {
                    return this;
                };
                runtime.AsyncIterator = AsyncIterator;
                runtime.async = function(innerFn, outerFn, self, tryLocsList) {
                    var iter = new AsyncIterator(wrap(innerFn, outerFn, self, tryLocsList));
                    return runtime.isGeneratorFunction(outerFn) ? iter : iter.next().then((function(result) {
                        return result.done ? result.value : iter.next();
                    }));
                };
                function makeInvokeMethod(innerFn, self, context) {
                    var state = GenStateSuspendedStart;
                    return function invoke(method, arg) {
                        if (state === GenStateExecuting) {
                            throw new Error(\\"Generator is already running\\");
                        }
                        if (state === GenStateCompleted) {
                            if (method === \\"throw\\") {
                                throw arg;
                            }
                            return doneResult();
                        }
                        context.method = method;
                        context.arg = arg;
                        while (true) {
                            var delegate = context.delegate;
                            if (delegate) {
                                var delegateResult = maybeInvokeDelegate(delegate, context);
                                if (delegateResult) {
                                    if (delegateResult === ContinueSentinel) continue;
                                    return delegateResult;
                                }
                            }
                            if (context.method === \\"next\\") {
                                context.sent = context._sent = context.arg;
                            } else if (context.method === \\"throw\\") {
                                if (state === GenStateSuspendedStart) {
                                    state = GenStateCompleted;
                                    throw context.arg;
                                }
                                context.dispatchException(context.arg);
                            } else if (context.method === \\"return\\") {
                                context.abrupt(\\"return\\", context.arg);
                            }
                            state = GenStateExecuting;
                            var record = tryCatch(innerFn, self, context);
                            if (record.type === \\"normal\\") {
                                state = context.done ? GenStateCompleted : GenStateSuspendedYield;
                                if (record.arg === ContinueSentinel) {
                                    continue;
                                }
                                return {
                                    value: record.arg,
                                    done: context.done
                                };
                            } else if (record.type === \\"throw\\") {
                                state = GenStateCompleted;
                                context.method = \\"throw\\";
                                context.arg = record.arg;
                            }
                        }
                    };
                }
                function maybeInvokeDelegate(delegate, context) {
                    var method = delegate.iterator[context.method];
                    if (method === undefined) {
                        context.delegate = null;
                        if (context.method === \\"throw\\") {
                            if (delegate.iterator.return) {
                                context.method = \\"return\\";
                                context.arg = undefined;
                                maybeInvokeDelegate(delegate, context);
                                if (context.method === \\"throw\\") {
                                    return ContinueSentinel;
                                }
                            }
                            context.method = \\"throw\\";
                            context.arg = new TypeError(\\"The iterator does not provide a 'throw' method\\");
                        }
                        return ContinueSentinel;
                    }
                    var record = tryCatch(method, delegate.iterator, context.arg);
                    if (record.type === \\"throw\\") {
                        context.method = \\"throw\\";
                        context.arg = record.arg;
                        context.delegate = null;
                        return ContinueSentinel;
                    }
                    var info = record.arg;
                    if (!info) {
                        context.method = \\"throw\\";
                        context.arg = new TypeError(\\"iterator result is not an object\\");
                        context.delegate = null;
                        return ContinueSentinel;
                    }
                    if (info.done) {
                        context[delegate.resultName] = info.value;
                        context.next = delegate.nextLoc;
                        if (context.method !== \\"return\\") {
                            context.method = \\"next\\";
                            context.arg = undefined;
                        }
                    } else {
                        return info;
                    }
                    context.delegate = null;
                    return ContinueSentinel;
                }
                defineIteratorMethods(Gp);
                Gp[toStringTagSymbol] = \\"Generator\\";
                Gp[iteratorSymbol] = function() {
                    return this;
                };
                Gp.toString = function() {
                    return \\"[object Generator]\\";
                };
                function pushTryEntry(locs) {
                    var entry = {
                        tryLoc: locs[0]
                    };
                    if (1 in locs) {
                        entry.catchLoc = locs[1];
                    }
                    if (2 in locs) {
                        entry.finallyLoc = locs[2];
                        entry.afterLoc = locs[3];
                    }
                    this.tryEntries.push(entry);
                }
                function resetTryEntry(entry) {
                    var record = entry.completion || {};
                    record.type = \\"normal\\";
                    delete record.arg;
                    entry.completion = record;
                }
                function Context(tryLocsList) {
                    this.tryEntries = [ {
                        tryLoc: \\"root\\"
                    } ];
                    tryLocsList.forEach(pushTryEntry, this);
                    this.reset(true);
                }
                runtime.keys = function(object) {
                    var keys = [];
                    for (var key in object) {
                        keys.push(key);
                    }
                    keys.reverse();
                    return function next() {
                        while (keys.length) {
                            var key = keys.pop();
                            if (key in object) {
                                next.value = key;
                                next.done = false;
                                return next;
                            }
                        }
                        next.done = true;
                        return next;
                    };
                };
                function values(iterable) {
                    if (iterable) {
                        var iteratorMethod = iterable[iteratorSymbol];
                        if (iteratorMethod) {
                            return iteratorMethod.call(iterable);
                        }
                        if (typeof iterable.next === \\"function\\") {
                            return iterable;
                        }
                        if (!isNaN(iterable.length)) {
                            var i = -1, next = function next() {
                                while (++i < iterable.length) {
                                    if (hasOwn.call(iterable, i)) {
                                        next.value = iterable[i];
                                        next.done = false;
                                        return next;
                                    }
                                }
                                next.value = undefined;
                                next.done = true;
                                return next;
                            };
                            return next.next = next;
                        }
                    }
                    return {
                        next: doneResult
                    };
                }
                runtime.values = values;
                function doneResult() {
                    return {
                        value: undefined,
                        done: true
                    };
                }
                Context.prototype = {
                    constructor: Context,
                    reset: function reset(skipTempReset) {
                        this.prev = 0;
                        this.next = 0;
                        this.sent = this._sent = undefined;
                        this.done = false;
                        this.delegate = null;
                        this.method = \\"next\\";
                        this.arg = undefined;
                        this.tryEntries.forEach(resetTryEntry);
                        if (!skipTempReset) {
                            for (var name in this) {
                                if (name.charAt(0) === \\"t\\" && hasOwn.call(this, name) && !isNaN(+name.slice(1))) {
                                    this[name] = undefined;
                                }
                            }
                        }
                    },
                    stop: function stop() {
                        this.done = true;
                        var rootEntry = this.tryEntries[0];
                        var rootRecord = rootEntry.completion;
                        if (rootRecord.type === \\"throw\\") {
                            throw rootRecord.arg;
                        }
                        return this.rval;
                    },
                    dispatchException: function dispatchException(exception) {
                        if (this.done) {
                            throw exception;
                        }
                        var context = this;
                        function handle(loc, caught) {
                            record.type = \\"throw\\";
                            record.arg = exception;
                            context.next = loc;
                            if (caught) {
                                context.method = \\"next\\";
                                context.arg = undefined;
                            }
                            return !!caught;
                        }
                        for (var i = this.tryEntries.length - 1; i >= 0; --i) {
                            var entry = this.tryEntries[i];
                            var record = entry.completion;
                            if (entry.tryLoc === \\"root\\") {
                                return handle(\\"end\\");
                            }
                            if (entry.tryLoc <= this.prev) {
                                var hasCatch = hasOwn.call(entry, \\"catchLoc\\");
                                var hasFinally = hasOwn.call(entry, \\"finallyLoc\\");
                                if (hasCatch && hasFinally) {
                                    if (this.prev < entry.catchLoc) {
                                        return handle(entry.catchLoc, true);
                                    } else if (this.prev < entry.finallyLoc) {
                                        return handle(entry.finallyLoc);
                                    }
                                } else if (hasCatch) {
                                    if (this.prev < entry.catchLoc) {
                                        return handle(entry.catchLoc, true);
                                    }
                                } else if (hasFinally) {
                                    if (this.prev < entry.finallyLoc) {
                                        return handle(entry.finallyLoc);
                                    }
                                } else {
                                    throw new Error(\\"try statement without catch or finally\\");
                                }
                            }
                        }
                    },
                    abrupt: function abrupt(type, arg) {
                        for (var i = this.tryEntries.length - 1; i >= 0; --i) {
                            var entry = this.tryEntries[i];
                            if (entry.tryLoc <= this.prev && hasOwn.call(entry, \\"finallyLoc\\") && this.prev < entry.finallyLoc) {
                                var finallyEntry = entry;
                                break;
                            }
                        }
                        if (finallyEntry && (type === \\"break\\" || type === \\"continue\\") && finallyEntry.tryLoc <= arg && arg <= finallyEntry.finallyLoc) {
                            finallyEntry = null;
                        }
                        var record = finallyEntry ? finallyEntry.completion : {};
                        record.type = type;
                        record.arg = arg;
                        if (finallyEntry) {
                            this.method = \\"next\\";
                            this.next = finallyEntry.finallyLoc;
                            return ContinueSentinel;
                        }
                        return this.complete(record);
                    },
                    complete: function complete(record, afterLoc) {
                        if (record.type === \\"throw\\") {
                            throw record.arg;
                        }
                        if (record.type === \\"break\\" || record.type === \\"continue\\") {
                            this.next = record.arg;
                        } else if (record.type === \\"return\\") {
                            this.rval = this.arg = record.arg;
                            this.method = \\"return\\";
                            this.next = \\"end\\";
                        } else if (record.type === \\"normal\\" && afterLoc) {
                            this.next = afterLoc;
                        }
                        return ContinueSentinel;
                    },
                    finish: function finish(finallyLoc) {
                        for (var i = this.tryEntries.length - 1; i >= 0; --i) {
                            var entry = this.tryEntries[i];
                            if (entry.finallyLoc === finallyLoc) {
                                this.complete(entry.completion, entry.afterLoc);
                                resetTryEntry(entry);
                                return ContinueSentinel;
                            }
                        }
                    },
                    catch: function _catch(tryLoc) {
                        for (var i = this.tryEntries.length - 1; i >= 0; --i) {
                            var entry = this.tryEntries[i];
                            if (entry.tryLoc === tryLoc) {
                                var record = entry.completion;
                                if (record.type === \\"throw\\") {
                                    var thrown = record.arg;
                                    resetTryEntry(entry);
                                }
                                return thrown;
                            }
                        }
                        throw new Error(\\"illegal catch attempt\\");
                    },
                    delegateYield: function delegateYield(iterable, resultName, nextLoc) {
                        this.delegate = {
                            iterator: values(iterable),
                            resultName: resultName,
                            nextLoc: nextLoc
                        };
                        if (this.method === \\"next\\") {
                            this.arg = undefined;
                        }
                        return ContinueSentinel;
                    }
                };
            }(function() {
                return this;
            }() || Function(\\"return this\\")());
        }).call(this, __webpack_require__(21)(module));
    },
    21: function(module, exports) {
        module.exports = function(module) {
            if (!module.webpackPolyfill) {
                module.deprecate = function() {};
                module.paths = [];
                if (!module.children) module.children = [];
                Object.defineProperty(module, \\"loaded\\", {
                    enumerable: true,
                    get: function() {
                        return module.l;
                    }
                });
                Object.defineProperty(module, \\"id\\", {
                    enumerable: true,
                    get: function() {
                        return module.i;
                    }
                });
                module.webpackPolyfill = 1;
            }
            return module;
        };
    },
    22: function(module, exports, __webpack_require__) {},
    24: function(module, __webpack_exports__, __webpack_require__) {
        \\"use strict\\";
        __webpack_require__.r(__webpack_exports__);
        var taro_runtime = __webpack_require__(0);
        function asyncGeneratorStep(gen, resolve, reject, _next, _throw, key, arg) {
            try {
                var info = gen[key](arg);
                var value = info.value;
            } catch (error) {
                reject(error);
                return;
            }
            if (info.done) {
                resolve(value);
            } else {
                Promise.resolve(value).then(_next, _throw);
            }
        }
        function _asyncToGenerator(fn) {
            return function() {
                var self = this, args = arguments;
                return new Promise((function(resolve, reject) {
                    var gen = fn.apply(self, args);
                    function _next(value) {
                        asyncGeneratorStep(gen, resolve, reject, _next, _throw, \\"next\\", value);
                    }
                    function _throw(err) {
                        asyncGeneratorStep(gen, resolve, reject, _next, _throw, \\"throw\\", err);
                    }
                    _next(undefined);
                }));
            };
        }
        var classCallCheck = __webpack_require__(4);
        var createClass = __webpack_require__(5);
        var inherits = __webpack_require__(7);
        var createSuper = __webpack_require__(6);
        var regenerator = __webpack_require__(12);
        var regenerator_default = __webpack_require__.n(regenerator);
        var react = __webpack_require__(1);
        var taro_components = __webpack_require__(3);
        var index = __webpack_require__(22);
        var index_Index = function(_Component) {
            Object(inherits[\\"a\\"])(Index, _Component);
            var _super = Object(createSuper[\\"a\\"])(Index);
            function Index() {
                Object(classCallCheck[\\"a\\"])(this, Index);
                return _super.apply(this, arguments);
            }
            Object(createClass[\\"a\\"])(Index, [ {
                key: \\"componentWillMount\\",
                value: function() {
                    var _componentWillMount = _asyncToGenerator(regenerator_default.a.mark((function _callee() {
                        return regenerator_default.a.wrap((function _callee$(_context) {
                            while (1) {
                                switch (_context.prev = _context.next) {
                                  case 0:
                                    _context.next = 2;
                                    return Promise.resolve(1);

                                  case 2:
                                  case \\"end\\":
                                    return _context.stop();
                                }
                            }
                        }), _callee);
                    })));
                    function componentWillMount() {
                        return _componentWillMount.apply(this, arguments);
                    }
                    return componentWillMount;
                }()
            }, {
                key: \\"componentDidMount\\",
                value: function componentDidMount() {}
            }, {
                key: \\"componentWillUnmount\\",
                value: function componentWillUnmount() {}
            }, {
                key: \\"componentDidShow\\",
                value: function componentDidShow() {}
            }, {
                key: \\"componentDidHide\\",
                value: function componentDidHide() {}
            }, {
                key: \\"render\\",
                value: function render() {
                    return react[\\"default\\"].createElement(taro_components[\\"View\\"], {
                        className: \\"index\\"
                    }, react[\\"default\\"].createElement(taro_components[\\"Text\\"], null, \\"Hello world!\\"), react[\\"default\\"].createElement(taro_components[\\"Input\\"], {
                        placeholder: \\"input\\",
                        value: \\"\\"
                    }), react[\\"default\\"].createElement(taro_components[\\"Textarea\\"], {
                        value: \\"\\"
                    }), react[\\"default\\"].createElement(taro_components[\\"Swiper\\"], null, react[\\"default\\"].createElement(taro_components[\\"SwiperItem\\"], null, react[\\"default\\"].createElement(taro_components[\\"Text\\"], null, \\"Swiper item\\"))), react[\\"default\\"].createElement(taro_components[\\"Video\\"], null), react[\\"default\\"].createElement(taro_components[\\"Canvas\\"], null, react[\\"default\\"].createElement(taro_components[\\"CoverView\\"], null, react[\\"default\\"].createElement(taro_components[\\"CoverImage\\"], null))));
                }
            } ]);
            return Index;
        }(react[\\"Component\\"]);
        var config = {
            navigationBarTitleText: \\"\\\\u9996\\\\u9875\\"
        };
        var inst = Page(Object(taro_runtime[\\"createPageConfig\\"])(index_Index, \\"pages/index/index\\", {
            root: {
                cn: []
            }
        }, config || {}));
    }
}, [ [ 24, 0, 1, 3, 2 ] ] ]);

/** filePath: dist/pages/index/index.json **/
{\\"navigationBarTitleText\\":\\"首页\\",\\"usingComponents\\":{\\"custom-wrapper\\":\\"../../custom-wrapper\\"}}

/** filePath: dist/runtime.js **/


/** filePath: dist/taro.js **/
(my[\\"webpackJsonp\\"] = my[\\"webpackJsonp\\"] || []).push([ [ 1 ], {
    0: function(module, __webpack_exports__, __webpack_require__) {
        \\"use strict\\";
        __webpack_require__.r(__webpack_exports__);
        __webpack_exports__[\\"default\\"] = \\"taro-runtime-mock\\";
    },
    13: function(module, __webpack_exports__, __webpack_require__) {
        \\"use strict\\";
        __webpack_exports__[\\"a\\"] = \\"taro-react-mock\\";
    },
    3: function(module, __webpack_exports__, __webpack_require__) {
        \\"use strict\\";
        var _unused_webpack_default_export = \\"taro-components-mock\\";
    }
} ]);

/** filePath: dist/utils.sjs **/
export default {
  a: function (l, n) {
    return 'tmpl_' + l + '_' + n
  },
  b: function (a, b) {
    return a === undefined ? b : a
  },
  c: function(i, prefix) {
    var s = i.focus !== undefined ? 'focus' : 'blur'
    return prefix + i.nn + '_' + s
  },
  d: function (i, v) {
    return i === undefined ? v : i
  },
  e: function (n) {
    return 'tmpl_' + n + '_container'
  },
  f: function (l) {
    return l.filter(function (i) {return i.nn === 'swiper-item'})
  }
}

/** filePath: dist/vendors.js **/
(my[\\"webpackJsonp\\"] = my[\\"webpackJsonp\\"] || []).push([ [ 3 ], [ , , , , function(module, __webpack_exports__, __webpack_require__) {
    \\"use strict\\";
    __webpack_require__.d(__webpack_exports__, \\"a\\", (function() {
        return _classCallCheck;
    }));
    function _classCallCheck(instance, Constructor) {
        if (!(instance instanceof Constructor)) {
            throw new TypeError(\\"Cannot call a class as a function\\");
        }
    }
}, function(module, __webpack_exports__, __webpack_require__) {
    \\"use strict\\";
    __webpack_require__.d(__webpack_exports__, \\"a\\", (function() {
        return _createClass;
    }));
    function _defineProperties(target, props) {
        for (var i = 0; i < props.length; i++) {
            var descriptor = props[i];
            descriptor.enumerable = descriptor.enumerable || false;
            descriptor.configurable = true;
            if (\\"value\\" in descriptor) descriptor.writable = true;
            Object.defineProperty(target, descriptor.key, descriptor);
        }
    }
    function _createClass(Constructor, protoProps, staticProps) {
        if (protoProps) _defineProperties(Constructor.prototype, protoProps);
        if (staticProps) _defineProperties(Constructor, staticProps);
        return Constructor;
    }
}, function(module, __webpack_exports__, __webpack_require__) {
    \\"use strict\\";
    __webpack_require__.d(__webpack_exports__, \\"a\\", (function() {
        return _createSuper;
    }));
    function _getPrototypeOf(o) {
        _getPrototypeOf = Object.setPrototypeOf ? Object.getPrototypeOf : function _getPrototypeOf(o) {
            return o.__proto__ || Object.getPrototypeOf(o);
        };
        return _getPrototypeOf(o);
    }
    function _isNativeReflectConstruct() {
        if (typeof Reflect === \\"undefined\\" || !Reflect.construct) return false;
        if (Reflect.construct.sham) return false;
        if (typeof Proxy === \\"function\\") return true;
        try {
            Boolean.prototype.valueOf.call(Reflect.construct(Boolean, [], (function() {})));
            return true;
        } catch (e) {
            return false;
        }
    }
    var helpers_typeof = __webpack_require__(11);
    var typeof_default = __webpack_require__.n(helpers_typeof);
    function _assertThisInitialized(self) {
        if (self === void 0) {
            throw new ReferenceError(\\"this hasn't been initialised - super() hasn't been called\\");
        }
        return self;
    }
    function _possibleConstructorReturn(self, call) {
        if (call && (typeof_default()(call) === \\"object\\" || typeof call === \\"function\\")) {
            return call;
        } else if (call !== void 0) {
            throw new TypeError(\\"Derived constructors may only return object or undefined\\");
        }
        return _assertThisInitialized(self);
    }
    function _createSuper(Derived) {
        var hasNativeReflectConstruct = _isNativeReflectConstruct();
        return function _createSuperInternal() {
            var Super = _getPrototypeOf(Derived), result;
            if (hasNativeReflectConstruct) {
                var NewTarget = _getPrototypeOf(this).constructor;
                result = Reflect.construct(Super, arguments, NewTarget);
            } else {
                result = Super.apply(this, arguments);
            }
            return _possibleConstructorReturn(this, result);
        };
    }
}, function(module, __webpack_exports__, __webpack_require__) {
    \\"use strict\\";
    __webpack_require__.d(__webpack_exports__, \\"a\\", (function() {
        return _inherits;
    }));
    function _setPrototypeOf(o, p) {
        _setPrototypeOf = Object.setPrototypeOf || function _setPrototypeOf(o, p) {
            o.__proto__ = p;
            return o;
        };
        return _setPrototypeOf(o, p);
    }
    function _inherits(subClass, superClass) {
        if (typeof superClass !== \\"function\\" && superClass !== null) {
            throw new TypeError(\\"Super expression must either be null or a function\\");
        }
        subClass.prototype = Object.create(superClass && superClass.prototype, {
            constructor: {
                value: subClass,
                writable: true,
                configurable: true
            }
        });
        if (superClass) _setPrototypeOf(subClass, superClass);
    }
}, , , , function(module, exports) {
    function _typeof(obj) {
        \\"@babel/helpers - typeof\\";
        if (typeof Symbol === \\"function\\" && typeof Symbol.iterator === \\"symbol\\") {
            module.exports = _typeof = function _typeof(obj) {
                return typeof obj;
            };
            module.exports[\\"default\\"] = module.exports, module.exports.__esModule = true;
        } else {
            module.exports = _typeof = function _typeof(obj) {
                return obj && typeof Symbol === \\"function\\" && obj.constructor === Symbol && obj !== Symbol.prototype ? \\"symbol\\" : typeof obj;
            };
            module.exports[\\"default\\"] = module.exports, module.exports.__esModule = true;
        }
        return _typeof(obj);
    }
    module.exports = _typeof;
    module.exports[\\"default\\"] = module.exports, module.exports.__esModule = true;
} ] ]);
"
`;<|MERGE_RESOLUTION|>--- conflicted
+++ resolved
@@ -691,7 +691,7 @@
         var preserved = [ \\"getEnv\\", \\"interceptors\\", \\"Current\\", \\"getCurrentInstance\\", \\"options\\", \\"nextTick\\", \\"eventCenter\\", \\"Events\\", \\"preload\\", \\"webpackJsonp\\" ];
         var apis = new Set(!config.isOnlyPromisify ? Object.keys(global).filter((function(api) {
             return preserved.indexOf(api) === -1;
-        })) : new Set(patchNeedPromiseApis));
+        })) : patchNeedPromiseApis);
         if (config.modifyApis) {
             config.modifyApis(apis);
         }
@@ -1546,7 +1546,6 @@
         function getAppInstance() {
             return appInstanceRef.current;
         }
-<<<<<<< HEAD
         var AppWrapper = function(_R$1$Component) {
             Object(inherits[\\"a\\"])(AppWrapper, _R$1$Component);
             var _super2 = Object(createSuper[\\"a\\"])(AppWrapper);
@@ -1557,18 +1556,6 @@
                 _this2.pages = [];
                 _this2.elements = [];
                 return _this2;
-=======
-        function processApis(taro, global) {
-            var config = arguments.length > 2 && arguments[2] !== undefined ? arguments[2] : {};
-            var patchNeedPromiseApis = config.needPromiseApis || [];
-            var _needPromiseApis = new Set([].concat(_toConsumableArray(patchNeedPromiseApis), _toConsumableArray(needPromiseApis)));
-            var preserved = [ \\"getEnv\\", \\"interceptors\\", \\"Current\\", \\"getCurrentInstance\\", \\"options\\", \\"nextTick\\", \\"eventCenter\\", \\"Events\\", \\"preload\\", \\"webpackJsonp\\" ];
-            var apis = new Set(!config.isOnlyPromisify ? Object.keys(global).filter((function(api) {
-                return preserved.indexOf(api) === -1;
-            })) : patchNeedPromiseApis);
-            if (config.modifyApis) {
-                config.modifyApis(apis);
->>>>>>> 4a11ab9a
             }
             Object(createClass[\\"a\\"])(AppWrapper, [ {
                 key: \\"mount\\",
