import * as path from 'path'
import * as fs from 'fs-extra'

import * as webpack from 'webpack'
import * as SingleEntryDependency from 'webpack/lib/dependencies/SingleEntryDependency'
import * as FunctionModulePlugin from 'webpack/lib/FunctionModulePlugin'
import * as JsonpTemplatePlugin from 'webpack/lib/web/JsonpTemplatePlugin'
import * as NodeSourcePlugin from 'webpack/lib/node/NodeSourcePlugin'
import * as LoaderTargetPlugin from 'webpack/lib/LoaderTargetPlugin'
import { ConcatSource } from 'webpack-sources'
import { urlToRequest } from 'loader-utils'
import { minify } from 'html-minifier'
import { AppConfig, Config } from '@tarojs/taro'
import { RecursiveTemplate, UnRecursiveTemplate } from '@tarojs/shared'
import {
  resolveMainFilePath,
  readConfig,
  isEmptyObject,
  promoteRelativePath,
  META_TYPE,
  REG_STYLE,
  NODE_MODULES_REG,
  FRAMEWORK_EXT_MAP,
  printLog,
  processTypeEnum
} from '@tarojs/helper'

import TaroSingleEntryDependency from '../dependencies/TaroSingleEntryDependency'
import TaroNormalModulesPlugin from './TaroNormalModulesPlugin'
import TaroLoadChunksPlugin from './TaroLoadChunksPlugin'
import { componentConfig } from '../template/component'
import { validatePrerenderPages, PrerenderConfig } from '../prerender/prerender'
import { AddPageChunks, IComponent, IFileType } from '../utils/types'

const PLUGIN_NAME = 'TaroMiniPlugin'

interface ITaroMiniPluginOptions {
  sourceDir: string
  commonChunks: string[]
  framework: string
  baseLevel: number
  prerender?: PrerenderConfig
  addChunkPages?: AddPageChunks
  isBuildQuickapp: boolean
<<<<<<< HEAD
  isSupportRecursive: boolean
  isSupportXS: boolean
  minifyXML?: {
    collapseWhitespace?: boolean
  }
=======
>>>>>>> 781683e9
  fileType: IFileType
  template: RecursiveTemplate | UnRecursiveTemplate
  modifyBuildAssets?: Function
  modifyMiniConfigs?: Function
}

export interface IComponentObj {
  name?: string,
  path: string | null,
  type?: string
}

interface FilesConfig {
  [configName: string]: {
    content: Config
    path: string
  }
}

export const createTarget = function createTarget (_) {
  return (compiler: webpack.compiler.Compiler) => {
    const { options } = compiler
    new JsonpTemplatePlugin().apply(compiler)
    new FunctionModulePlugin(options.output).apply(compiler)
    new NodeSourcePlugin(options.node).apply(compiler)
    if (process.env.NODE_ENV !== 'jest') {
      new LoaderTargetPlugin('node').apply(compiler)
    }
  }
}

function isLoaderExist (loaders, loaderName: string) {
  return loaders.some(item => item.loader === loaderName)
}

export default class TaroMiniPlugin {
  /** 插件配置选项 */
  options: ITaroMiniPluginOptions
  context: string
  /** app 入口文件路径 */
  appEntry: string
  /** app config 配置内容 */
  appConfig: AppConfig
  /** app、页面、组件的配置集合 */
  filesConfig: FilesConfig = {}
  isWatch = false
  /** 页面列表 */
  pages = new Set<IComponent>()
  components = new Set<IComponent>()
  /** tabbar icon 图片路径列表 */
  tabBarIcons = new Set<string>()
  prerenderPages: Set<string>
  dependencies = new Map<string, TaroSingleEntryDependency>()
  loadChunksPlugin: TaroLoadChunksPlugin
  themeLocation: string

  constructor (options = {} as ITaroMiniPluginOptions) {
    this.options = Object.assign({
      sourceDir: '',
      framework: 'nerv',
      commonChunks: ['runtime', 'vendors'],
      isBuildQuickapp: false,
      fileType: {
        style: '.wxss',
        config: '.json',
        script: '.js',
        templ: '.wxml',
        xs: '.wxs'
<<<<<<< HEAD
      },
      templateAdapter: weixinAdapter,
      minifyXML: {}
=======
      }
>>>>>>> 781683e9
    }, options)

    const { template, baseLevel } = this.options
    if (template instanceof UnRecursiveTemplate && baseLevel > 0) {
      template.baseLevel = baseLevel
    }
  }

  /**
   * 自动驱动 tapAsync
   */
  tryAsync = fn => async (arg, callback) => {
    try {
      await fn(arg)
      callback()
    } catch (err) {
      callback(err)
    }
  }

  /**
   * 插件入口
   */
  apply (compiler: webpack.Compiler) {
    this.context = compiler.context
    this.appEntry = this.getAppEntry(compiler)
    const {
      commonChunks,
      addChunkPages,
      framework,
      isBuildQuickapp,
      fileType
    } = this.options
    /** build mode */
    compiler.hooks.run.tapAsync(
      PLUGIN_NAME,
      this.tryAsync(async (compiler: webpack.Compiler) => {
        await this.run(compiler)
        new TaroLoadChunksPlugin({
          commonChunks: commonChunks,
          isBuildPlugin: false,
          addChunkPages: addChunkPages,
          pages: this.pages,
          framework: framework,
          isBuildQuickapp
        }).apply(compiler)
      })
    )

    /** watch mode */
    compiler.hooks.watchRun.tapAsync(
      PLUGIN_NAME,
      this.tryAsync(async (compiler: webpack.Compiler) => {
        const changedFiles = this.getChangedFiles(compiler)
        if (changedFiles.length) {
          this.isWatch = true
        }
        await this.run(compiler)
        if (!this.loadChunksPlugin) {
          this.loadChunksPlugin = new TaroLoadChunksPlugin({
            commonChunks: commonChunks,
            isBuildPlugin: false,
            addChunkPages: addChunkPages,
            pages: this.pages,
            framework: framework,
            isBuildQuickapp
          })
          this.loadChunksPlugin.apply(compiler)
        }
      })
    )

    /** compilation.addEntry */
    compiler.hooks.make.tapAsync(
      PLUGIN_NAME,
      this.tryAsync(async (compilation: webpack.compilation.Compilation) => {
        const dependencies = this.dependencies
        const promises: Promise<null>[] = []
        dependencies.forEach(dep => {
          promises.push(new Promise((resolve, reject) => {
            compilation.addEntry(this.options.sourceDir, dep, dep.name, err => err ? reject(err) : resolve())
          }))
        })
        await Promise.all(promises)
      })
    )

    compiler.hooks.compilation.tap(PLUGIN_NAME, (compilation, { normalModuleFactory }) => {
      /** For Webpack compilation get factory from compilation.dependencyFactories by denpendence's constructor */
      compilation.dependencyFactories.set(SingleEntryDependency, normalModuleFactory)
      compilation.dependencyFactories.set(TaroSingleEntryDependency as any, normalModuleFactory)

      /**
       * webpack NormalModule 在 runLoaders 真正解析资源的前一刻，
       * 往 NormalModule.loaders 中插入对应的 Taro Loader
       */
      compilation.hooks.normalModuleLoader.tap(PLUGIN_NAME, (loaderContext, module:/** TaroNormalModule */ any) => {
        const { framework } = this.options
        if (module.miniType === META_TYPE.ENTRY) {
          const loaderName = '@tarojs/taro-loader'
          if (!isLoaderExist(module.loaders, loaderName)) {
            module.loaders.unshift({
              loader: loaderName,
              options: {
                framework,
                prerender: this.prerenderPages.size > 0,
                config: this.appConfig
              }
            })
          }
        } else if (module.miniType === META_TYPE.PAGE) {
          const loaderName = '@tarojs/taro-loader/lib/page'
          if (!isLoaderExist(module.loaders, loaderName)) {
            module.loaders.unshift({
              loader: loaderName,
              options: {
                framework,
                name: module.name,
                prerender: this.prerenderPages.has(module.name),
                config: this.filesConfig
              }
            })
          }
        } else if (module.miniType === META_TYPE.COMPONENT) {
          const loaderName = '@tarojs/taro-loader/lib/component'
          if (!isLoaderExist(module.loaders, loaderName)) {
            module.loaders.unshift({
              loader: loaderName,
              options: {
                framework,
                name: module.name,
                prerender: this.prerenderPages.has(module.name)
              }
            })
          }
        }
      })

      /**
       * 与原生小程序混写时解析模板与样式
       */
      compilation.hooks.afterOptimizeAssets.tap(PLUGIN_NAME, assets => {
        Object.keys(assets).forEach(assetPath => {
          const styleExt = fileType.style
          const templExt = fileType.templ
          if (new RegExp(`(\\${styleExt}|\\${templExt})\\.js(\\.map){0,1}$`).test(assetPath)) {
            delete assets[assetPath]
          } else if (new RegExp(`${styleExt}${styleExt}$`).test(assetPath)) {
            const assetObj = assets[assetPath]
            const newAssetPath = assetPath.replace(styleExt, '')
            assets[newAssetPath] = assetObj
            delete assets[assetPath]
          }
        })
      })
    })

    compiler.hooks.emit.tapAsync(
      PLUGIN_NAME,
      this.tryAsync(async (compilation: webpack.compilation.Compilation) => {
        await this.generateMiniFiles(compilation)
      })
    )

    compiler.hooks.afterEmit.tapAsync(
      PLUGIN_NAME,
      this.tryAsync(async (compilation: webpack.compilation.Compilation) => {
        await this.addTarBarFilesToDependencies(compilation)
      })
    )

    new TaroNormalModulesPlugin().apply(compiler)
  }

  /**
   * 根据 webpack entry 配置获取入口文件路径
   * @returns app 入口文件路径
   */
  getAppEntry (compiler: webpack.Compiler) {
    const originalEntry = compiler.options.entry as webpack.Entry
    compiler.options.entry = {}
    return path.resolve(this.context, originalEntry.app[0])
  }

  getChangedFiles (compiler) {
    const { watchFileSystem } = compiler
    const watcher = watchFileSystem.watcher || watchFileSystem.wfs.watcher

    return Object.keys(watcher.mtimes)
  }

  /**
   * 分析 app 入口文件，搜集页面、组件信息，
   * 往 this.dependencies 中添加资源模块
   */
  run (compiler: webpack.Compiler) {
    this.appConfig = this.getAppConfig()
    this.getPages()
    this.getPagesConfig()
    this.getDarkMode()
    this.getConfigFiles(compiler)
    this.addEntries()
  }

  /**
   * 获取 app config 配置内容
   * @returns app config 配置内容
   */
  getAppConfig (): AppConfig {
    const appName = path.basename(this.appEntry).replace(path.extname(this.appEntry), '')
    this.compileFile({
      name: appName,
      path: this.appEntry,
      isNative: false
    })
    const fileConfig = this.filesConfig[this.getConfigFilePath(appName)]
    const appConfig = fileConfig ? fileConfig.content || {} : {}
    if (isEmptyObject(appConfig)) {
      throw new Error('缺少 app 全局配置，请检查！')
    }
    return appConfig as AppConfig
  }

  /**
   * 根据 app config 的 pages 配置项，收集所有页面信息，
   * 包括处理分包和 tabbar
   */
  getPages () {
    if (isEmptyObject(this.appConfig)) {
      throw new Error('缺少 app 全局配置，请检查！')
    }
    const appPages = this.appConfig.pages
    if (!appPages || !appPages.length) {
      throw new Error('全局配置缺少 pages 字段，请检查！')
    }

    if (!this.isWatch) {
      printLog(processTypeEnum.COMPILE, '发现入口', this.getShowPath(this.appEntry))
    }
    const { framework, prerender } = this.options
    this.prerenderPages = new Set(validatePrerenderPages(appPages, prerender).map(p => p.path))
    this.getTabBarFiles(this.appConfig)
    this.pages = new Set([
      ...appPages.map<IComponent>(item => {
        const pagePath = resolveMainFilePath(path.join(this.options.sourceDir, item), FRAMEWORK_EXT_MAP[framework])
        const pageTemplatePath = this.getTemplatePath(pagePath)
        const isNative = this.isNativePageORComponent(pageTemplatePath)
        return {
          name: item,
          path: pagePath,
          isNative,
          stylePath: isNative ? this.getStylePath(pagePath) : undefined,
          templatePath: isNative ? this.getTemplatePath(pagePath) : undefined
        }
      })
    ])
    this.getSubPackages(this.appConfig)
  }

  /**
   * 读取页面及其依赖的组件的配置
   */
  getPagesConfig () {
    this.pages.forEach(page => {
      if (!this.isWatch) {
        printLog(processTypeEnum.COMPILE, '发现页面', this.getShowPath(page.path))
      }
      this.compileFile(page)
    })
  }

  /**
   * 往 this.dependencies 中新增或修改所有 config 配置模块
   */
  getConfigFiles (compiler: webpack.Compiler) {
    const filesConfig = this.filesConfig
    Object.keys(filesConfig).forEach(item => {
      if (fs.existsSync(filesConfig[item].path)) {
        this.addEntry(filesConfig[item].path, item, META_TYPE.CONFIG)
      }
    })

    // webpack createChunkAssets 前一刻，去除所有 config chunks
    compiler.hooks.compilation.tap(PLUGIN_NAME, compilation => {
      compilation.hooks.beforeChunkAssets.tap(PLUGIN_NAME, () => {
        Object.keys(filesConfig).forEach(item => {
          const assetsChunkIndex = compilation.chunks.findIndex(({ name }) => name === item)
          if (assetsChunkIndex > -1) {
            compilation.chunks.splice(assetsChunkIndex, 1)
          }
        })
      })
    })
  }

  /**
   * 在 this.dependencies 中新增或修改模块
   */
  addEntry (entryPath: string, entryName: string, entryType: META_TYPE) {
    let dep
    if (this.dependencies.has(entryPath)) {
      dep = this.dependencies.get(entryPath)
      dep.name = entryName
      dep.loc = { name: entryName }
      dep.entryPath = entryPath
      dep.entryType = entryType
    } else {
      dep = new TaroSingleEntryDependency(entryPath, entryName, { name: entryName }, entryType)
    }
    this.dependencies.set(entryPath, dep)
  }

  /**
   * 在 this.dependencies 中新增或修改 app、模板组件、页面、组件等资源模块
   */
  addEntries () {
    this.addEntry(this.appEntry, 'app', META_TYPE.ENTRY)
    this.addEntry(path.resolve(__dirname, '..', 'template/comp'), 'comp', META_TYPE.STATIC)
    this.pages.forEach(item => {
      if (item.isNative) {
        this.addEntry(item.path, item.name, META_TYPE.NORMAL)
        if (item.stylePath && fs.existsSync(item.stylePath)) {
          this.addEntry(item.stylePath, this.getStylePath(item.name), META_TYPE.NORMAL)
        }
        if (item.templatePath && fs.existsSync(item.templatePath)) {
          this.addEntry(item.templatePath, this.getTemplatePath(item.name), META_TYPE.NORMAL)
        }
      } else {
        this.addEntry(item.path, item.name, META_TYPE.PAGE)
      }
    })
    this.components.forEach(item => {
      if (item.isNative) {
        this.addEntry(item.path, item.name, META_TYPE.NORMAL)
        if (item.stylePath && fs.existsSync(item.stylePath)) {
          this.addEntry(item.stylePath, this.getStylePath(item.name), META_TYPE.NORMAL)
        }
        if (item.templatePath && fs.existsSync(item.templatePath)) {
          this.addEntry(item.templatePath, this.getTemplatePath(item.name), META_TYPE.NORMAL)
        }
      } else {
        this.addEntry(item.path, item.name, META_TYPE.COMPONENT)
      }
    })
  }

  replaceExt (file: string, ext: string) {
    return path.join(path.dirname(file), path.basename(file, path.extname(file)) + `${ext}`)
  }

  /**
   * 读取页面、组件的配置，并递归读取依赖的组件的配置
   */
  compileFile (file: IComponent) {
    const filePath = file.path
    const fileConfigPath = file.isNative ? this.replaceExt(filePath, '.json') : this.getConfigFilePath(filePath)
    const fileConfig = readConfig(fileConfigPath)
    const usingComponents = fileConfig.usingComponents
    this.filesConfig[this.getConfigFilePath(file.name)] = {
      content: fileConfig,
      path: fileConfigPath
    }

    // 递归收集依赖的第三方组件
    if (usingComponents) {
      const componentNames = Object.keys(usingComponents)
      const depComponents: Array<{ name: string, path: string }> = []
      for (const compName of componentNames) {
        depComponents.push({
          name: compName,
          path: usingComponents[compName]
        })

        if (!componentConfig.thirdPartyComponents.has(compName) && !file.isNative) {
          componentConfig.thirdPartyComponents.set(compName, new Set())
        }
      }
      depComponents.forEach(item => {
        const componentPath = resolveMainFilePath(path.resolve(path.dirname(file.path), item.path))
        if (fs.existsSync(componentPath) && !Array.from(this.components).some(item => item.path === componentPath)) {
          const componentName = this.getComponentName(componentPath)
          const componentTempPath = this.getTemplatePath(componentPath)
          const isNative = this.isNativePageORComponent(componentTempPath)
          const componentObj = {
            name: componentName,
            path: componentPath,
            isNative,
            stylePath: isNative ? this.getStylePath(componentPath) : undefined,
            templatePath: isNative ? this.getTemplatePath(componentPath) : undefined
          }
          this.components.add(componentObj)
          this.compileFile(componentObj)
        }
      })
    }
  }

  /**
   * 收集分包配置中的页面
   */
  getSubPackages (appConfig: AppConfig) {
    const subPackages = appConfig.subPackages || appConfig.subpackages
    const { framework } = this.options
    if (subPackages && subPackages.length) {
      subPackages.forEach(item => {
        if (item.pages && item.pages.length) {
          const root = item.root
          item.pages.forEach(page => {
            let pageItem = `${root}/${page}`
            pageItem = pageItem.replace(/\/{2,}/g, '/')
            let hasPageIn = false
            this.pages.forEach(({ name }) => {
              if (name === pageItem) {
                hasPageIn = true
              }
            })
            if (!hasPageIn) {
              const pagePath = resolveMainFilePath(path.join(this.options.sourceDir, pageItem), FRAMEWORK_EXT_MAP[framework])
              const templatePath = this.getTemplatePath(pagePath)
              const isNative = this.isNativePageORComponent(templatePath)
              this.pages.add({
                name: pageItem,
                path: pagePath,
                isNative,
                stylePath: isNative ? this.getStylePath(pagePath) : undefined,
                templatePath: isNative ? this.getTemplatePath(pagePath) : undefined
              })
            }
          })
        }
      })
    }
  }

  /**
   * 收集 dark mode 配置中的文件
   */
  getDarkMode () {
    const themeLocation = this.appConfig.themeLocation
    const darkMode = this.appConfig.darkmode
    if (darkMode && themeLocation && typeof themeLocation === 'string') {
      this.themeLocation = themeLocation
    }
  }

  /**
   * 搜集 tabbar icon 图标路径
   * 收集自定义 tabbar 组件
   */
  getTabBarFiles (appConfig: AppConfig) {
    const tabBar = appConfig.tabBar
    const { sourceDir } = this.options
    if (tabBar && typeof tabBar === 'object' && !isEmptyObject(tabBar)) {
      // eslint-disable-next-line dot-notation
      const list = tabBar['list'] || []
      list.forEach(item => {
        // eslint-disable-next-line dot-notation
        item['iconPath'] && this.tabBarIcons.add(item['iconPath'])
        // eslint-disable-next-line dot-notation
        item['selectedIconPath'] && this.tabBarIcons.add(item['selectedIconPath'])
      })
      if (tabBar.custom) {
        const customTabBarPath = path.join(sourceDir, 'custom-tab-bar')
        const customTabBarComponentPath = resolveMainFilePath(customTabBarPath)
        if (fs.existsSync(customTabBarComponentPath)) {
          const customTabBarComponentTemplPath = this.getTemplatePath(customTabBarComponentPath)
          const isNative = this.isNativePageORComponent(customTabBarComponentTemplPath)
          if (!this.isWatch) {
            printLog(processTypeEnum.COMPILE, '自定义 tabBar', this.getShowPath(customTabBarComponentPath))
          }
          const componentObj: IComponent = {
            name: 'custom-tab-bar/index',
            path: customTabBarComponentPath,
            isNative,
            stylePath: isNative ? this.getStylePath(customTabBarComponentPath) : undefined,
            templatePath: isNative ? this.getTemplatePath(customTabBarComponentPath) : undefined
          }
          this.compileFile(componentObj)
          this.components.add(componentObj)
        }
      }
    }
  }

  /** 是否为小程序原生页面或组件 */
  isNativePageORComponent (templatePath: string): boolean {
    return fs.existsSync(templatePath)
  }

  getShowPath (filePath: string) {
    return filePath.replace(this.context, '').replace(/\\/g, '/').replace(/^\//, '')
  }

  /** 生成小程序相关文件 */
  async generateMiniFiles (compilation: webpack.compilation.Compilation) {
    const baseTemplateName = 'base'
    const baseCompName = 'comp'
    const { template, modifyBuildAssets, modifyMiniConfigs } = this.options
    if (typeof modifyMiniConfigs === 'function') {
      await modifyMiniConfigs(this.filesConfig)
    }
    const appConfigPath = this.getConfigFilePath(this.appEntry)
    const appConfigName = path.basename(appConfigPath).replace(path.extname(appConfigPath), '')
    this.generateConfigFile(compilation, this.appEntry, this.filesConfig[appConfigName].content)
    this.generateConfigFile(compilation, baseCompName, {
      component: true,
      usingComponents: {
        [baseCompName]: `./${baseCompName}`
      }
    })
    this.generateTemplateFile(compilation, baseTemplateName, template.buildTemplate, componentConfig)
    if (!template.isSupportRecursive) {
      // 如微信、QQ 不支持递归模版的小程序，需要使用自定义组件协助递归
      this.generateTemplateFile(compilation, baseCompName, template.buildBaseComponentTemplate)
    }
    this.generateXSFile(compilation)
    this.components.forEach(component => {
      const importBaseTemplatePath = promoteRelativePath(path.relative(component.path, path.join(this.options.sourceDir, this.getTemplatePath(baseTemplateName))))
      const config = this.filesConfig[this.getConfigFilePath(component.name)]
      if (config) {
        this.generateConfigFile(compilation, component.path, config.content)
      }
      if (!component.isNative) {
        this.generateTemplateFile(compilation, component.path, template.buildPageTemplate, importBaseTemplatePath)
      }
    })
    this.pages.forEach(page => {
      const importBaseTemplatePath = promoteRelativePath(path.relative(page.path, path.join(this.options.sourceDir, this.getTemplatePath(baseTemplateName))))
      const config = this.filesConfig[this.getConfigFilePath(page.name)]
      if (config) {
        if (!template.isSupportRecursive) {
          const importBaseCompPath = promoteRelativePath(path.relative(page.path, path.join(this.options.sourceDir, this.getTargetFilePath(baseCompName, ''))))
          if (!page.isNative) {
            config.content.usingComponents = {
              [baseCompName]: importBaseCompPath,
              ...config.content.usingComponents
            }
          }
        }
        this.generateConfigFile(compilation, page.path, config.content)
      }
      if (!page.isNative) {
        this.generateTemplateFile(compilation, page.path, template.buildPageTemplate, importBaseTemplatePath)
      }
    })
    this.generateTabBarFiles(compilation)
    this.injectCommonStyles(compilation)
    if (this.themeLocation) {
      this.generateDarkModeFile(compilation)
    }
    if (typeof modifyBuildAssets === 'function') {
      await modifyBuildAssets(compilation.assets)
    }
  }

  generateConfigFile (compilation: webpack.compilation.Compilation, filePath: string, config: Config & { component?: boolean }) {
    const fileConfigName = this.getConfigPath(this.getComponentName(filePath))
    const unOfficalConfigs = ['enableShareAppMessage', 'enableShareTimeline']
    unOfficalConfigs.forEach(item => {
      delete config[item]
    })
    const fileConfigStr = JSON.stringify(config)
    compilation.assets[fileConfigName] = {
      size: () => fileConfigStr.length,
      source: () => fileConfigStr
    }
  }

  generateTemplateFile (compilation: webpack.compilation.Compilation, filePath: string, templateFn: (...args) => string, ...options) {
    let templStr = templateFn(...options)
    const fileTemplName = this.getTemplatePath(this.getComponentName(filePath))

    if (this.options.minifyXML?.collapseWhitespace) {
      templStr = minify(templStr, {
        collapseWhitespace: true,
        keepClosingSlash: true
      })
    }

    compilation.assets[fileTemplName] = {
      size: () => templStr.length,
      source: () => templStr
    }
  }

  generateXSFile (compilation: webpack.compilation.Compilation) {
    const ext = this.options.fileType.xs
    if (ext == null) {
      return
    }

    const xs = this.options.template.buildXScript()
    const filePath = this.getTargetFilePath('utils', ext)
    compilation.assets[filePath] = {
      size: () => xs.length,
      source: () => xs
    }
  }

  getComponentName (componentPath: string) {
    let componentName: string
    if (NODE_MODULES_REG.test(componentPath)) {
      componentName = componentPath.replace(this.context, '').replace(/\\/g, '/').replace(path.extname(componentPath), '')
      componentName = componentName.replace(/node_modules/gi, 'npm')
    } else {
      componentName = componentPath.replace(this.options.sourceDir, '').replace(/\\/g, '/').replace(path.extname(componentPath), '')
    }

    return componentName.replace(/^(\/|\\)/, '')
  }

  /**
   * 根据 app、页面、组件的路径获取对应的 config 配置文件的路径
   * @returns config 的路径
   */
  getConfigFilePath (filePath: string) {
    return resolveMainFilePath(`${filePath.replace(path.extname(filePath), '')}.config`)
  }

  /** 处理 xml 文件后缀 */
  getTemplatePath (filePath: string) {
    return this.getTargetFilePath(filePath, this.options.fileType.templ)
  }

  /** 处理样式文件后缀 */
  getStylePath (filePath: string) {
    return this.getTargetFilePath(filePath, this.options.fileType.style)
  }

  /** 处理 config 文件后缀 */
  getConfigPath (filePath: string) {
    return this.getTargetFilePath(filePath, this.options.fileType.config)
  }

  /** 处理 extname */
  getTargetFilePath (filePath: string, targetExtname: string) {
    const extname = path.extname(filePath)
    if (extname) {
      return filePath.replace(extname, targetExtname)
    }
    return filePath + targetExtname
  }

  /**
   * 输出 themeLocation 文件
   * @param compilation
   */
  generateDarkModeFile (compilation: webpack.compilation.Compilation) {
    const themeLocationPath = path.resolve(this.options.sourceDir, this.themeLocation)
    if (fs.existsSync(themeLocationPath)) {
      const themeLocationStat = fs.statSync(themeLocationPath)
      const themeLocationSource = fs.readFileSync(themeLocationPath)
      compilation.assets[this.themeLocation] = {
        size: () => themeLocationStat.size,
        source: () => themeLocationSource
      }
    }
  }

  /**
   * 输出 tabbar icons 文件
   */
  generateTabBarFiles (compilation: webpack.compilation.Compilation) {
    this.tabBarIcons.forEach(icon => {
      const iconPath = path.resolve(this.options.sourceDir, icon)
      if (fs.existsSync(iconPath)) {
        const iconStat = fs.statSync(iconPath)
        const iconSource = fs.readFileSync(iconPath)
        compilation.assets[icon] = {
          size: () => iconStat.size,
          source: () => iconSource
        }
      }
    })
  }

  /**
   * 小程序全局样式文件中引入 common chunks 中的公共样式文件
   */
  injectCommonStyles ({ assets }: webpack.compilation.Compilation) {
    const styleExt = this.options.fileType.style
    const appStyle = `app${styleExt}`

    if (!assets[appStyle]) return

    const originSource: string = assets[appStyle].source()
    const source = new ConcatSource()

    Object.keys(assets).forEach(assetName => {
      const fileName = path.basename(assetName, path.extname(assetName))
      if (REG_STYLE.test(assetName) && this.options.commonChunks.includes(fileName)) {
        source.add(originSource)
        source.add('\n')
        source.add(`@import ${JSON.stringify(urlToRequest(assetName))};`)
        assets[appStyle] = {
          size: () => source.source().length,
          source: () => source.source()
        }
      }
    })
  }

  addTarBarFilesToDependencies (compilation: webpack.compilation.Compilation) {
    const { fileDependencies } = compilation
    this.tabBarIcons.forEach(icon => {
      if (!fileDependencies.has(icon)) {
        fileDependencies.add(icon)
      }
    })
  }
}<|MERGE_RESOLUTION|>--- conflicted
+++ resolved
@@ -42,14 +42,9 @@
   prerender?: PrerenderConfig
   addChunkPages?: AddPageChunks
   isBuildQuickapp: boolean
-<<<<<<< HEAD
-  isSupportRecursive: boolean
-  isSupportXS: boolean
   minifyXML?: {
     collapseWhitespace?: boolean
   }
-=======
->>>>>>> 781683e9
   fileType: IFileType
   template: RecursiveTemplate | UnRecursiveTemplate
   modifyBuildAssets?: Function
@@ -118,13 +113,8 @@
         script: '.js',
         templ: '.wxml',
         xs: '.wxs'
-<<<<<<< HEAD
       },
-      templateAdapter: weixinAdapter,
       minifyXML: {}
-=======
-      }
->>>>>>> 781683e9
     }, options)
 
     const { template, baseLevel } = this.options
