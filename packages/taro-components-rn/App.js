--- conflicted
+++ resolved
@@ -23,16 +23,10 @@
 import EXRichText from './example/EXRichText'
 import EXPicker from './example/EXPicker'
 import EXForm from './example/EXForm'
-<<<<<<< HEAD
-import EXAudio from './example/EXAudio'
-import EXVideo from './example/EXVideo'
-import EXMap from './example/EXMap'
-import EXWebView from './example/EXWebView'
-=======
 // import EXAudio from './example/EXAudio'
 // import EXVideo from './example/EXVideo'
 // import EXMap from './example/EXMap'
->>>>>>> 0aadb7e4
+// import EXWebView from './example/EXWebView'
 
 export default class App extends Component {
   state = {
@@ -80,7 +74,6 @@
     //   }
     // }
     return (
-<<<<<<< HEAD
       <Provider>
         <ScrollView
           style={{
@@ -101,67 +94,21 @@
             console.log('onScroll', e)
           }}
           // scrollX={true}
-=======
-      <ScrollView
-        style={{
-          backgroundColor: '#f5fcff',
-          alignItems: 'center',
-          paddingVertical: 50
-        }}
-        scrollTop={this.state.scrollTop}
-        scrollWithAnimation={true}
-        enableBackToTop={false}
-        onScrollToUpper={() => {
-          console.log('to upper')
-        }}
-        onScrollToLower={() => {
-          console.log('to lower')
-        }}
-        onScroll={(e) => {
-          console.log('onScroll', e)
-        }}
-        // scrollX={true}
-      >
-        <Text>Welcome to React Native!</Text>
-
-        {/* <EXMap /> */}
-
-        <EXImage />
-
-        {/* <EXVideo /> */}
-
-        <Text numberOfLines={1}>Welcome to React Native!Welcome to React Native!Welcome to React Native!Welcome to React Native!</Text>
-
-        {/* <EXAudio /> */}
-
-        <View style={{ flexDirection: 'row', flexWrap: 'wrap', width: '100%', height: 200 }}>
-          <View style={{ width: '33.33%', height: 100, backgroundColor: 'red' }}></View>
-          <View style={{ width: '33.33%', height: 100, backgroundColor: 'green' }}></View>
-          <View style={{ width: '33.33%', height: 100, backgroundColor: 'red' }}></View>
-          <View style={{ width: '33.33%', height: 100, backgroundColor: 'green' }}></View>
-          <View style={{ width: '33.33%', height: 100, backgroundColor: 'red' }}></View>
-          <View style={{ width: '33.33%', height: 100, backgroundColor: 'green' }}></View>
-        </View>
-
-        <View
-          hoverStyle={{ backgroundColor: 'green' }}
-          style={{ padding: 50, backgroundColor: 'orange' }}
->>>>>>> 0aadb7e4
         >
           <Text>Welcome to React Native!</Text>
 
           <Text>Picker</Text>
           <EXPicker />
 
-          <EXMap />
+        {/* <EXMap /> */}
 
           <EXImage />
 
-          <EXVideo />
+        {/* <EXVideo /> */}
 
           <Text numberOfLines={1}>Welcome to React Native!Welcome to React Native!Welcome to React Native!Welcome to React Native!</Text>
 
-          <EXAudio />
+        {/* <EXAudio /> */}
 
           <View style={{ flexDirection: 'row', flexWrap: 'wrap', width: '100%', height: 200 }}>
             <View style={{ width: '33.33%', height: 100, backgroundColor: 'red' }}></View>
@@ -172,42 +119,37 @@
             <View style={{ width: '33.33%', height: 100, backgroundColor: 'green' }}></View>
           </View>
 
+        <View
+          hoverStyle={{ backgroundColor: 'green' }}
+          style={{ padding: 50, backgroundColor: 'orange' }}
+        >
           <View
-            hoverStyle={{ backgroundColor: 'green' }}
-            style={{ padding: 50, backgroundColor: 'orange' }}
+            onClick={() => { console.log('you click me') }}
+            // onLongPress={() => { console.log('you longpress me') }}
+            // onTouchstart={this.onViewTouchstart}
+            // onTouchmove={this.onViewTouchmove}
+            // onTouchend={this.onViewTouchend}
+            style={{
+              width: 250,
+              height: 250,
+              justifyContent: 'center',
+              alignItems: 'center',
+              backgroundColor: 'pink'
+            }}
+            hoverStyle={{
+              backgroundColor: 'green'
+            }}
           >
-<<<<<<< HEAD
-            <View
-              onClick={() => { console.log('you click me') }}
-              // onLongPress={() => { console.log('you longpress me') }}
-              // onTouchstart={this.onViewTouchstart}
-              // onTouchmove={this.onViewTouchmove}
-              // onTouchend={this.onViewTouchend}
-=======
             <Button
               onClick={() => { console.log('Hey, click button nested in view!') }}
->>>>>>> 0aadb7e4
               style={{
-                width: 250,
-                height: 250,
-                justifyContent: 'center',
-                alignItems: 'center',
-                backgroundColor: 'pink'
-              }}
-              hoverStyle={{
-                backgroundColor: 'green'
+                width: 200
               }}
             >
-              <Button
-                onClick={() => { alert('Hey, click button nested in view!') }}
-                style={{
-                  width: 200
-                }}
-              >
-                default
-              </Button>
-            </View>
+              default
+            </Button>
           </View>
+        </View>
 
           <Text>Swiper</Text>
           <EXSwiper />
