{
  "name": "@tarojs/components-rn",
<<<<<<< HEAD
  "version": "3.3.0-alpha.8",
=======
  "version": "3.2.13",
>>>>>>> 81d97d7f
  "description": "多端解决方案基础组件（RN）",
  "main": "./dist/index.js",
  "scripts": {
    "assets": "cpy '**/*.png' '../dist/' --cwd=src --parents",
    "build": "rimraf ./dist && tsc && yarn assets",
    "dev": "yarn assets && tsc --watch",
    "lint": "eslint .",
    "test": "jest --silent",
    "test:dev": "jest --watch",
    "test:ci": "jest --silent --coverage false",
    "test:coverage": "jest --coverage"
  },
  "files": [
    "dist"
  ],
  "repository": {
    "type": "git",
    "url": "git+https://github.com/NervJS/taro.git"
  },
  "keywords": [
    "taro"
  ],
  "author": "O2Team",
  "license": "MIT",
  "dependencies": {
    "@ant-design/react-native": "4.0.7",
    "@react-native-community/picker": "^1.8.1",
    "@react-native-community/slider": "4.0.0-rc.1",
    "@react-native-community/viewpager": "^4.2.2",
    "@unimodules/core": "~5.5.1",
    "@unimodules/react-native-adapter": "~5.6.0",
    "expo-asset": "^8.2.0",
    "expo-av": "~8.6.0",
    "expo-barcode-scanner": "~9.0.0",
    "expo-camera": "~9.0.0",
    "prop-types": "^15.6.2",
    "react-native-maps": "^0.25.0",
    "react-native-webview": "^10.10.2",
    "unimodules-permissions-interface": "~5.3.0"
  },
  "devDependencies": {
<<<<<<< HEAD
    "@tarojs/components": "3.3.0-alpha.8",
=======
    "@tarojs/components": "3.2.13",
>>>>>>> 81d97d7f
    "@types/react-native": "0.63.51",
    "@types/sinon": "^9.0.8",
    "cpy-cli": "^3.1.1",
    "expo-constants": "~9.2.0",
    "expo-file-system": "~9.2.0",
    "jest-expo": "^39.0.0",
    "metro-react-native-babel-preset": "^0.64.0",
    "pre-commit": "^1.2.2",
    "react-native": "^0.64.0",
    "react-native-mock-render": "^0.1.9",
    "react-test-renderer": "^17.0.1",
    "rimraf": "^3.0.0",
    "sinon": "^9.2.1"
  },
  "peerDependencies": {
    "@react-native-community/picker": "^1.8.1",
    "@react-native-community/slider": "4.0.0-rc.1",
    "@react-native-community/viewpager": "^4.2.2",
    "expo-av": "~8.6.0",
    "expo-barcode-scanner": "~9.0.0",
    "expo-camera": "~9.0.0",
    "react": "*",
    "react-native": "*",
    "react-native-webview": "^10.10.2"
  },
  "resolutions": {
    "@types/react": "^17.0.0",
    "@types/node": "^14.14.41"
  }
}<|MERGE_RESOLUTION|>--- conflicted
+++ resolved
@@ -1,10 +1,6 @@
 {
   "name": "@tarojs/components-rn",
-<<<<<<< HEAD
   "version": "3.3.0-alpha.8",
-=======
-  "version": "3.2.13",
->>>>>>> 81d97d7f
   "description": "多端解决方案基础组件（RN）",
   "main": "./dist/index.js",
   "scripts": {
@@ -46,11 +42,7 @@
     "unimodules-permissions-interface": "~5.3.0"
   },
   "devDependencies": {
-<<<<<<< HEAD
     "@tarojs/components": "3.3.0-alpha.8",
-=======
-    "@tarojs/components": "3.2.13",
->>>>>>> 81d97d7f
     "@types/react-native": "0.63.51",
     "@types/sinon": "^9.0.8",
     "cpy-cli": "^3.1.1",
