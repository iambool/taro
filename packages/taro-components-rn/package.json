{
  "name": "@tarojs/components-rn",
  "version": "3.3.10",
  "description": "多端解决方案基础组件（RN）",
  "main": "./dist/index.js",
  "scripts": {
    "assets": "cpy \"**/*.png\" \"../dist/\" --cwd=src --parents",
    "build": "rimraf ./dist && tsc && yarn assets",
    "dev": "yarn assets && tsc --watch",
    "lint": "eslint .",
    "test": "jest --silent",
    "test:dev": "jest --watch",
    "test:ci": "jest --silent --coverage false",
    "test:coverage": "jest --coverage"
  },
  "files": [
    "dist"
  ],
  "repository": {
    "type": "git",
    "url": "git+https://github.com/NervJS/taro.git"
  },
  "keywords": [
    "taro"
  ],
  "author": "O2Team",
  "license": "MIT",
  "dependencies": {
    "@ant-design/react-native": "^4.2.0",
    "@react-native-community/slider": "4.0.0-rc.3",
    "@react-native-picker/picker": "^1.16.4",
    "@unimodules/core": "^7.1.2",
    "@unimodules/react-native-adapter": "^6.3.9",
    "expo-asset": "^8.3.3",
    "expo-av": "~9.2.3",
    "expo-barcode-scanner": "~10.2.2",
    "expo-camera": "~11.2.2",
    "prop-types": "^15.6.2",
    "react-native-maps": "^0.25.0",
    "react-native-pager-view": "^5.4.0",
    "react-native-webview": "^11.6.4",
    "unimodules-permissions-interface": "~5.3.0"
  },
  "devDependencies": {
    "@tarojs/components": "3.3.10",
    "@types/react-native": "0.65.1",
    "@types/sinon": "^9.0.8",
    "cpy-cli": "^3.1.1",
    "expo-constants": "~9.2.0",
    "expo-file-system": "~11.1.3",
    "jest-expo": "^39.0.0",
<<<<<<< HEAD
    "metro-react-native-babel-preset": "^0.64.0",
    "react-native": "^0.64.0",
    "react-native-mock-render": "^0.1.9",
=======
    "metro-react-native-babel-preset": "^0.66.2",
    "pre-commit": "^1.2.2",
    "react-native": "^0.66.0",
>>>>>>> 2eae6e5d
    "react-test-renderer": "^17.0.1",
    "rimraf": "^3.0.0",
    "sinon": "^9.2.1"
  },
  "peerDependencies": {
    "@react-native-community/slider": "4.0.0-rc.3",
    "@react-native-picker/picker": "^1.16.4",
    "expo-av": "~9.2.3",
    "expo-barcode-scanner": "~10.2.2",
    "expo-camera": "~11.2.2",
    "react-native-pager-view": "^5.4.0",
    "react-native-webview": "^11.6.4"
  },
  "resolutions": {
    "@types/react": "17.0.11",
    "@types/node": "^14.14.41"
  }
}<|MERGE_RESOLUTION|>--- conflicted
+++ resolved
@@ -49,15 +49,8 @@
     "expo-constants": "~9.2.0",
     "expo-file-system": "~11.1.3",
     "jest-expo": "^39.0.0",
-<<<<<<< HEAD
-    "metro-react-native-babel-preset": "^0.64.0",
-    "react-native": "^0.64.0",
-    "react-native-mock-render": "^0.1.9",
-=======
     "metro-react-native-babel-preset": "^0.66.2",
-    "pre-commit": "^1.2.2",
     "react-native": "^0.66.0",
->>>>>>> 2eae6e5d
     "react-test-renderer": "^17.0.1",
     "rimraf": "^3.0.0",
     "sinon": "^9.2.1"
