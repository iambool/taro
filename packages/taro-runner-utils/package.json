--- conflicted
+++ resolved
@@ -1,10 +1,6 @@
 {
   "name": "@tarojs/runner-utils",
-<<<<<<< HEAD
   "version": "3.1.0-beta.0",
-=======
-  "version": "3.0.16",
->>>>>>> 8d9d3c1e
   "description": "Taro runner utilities.",
   "main": "dist/index.js",
   "types": "types/index.d.ts",
@@ -26,13 +22,8 @@
   "author": "garfield550",
   "license": "MIT",
   "dependencies": {
-<<<<<<< HEAD
-    "@babel/core": "^7.8.4",
+    "@babel/core": "7.11.1",
     "@tarojs/helper": "3.1.0-beta.0",
-=======
-    "@babel/core": "7.11.1",
-    "@tarojs/helper": "3.0.16",
->>>>>>> 8d9d3c1e
     "chalk": "^3.0.0",
     "fs-extra": "^8.1.0",
     "lodash": "^4.17.15",
