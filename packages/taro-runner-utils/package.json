{
  "name": "@tarojs/runner-utils",
<<<<<<< HEAD
  "version": "3.3.0-alpha.2",
=======
  "version": "3.2.8",
>>>>>>> a88f9903
  "description": "Taro runner utilities.",
  "main": "dist/index.js",
  "types": "types/index.d.ts",
  "files": [
    "dist",
    "types"
  ],
  "scripts": {
    "build": "tsc",
    "dev": "tsc -w"
  },
  "repository": {
    "type": "git",
    "url": "git+https://github.com/NervJS/taro.git"
  },
  "keywords": [
    "taro"
  ],
  "author": "garfield550",
  "license": "MIT",
  "dependencies": {
<<<<<<< HEAD
    "@babel/core": "7.11.1",
    "@tarojs/helper": "3.3.0-alpha.2",
    "chalk": "^3.0.0",
    "fs-extra": "^8.1.0",
    "lodash": "^4.17.15",
=======
    "@tarojs/helper": "3.2.8",
>>>>>>> a88f9903
    "scss-bundle": "^3.0.2"
  }
}<|MERGE_RESOLUTION|>--- conflicted
+++ resolved
@@ -1,10 +1,6 @@
 {
   "name": "@tarojs/runner-utils",
-<<<<<<< HEAD
   "version": "3.3.0-alpha.2",
-=======
-  "version": "3.2.8",
->>>>>>> a88f9903
   "description": "Taro runner utilities.",
   "main": "dist/index.js",
   "types": "types/index.d.ts",
@@ -26,15 +22,7 @@
   "author": "garfield550",
   "license": "MIT",
   "dependencies": {
-<<<<<<< HEAD
-    "@babel/core": "7.11.1",
     "@tarojs/helper": "3.3.0-alpha.2",
-    "chalk": "^3.0.0",
-    "fs-extra": "^8.1.0",
-    "lodash": "^4.17.15",
-=======
-    "@tarojs/helper": "3.2.8",
->>>>>>> a88f9903
     "scss-bundle": "^3.0.2"
   }
 }