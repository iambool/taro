{
  "name": "@tarojs/runner-utils",
<<<<<<< HEAD
  "version": "3.2.0-beta.4",
=======
  "version": "3.1.4",
>>>>>>> 22b0ce51
  "description": "Taro runner utilities.",
  "main": "dist/index.js",
  "types": "types/index.d.ts",
  "files": [
    "dist",
    "types"
  ],
  "scripts": {
    "build": "tsc",
    "dev": "tsc -w"
  },
  "repository": {
    "type": "git",
    "url": "git+https://github.com/NervJS/taro.git"
  },
  "keywords": [
    "taro"
  ],
  "author": "garfield550",
  "license": "MIT",
  "dependencies": {
    "@babel/core": "7.11.1",
<<<<<<< HEAD
    "@tarojs/helper": "3.2.0-beta.4",
=======
    "@tarojs/helper": "3.1.4",
>>>>>>> 22b0ce51
    "chalk": "^3.0.0",
    "fs-extra": "^8.1.0",
    "lodash": "^4.17.15",
    "scss-bundle": "^3.0.2"
  }
}<|MERGE_RESOLUTION|>--- conflicted
+++ resolved
@@ -1,10 +1,6 @@
 {
   "name": "@tarojs/runner-utils",
-<<<<<<< HEAD
-  "version": "3.2.0-beta.4",
-=======
   "version": "3.1.4",
->>>>>>> 22b0ce51
   "description": "Taro runner utilities.",
   "main": "dist/index.js",
   "types": "types/index.d.ts",
@@ -27,11 +23,7 @@
   "license": "MIT",
   "dependencies": {
     "@babel/core": "7.11.1",
-<<<<<<< HEAD
-    "@tarojs/helper": "3.2.0-beta.4",
-=======
     "@tarojs/helper": "3.1.4",
->>>>>>> 22b0ce51
     "chalk": "^3.0.0",
     "fs-extra": "^8.1.0",
     "lodash": "^4.17.15",
