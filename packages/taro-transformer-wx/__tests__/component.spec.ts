--- conflicted
+++ resolved
@@ -3,19 +3,6 @@
 import { isObject } from 'lodash'
 
 describe('$props', () => {
-<<<<<<< HEAD
-  test('$props 一直存在并且是一个 Object', () => {
-    const { ast } = transform({
-      ...baseOptions,
-      code: buildComponent(baseCode)
-    })
-
-    const instance = evalClass(ast)
-
-    expect(isObject(instance.$props)).toBeTruthy()
-  })
-=======
->>>>>>> 427a4a3a
 
   test('$usedState 加入被引用第三方组件的名字', () => {
     const { ast } = transform({
