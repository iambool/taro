import { NodePath, Scope, Visitor } from 'babel-traverse'
import * as t from 'babel-types'
import {
  newJSXIfAttr,
  reverseBoolean,
  findIdentifierFromStatement,
  toLetters,
  isEmptyDeclarator,
  codeFrameError,
  isBlockIfStatement,
  findFirstIdentifierFromMemberExpression,
  setTemplate,
  isContainFunction,
  buildConstVariableDeclaration,
  incrementId,
  isArrayMapCallExpression,
  generateAnonymousState,
  hasComplexExpression,
  findMethodName,
  isVarName,
  setParentCondition,
  isContainJSXElement
} from './utils'
import { difference, get as safeGet } from 'lodash'
import {
  setJSXAttr,
  buildBlockElement,
  parseJSXElement
} from './jsx'
import { DEFAULT_Component_SET, MAP_CALL_ITERATOR, LOOP_STATE, LOOP_CALLEE, THIRD_PARTY_COMPONENTS, LOOP_ORIGINAL, INTERNAL_GET_ORIGNAL } from './constant'
import { Adapter } from './adapter'
import generate from 'babel-generator'
import { Adapter } from './adapter'
const template = require('babel-template')

type ClassMethodsMap = Map<string, NodePath<t.ClassMethod | t.ClassProperty>>

const calleeId = incrementId()

function findParents (path: NodePath<t.Node>, cb: (p: NodePath<t.Node>) => boolean) {
  const parents: NodePath<t.Node>[] = []
  // tslint:disable-next-line:no-conditional-assignment
  while (path = path.parentPath) {
    if (cb(path)) {
      parents.push(path)
    }
  }

  return parents
}

function isClassDcl (p: NodePath<t.Node>) {
  return p.isClassExpression() || p.isClassDeclaration()
}

interface JSXHandler {
  parentNode: t.Node
  parentPath: NodePath<t.Node>
  statementParent: NodePath<t.Node>
  isReturnStatement?: boolean
  isFinalReturn?: boolean
}

function isChildrenOfJSXAttr (p: NodePath<t.Node>) {
  return !!p.findParent(p => p.isJSXAttribute())
}

function isContainStopPropagation (path: NodePath<t.Node> | null | undefined) {
  let matched = false
  if (path) {
    path.traverse({
      Identifier (p) {
        if (
          p.node.name === 'stopPropagation' &&
          p.parentPath.parentPath.isCallExpression()
        ) {
          matched = true
        }
      }
    })
  }
  return matched
}

function buildAssignState (
  pendingState: t.ObjectExpression
) {
  return t.expressionStatement(
    t.callExpression(
      t.memberExpression(t.identifier('Object'), t.identifier('assign')),
      [
        t.memberExpression(t.thisExpression(), t.identifier('state')),
        pendingState
      ]
    )
  )
}

export class RenderParser {
  public outputTemplate: string

  private classProperties = new Set<t.ClassProperty>()
  private templates = new Map<string, t.JSXElement>()
  private jsxDeclarations = new Set<NodePath<t.Node>>()
  private loopScopes = new Set<string>()
  private returnedPaths: NodePath<t.Node>[] = []
  private usedThisState = new Set<string>()
  private loopComponents = new Map<NodePath<t.CallExpression>, NodePath<t.JSXElement>>()
  private loopRefIdentifiers = new Map<string, NodePath<t.CallExpression>>()
  private reserveStateWords = new Set(['state', 'props'])
  private topLevelIfStatement = new Set<NodePath<t.IfStatement>>()
  private usedEvents = new Set<string>()
  private customComponentNames: Set<string>
  private loopCalleeId = new Set<t.Identifier>()

  private renderPath: NodePath<t.ClassMethod>
  private methods: ClassMethodsMap
  private initState: Set<string>
  private referencedIdentifiers: Set<t.Identifier>
  private renderScope: Scope
  private usedState: Set<string>
  private loopStateName: Map<NodePath<t.CallExpression>, string>
  private customComponentData: Array<t.ObjectProperty>
  private componentProperies: Set<string>

  private finalReturnElement!: t.JSXElement

  handleJSXElement = (
    jsxElementPath: NodePath<t.JSXElement>,
    func: ({ parentNode, parentPath, statementParent, isReturnStatement, isFinalReturn }: JSXHandler) => void
  ) => {
    const parentNode = jsxElementPath.parent
    const parentPath = jsxElementPath.parentPath
    const isJSXChildren = t.isJSXElement(parentNode)
    if (!isJSXChildren) {
      let statementParent = jsxElementPath.getStatementParent()
      const isReturnStatement = statementParent.isReturnStatement()
      const isFinalReturn = statementParent.getFunctionParent().isClassMethod()
      if (
        !(
          statementParent.isVariableDeclaration() ||
          statementParent.isExpressionStatement()
        )
      ) {
        statementParent = statementParent.findParent(
          s => s.isVariableDeclaration() || s.isExpressionStatement()
        ) as NodePath<t.Statement>
      }
      if (t.isVariableDeclarator(parentNode)) {
        if (statementParent) {
          const name = findIdentifierFromStatement(statementParent.node as t.VariableDeclaration)
          // setTemplate(name, path, templates)
          name && this.templates.set(name, jsxElementPath.node)
        }
      }
      func({ parentNode, parentPath, statementParent, isReturnStatement, isFinalReturn })
    }
  }

  handleConditionExpr ({ parentNode, parentPath, statementParent }: JSXHandler, jsxElementPath: NodePath<t.JSXElement>) {
    if (t.isLogicalExpression(parentNode)) {
      const { left, operator, right } = parentNode
      const leftExpression = parentPath.get('left') as NodePath<t.Expression>
      if (operator === '&&' && t.isExpression(left)) {
        if (hasComplexExpression(leftExpression)) {
          generateAnonymousState(this.renderScope, leftExpression, this.referencedIdentifiers, true)
        }
        const block = buildBlockElement()
        newJSXIfAttr(block, leftExpression.node)
        block.children = [jsxElementPath.node]
        parentPath.replaceWith(block)
        if (statementParent) {
          const name = findIdentifierFromStatement(statementParent.node as t.VariableDeclaration)
          setTemplate(name, jsxElementPath, this.templates)
          // name && templates.set(name, path.node)
        }
      }
      if (operator === '||' && t.isExpression(left)) {
        const newNode = t.conditionalExpression(left, left, right)
        parentPath.replaceWith(newNode)
        // this.handleConditionExpr({ parentNode: newNode, parentPath, statementParent }, jsxElementPath)
      }
    } else if (t.isConditionalExpression(parentNode)) {
      const { consequent, alternate } = parentNode
      const testExpression = parentPath.get('test') as NodePath<t.Expression>
      const block = buildBlockElement()
      if (hasComplexExpression(testExpression)) {
        generateAnonymousState(parentPath.scope, testExpression, this.referencedIdentifiers, true)
      }
      const test = testExpression.node
      if (t.isJSXElement(consequent) && t.isLiteral(alternate)) {
        const { value, confident } = parentPath.get('alternate').evaluate()
        if (confident && !value) {
          newJSXIfAttr(block, test)
          block.children = [ jsxElementPath.node ]
          // newJSXIfAttr(jsxElementPath.node, test)
          parentPath.replaceWith(block)
          if (statementParent) {
            const name = findIdentifierFromStatement(
              statementParent.node as t.VariableDeclaration
            )
            setTemplate(name, jsxElementPath, this.templates)
            // name && templates.set(name, path.node)
          }
        }
      } else if (t.isLiteral(consequent) && t.isJSXElement(alternate)) {
        if (t.isNullLiteral(consequent)) {
          newJSXIfAttr(block, reverseBoolean(test))
          // newJSXIfAttr(jsxElementPath.node, reverseBoolean(test))
          block.children = [ jsxElementPath.node ]
          parentPath.replaceWith(block)
          if (statementParent) {
            const name = findIdentifierFromStatement(
              statementParent.node as t.VariableDeclaration
            )
            setTemplate(name, jsxElementPath, this.templates)
            // name && templates.set(name, path.node)
          }
        }
      } else if (t.isJSXElement(consequent) && t.isJSXElement(alternate)) {
        const block2 = buildBlockElement()
        block.children = [consequent]
        newJSXIfAttr(block, test)
        setJSXAttr(block2, Adapter.else)
        block2.children = [alternate]
        const parentBlock = buildBlockElement()
        parentBlock.children = [block, block2]
        parentPath.replaceWith(parentBlock)
        if (statementParent) {
          const name = findIdentifierFromStatement(
            statementParent.node as t.VariableDeclaration
          )
          setTemplate(name, jsxElementPath, this.templates)
        }
      } else if (
        (t.isJSXElement(consequent) && t.isCallExpression(alternate))
        ||
        (t.isJSXElement(alternate) && t.isCallExpression(consequent))
      ) {
        //
      } else {
        block.children = [t.jSXExpressionContainer(consequent)]
        newJSXIfAttr(block, test)
        const block2 = buildBlockElement()
        setJSXAttr(block2, Adapter.else)
        block2.children = [t.jSXExpressionContainer(alternate)]
        const parentBlock = buildBlockElement()
        parentBlock.children = [block, block2]
        parentPath.replaceWith(parentBlock)
        if (statementParent) {
          const name = findIdentifierFromStatement(
            statementParent.node as t.VariableDeclaration
          )
          setTemplate(name, jsxElementPath, this.templates)
        }
      }
    }
  }

  setProperies () {
    const properties: t.ObjectProperty[] = []
    this.componentProperies.forEach((propName) => {
      properties.push(
        t.objectProperty(t.stringLiteral(propName), t.nullLiteral())
      )
    })
    let classProp = t.classProperty(
      t.identifier('properties'),
      t.objectExpression(properties)
    ) as any
    classProp.static = true
    const classPath = this.renderPath.findParent(isClassDcl) as NodePath<t.ClassDeclaration>
    classPath.node.body.body.unshift(classProp)
  }

  replaceIdWithTemplate = (handleRefId = false) => (path: NodePath<t.Node>) => {
    if (!t.isJSXAttribute(path.parent)) {
      path.traverse({
        Identifier: (path) => {
          const parentPath = path.parentPath
          if (
            parentPath.isConditionalExpression() ||
            parentPath.isLogicalExpression() ||
            path.isReferencedIdentifier()
          ) {
            const name = path.node.name
            if (handleRefId && Object.keys(this.renderScope.getAllBindings()).includes(name)) {
              this.addRefIdentifier(path, path.node)
              // referencedIdentifiers.add(path.node)
            }
            if (this.templates.has(name)) {
              path.replaceWith(this.templates.get(name)!)
            }
          }
        }
      })
    }
  }

  private loopComponentVisitor: Visitor = {
    VariableDeclarator (path) {
      const id = path.get('id')
      const init = path.get('init')
      const parentPath = path.parentPath
      if (
        id.isObjectPattern() &&
        init.isThisExpression() &&
        parentPath.isVariableDeclaration()
      ) {
        const { properties } = id.node
        const declareState = template('const state = this.state;')()
        if (properties.length > 1) {
          const index = properties.findIndex(p => t.isObjectProperty(p) && t.isIdentifier(p.key, { name: 'state' }))
          properties.splice(index, 1)
          parentPath.insertAfter(declareState)
        } else {
          parentPath.insertAfter(declareState)
          parentPath.remove()
        }
      }
    },
    JSXExpressionContainer: this.replaceIdWithTemplate(),
    JSXElement: {
      enter: (jsxElementPath: NodePath<t.JSXElement>) => {
        this.handleJSXElement(jsxElementPath, (options) => {
          this.handleConditionExpr(options, jsxElementPath)
        })
      },
      exit: (jsxElementPath: NodePath<t.JSXElement>) => {
        this.handleJSXElement(jsxElementPath, ({ parentNode, parentPath, statementParent, isFinalReturn }) => {
          if (statementParent && statementParent.findParent(p => p === this.renderPath)) {
            this.jsxDeclarations.add(statementParent)
          }
          if (t.isReturnStatement(parentNode)) {
            if (!isFinalReturn) {
              const callExpr = parentPath.findParent(p => p.isCallExpression())
              if (callExpr.isCallExpression()) {
                const callee = callExpr.node.callee
                if (this.loopComponents.has(callExpr)) {
                  return
                }
                if (
                  t.isMemberExpression(callee) &&
                  t.isIdentifier(callee.property) &&
                  callee.property.name === 'map'
                ) {
                  let ary = callee.object
                  if (t.isCallExpression(ary) || isContainFunction(callExpr.get('callee').get('object'))) {
                    const variableName = `${LOOP_CALLEE}_${calleeId()}`
                    callExpr.getStatementParent().insertBefore(
                      buildConstVariableDeclaration(variableName, ary)
                    )
                    ary = t.identifier(variableName)
                  }
                  if (t.isMemberExpression(ary)) {
                    const id = findFirstIdentifierFromMemberExpression(ary)
                    if (t.isIdentifier(id)) {
                      this.referencedIdentifiers.add(id)
                    }
                  } else if (t.isIdentifier(ary)) {
                    const parentCallExpr = callExpr.find(p => p.isCallExpression())
                    if (!isArrayMapCallExpression(parentCallExpr) && parentCallExpr !== callExpr) {
                      this.referencedIdentifiers.add(ary)
                    }
                  }
<<<<<<< HEAD
                  setJSXAttr(jsxElementPath.node, Adapter.for, t.jSXExpressionContainer(ary))
                  this.originalCallee.set(ary, jsxElementPath.node)

=======
                  setJSXAttr(jsxElementPath.node, 'wx:for', t.jSXExpressionContainer(ary))
                  this.loopCalleeId.add(findFirstIdentifierFromMemberExpression(callee))
>>>>>>> 0388d1f1
                  const [func] = callExpr.node.arguments
                  if (
                    t.isFunctionExpression(func) ||
                    t.isArrowFunctionExpression(func)
                  ) {
                    const [item, index] = func.params
                    if (t.isIdentifier(item)) {
                      setJSXAttr(
                        jsxElementPath.node,
                        Adapter.forItem,
                        t.stringLiteral(item.name)
                      )
                      this.loopScopes.add(item.name)
                    } else if (t.isObjectPattern(item)) {
                      throw codeFrameError(item.loc, 'JSX map 循环参数暂时不支持使用 Object pattern 解构。')
                    } else {
                      setJSXAttr(
                        jsxElementPath.node,
                        Adapter.forItem,
                        t.stringLiteral('__item')
                      )
                    }
                    if (t.isIdentifier(index)) {
                      setJSXAttr(
                        jsxElementPath.node,
                        Adapter.forIndex,
                        t.stringLiteral(index.name)
                      )
                      this.loopScopes.add(index.name)
                    }
                    this.loopComponents.set(callExpr, jsxElementPath)
                    // caller.replaceWith(jsxElementPath.node)
                    if (statementParent) {
                      const name = findIdentifierFromStatement(
                        statementParent.node as t.VariableDeclaration
                      )
                      // setTemplate(name, path, templates)
                      name && this.templates.set(name, jsxElementPath.node)
                    }
                  }
                }
              }
            }
          } else if (t.isArrowFunctionExpression(parentNode)) {
            parentPath.replaceWith(
              t.arrowFunctionExpression(parentNode.params, t.blockStatement([
                t.returnStatement(jsxElementPath.node)
              ]))
            )
          }
        })
      }
    }
  }

  private jsxElementVisitor: Visitor = {
    JSXElement: (jsxElementPath) => {
      this.handleJSXElement(jsxElementPath, (options) => {
        const { parentNode, parentPath, isFinalReturn } = options
        this.handleConditionExpr(options, jsxElementPath)
        // this.jsxDeclarations.add(statementParent)
        /**
         * @TODO
         * 有空做一个 TS 的 pattern matching 函数
         * 把分支重构出来复用
         */
        if (t.isReturnStatement(parentNode)) {
          if (!isFinalReturn) {
            //
          } else {
            const ifStatement = parentPath.findParent(p => p.isIfStatement())
            const blockStatement = parentPath.findParent(p => p.isBlockStatement() && (p.parentPath === ifStatement)) as NodePath<t.BlockStatement>
            if (blockStatement && blockStatement.isBlockStatement()) {
              blockStatement.traverse({
                VariableDeclarator: (p) => {
                  const { id, init } = p.node
                  const ifStem = p.parentPath.parentPath.parentPath
                  if (!ifStem.isIfStatement() || isContainJSXElement(p)) {
                    return
                  }
                  if (t.isIdentifier(id)) {
                    if (id.name.startsWith('loopArray')) {
                      this.renderPath.node.body.body.unshift(
                        t.variableDeclaration('let', [t.variableDeclarator(t.identifier(id.name))])
                      )
                      p.parentPath.replaceWith(
                        template('ID = INIT;')({ ID: t.identifier(id.name), INIT: init })
                      )
                    } else {
                      const newId = this.renderScope.generateDeclaredUidIdentifier('$' + id.name)
                      blockStatement.scope.rename(id.name, newId.name)
                      p.parentPath.replaceWith(
                        template('ID = INIT;')({ ID: newId, INIT: init })
                      )
                    }
                  }
                }
              })
            }
            const block = this.finalReturnElement || buildBlockElement()
            if (isBlockIfStatement(ifStatement, blockStatement)) {
              const { test, alternate, consequent } = ifStatement.node
              // blockStatement.node.body.push(t.returnStatement(
              //   t.memberExpression(t.thisExpression(), t.identifier('state'))
              // ))
              if (alternate === blockStatement.node) {
                throw codeFrameError(parentNode.loc, '不必要的 else 分支，请遵从 ESLint consistent-return: https://eslint.org/docs/rules/consistent-return')
              } else if (consequent === blockStatement.node) {
                const parentIfStatement = ifStatement.findParent(p => p.isIfStatement())
                if (parentIfStatement) {
                  setJSXAttr(
                    jsxElementPath.node,
                    Adapter.elseif,
                    t.jSXExpressionContainer(test),
                    jsxElementPath
                  )
                } else {
                  if (this.topLevelIfStatement.size > 0) {
                    setJSXAttr(
                      jsxElementPath.node,
                      Adapter.elseif,
                      t.jSXExpressionContainer(test),
                      jsxElementPath
                    )
                  } else {
                    newJSXIfAttr(jsxElementPath.node, test, jsxElementPath)
                    this.topLevelIfStatement.add(ifStatement)
                  }
                }
              }
            } else if (block.children.length !== 0) {
              setJSXAttr(jsxElementPath.node, Adapter.else)
            }
            block.children.push(jsxElementPath.node)
            this.finalReturnElement = block
            this.returnedPaths.push(parentPath)
          }
        } else if (t.isArrowFunctionExpression(parentNode)) {
          // console.log('arrow')
        } else if (t.isAssignmentExpression(parentNode)) {
          if (t.isIdentifier(parentNode.left)) {
            const name = parentNode.left.name
            const bindingNode = this.renderScope.getOwnBinding(name)!.path.node
            const block = this.templates.get(name) || buildBlockElement()
            if (isEmptyDeclarator(bindingNode)) {
              const ifStatement = parentPath.findParent(p => p.isIfStatement())
              const blockStatement = parentPath.findParent(p =>
                p.isBlockStatement()
              )
              if (isBlockIfStatement(ifStatement, blockStatement)) {
                const { test, alternate, consequent } = ifStatement.node
                if (alternate === blockStatement.node) {
                  setJSXAttr(jsxElementPath.node, Adapter.else)
                } else if (consequent === blockStatement.node) {
                  const parentIfStatement = ifStatement.findParent(p =>
                    p.isIfStatement()
                  ) as NodePath<t.IfStatement>
                  if (parentIfStatement && parentIfStatement.get('alternate') === ifStatement) {
                    setJSXAttr(
                      jsxElementPath.node,
                      Adapter.elseif,
                      t.jSXExpressionContainer(test),
                      jsxElementPath
                    )
                  } else {
                    if (parentIfStatement) {
                      newJSXIfAttr(block, parentIfStatement.node.test, jsxElementPath)
                    }
                    newJSXIfAttr(jsxElementPath.node, test, jsxElementPath)
                  }
                }
                block.children.push(jsxElementPath.node)
                // setTemplate(name, path, templates)
                name && this.templates.set(name, block)
              }
            } else {
              throw codeFrameError(
                jsxElementPath.node.loc,
                '请将 JSX 赋值表达式初始化为 null，然后再进行 if 条件表达式赋值。'
              )
            }
          }
        } else if (!t.isJSXElement(parentNode)) {
          // throwError(path, '考虑只对 JSX 元素赋值一次。')
        }
      })

      // handle jsx attrs
      jsxElementPath.traverse(this.jsxAttrVisitor)
    }
  }

  private jsxAttrVisitor: Visitor = {
    JSXExpressionContainer: (path) => {
      if (!isChildrenOfJSXAttr(path)) {
        return
      }
      const expression = path.get('expression') as NodePath<t.Expression>
      if (expression.isStringLiteral()) {
        path.replaceWith(expression)
      } else if (expression.isCallExpression()) {
        const node = expression.node
        if (
          t.isMemberExpression(node.callee) &&
          t.isIdentifier(node.callee.property) &&
          node.callee.property.name === 'bind'
        ) {
          const JSXElement: any = path.findParent(p => p.isJSXElement())
            .node
          // const JSXAttribute = path.findParent(p => p.isJSXAttribute())
          let bindCalleeName: string | null = null
          if (t.isIdentifier(node.callee.object)) {
            bindCalleeName = node.callee.object.name
          } else if (t.isMemberExpression(node.callee.object)) {
            if (t.isIdentifier(node.callee.object.property)) {
              bindCalleeName = node.callee.object.property.name
            }
          }
          if (bindCalleeName !== null) {
            const args = expression.get('arguments') as any
            (args as NodePath<t.Node>[]).forEach((arg, index) => {
              const node = arg.node
              const argName = generate(node).code
              if (index === 0) {
                setJSXAttr(
                  JSXElement,
                  `data-e-${bindCalleeName}-so`,
                  t.stringLiteral(argName)
                )
              } else {
                let expr: any = null
                if (t.isIdentifier(node) && path.scope.hasBinding(argName)) {
                  this.addRefIdentifier(path, node as t.Identifier)
                  expr = t.jSXExpressionContainer(node)
                } else if (node.type === 'NumericLiteral' || t.isStringLiteral(node) || t.isBooleanLiteral(node) || t.isNullLiteral(node)) {
                  expr = t.jSXExpressionContainer(node as any)
                } else if (hasComplexExpression(arg)) {
                  const id = generateAnonymousState(this.renderScope, arg as any, this.referencedIdentifiers)
                  expr = t.jSXExpressionContainer(id)
                } else {
                  expr = t.jSXExpressionContainer(t.identifier(argName))
                }
                setJSXAttr(
                  JSXElement,
                  `data-e-${bindCalleeName}-a-${toLetters(index)}`,
                  expr!
                )
              }
            })
            expression.replaceWith(t.stringLiteral(`${bindCalleeName}`))
          }
        }
      }
    },
    JSXAttribute: (path) => {
      const { name, value } = path.node
      let eventShouldBeCatched = false
      const jsxElementPath = path.parentPath.parentPath
      if (t.isJSXIdentifier(name) && jsxElementPath.isJSXElement()) {
        const componentName = (jsxElementPath.node.openingElement as any).name.name
        if (name.name === 'key') {
          if (THIRD_PARTY_COMPONENTS.has(componentName as string)) {
            return
          }
          const jsx = path.findParent(p => p.isJSXElement())
          const loopBlock = jsx.findParent(p => {
            if (p.isJSXElement()) {
              const element = p.get('openingElement') as NodePath<t.JSXOpeningElement>
              if (element.get('name').isJSXIdentifier({ name: 'block' })) {
                const attrs = element.node.attributes
                const hasWXForLoop = attrs.some(attr => t.isJSXIdentifier(attr.name, { name: Adapter.for }))
                const hasWXKey = attrs.some(attr => t.isJSXIdentifier(attr.name, { name: Adapter.key }))
                return hasWXForLoop && !hasWXKey
              }
            }
            return false
          }) as NodePath<t.JSXElement>
          if (loopBlock) {
            setJSXAttr(loopBlock.node, Adapter.key, value)
            path.remove()
          } else {
            path.get('name').replaceWith(t.jSXIdentifier(Adapter.key))
          }
        } else if (
          name.name.startsWith('on')
        ) {
          if (t.isJSXExpressionContainer(value)) {
            const methodName = findMethodName(value.expression)
            methodName && this.usedEvents.add(methodName)
            const method = this.methods.get(methodName)
            // if (method && t.isIdentifier(method.node.key)) {
            //   this.usedEvents.add(methodName)
            // } else if (method === null) {
            //   this.usedEvents.add(methodName)
            // }
            if (!generate(value.expression).code.includes('.bind')) {
              path.node.value = t.stringLiteral(`${methodName}`)
            }
            if (this.methods.has(methodName)) {
              eventShouldBeCatched = isContainStopPropagation(method)
            }
            const componentName = jsxElementPath.node.openingElement.name
            if (t.isJSXIdentifier(componentName) && !DEFAULT_Component_SET.has(componentName.name)) {
              const element = path.parent as t.JSXOpeningElement
              if (process.env.NODE_ENV !== 'test') {
                const fnName = `__fn_${name.name}`
                element.attributes = element.attributes.concat([t.jSXAttribute(t.jSXIdentifier(fnName))])
              }
            }
          }
          if (
            t.isJSXIdentifier(jsxElementPath.node.openingElement.name)
          ) {
            const componentName = jsxElementPath.node.openingElement.name.name
            if (DEFAULT_Component_SET.has(componentName)) {
              let transformName = `${eventShouldBeCatched ? 'catch' : 'bind'}`
                + name.name.slice(2).toLowerCase()
              if (name.name === 'onClick') {
                transformName = eventShouldBeCatched ? 'catchtap' : 'bindtap'
              }
              path.node.name = t.jSXIdentifier(transformName)
            } else if (THIRD_PARTY_COMPONENTS.has(componentName)) {
              path.node.name = t.jSXIdentifier('bind' + name.name.slice(2))
            } else {
              path.node.name = t.jSXIdentifier('bind' + name.name.toLowerCase())
            }
          }
          // let transformName = `${eventShouldBeCatched ? 'catch' : 'bind'}` + name.name.slice(2, name.name.length)
          // transformName = eventShouldBeCatched
          //   ? CATCH_EVENT_MAP.get(name.name)!
          //   : BIND_EVENT_MAP.get(name.name)!
        }
      }
    },
    Identifier: (path) => {
      if (!isChildrenOfJSXAttr(path)) {
        return
      }
      if (!path.isReferencedIdentifier()) {
        return
      }
      const parentPath = path.parentPath
      if (
        parentPath.isConditionalExpression() ||
        parentPath.isLogicalExpression() ||
        parentPath.isJSXExpressionContainer() ||
        this.renderScope.hasOwnBinding(path.node.name)
      ) {
        this.addRefIdentifier(path, path.node)
      }
    },
    MemberExpression: (path) => {
      if (!isChildrenOfJSXAttr(path)) {
        return
      }
      if (!path.isReferencedMemberExpression() || path.parentPath.isMemberExpression()) {
        return
      }
      const { object, property } = path.node
      if (
        t.isMemberExpression(object) &&
        t.isThisExpression(object.object) &&
        t.isIdentifier(object.property, { name: 'state' })
      ) {
        if (t.isIdentifier(property)) {
          this.usedThisState.add(property.name)
        } else if (t.isMemberExpression(property)) {
          const id = findFirstIdentifierFromMemberExpression(property)
          if (id && this.renderScope.hasBinding(id.name)) {
            this.usedThisState.add(id.name)
          }
        }
        return
      }
      const code = generate(path.node).code
      if (code.includes('this.$router.params') && t.isIdentifier(property)) {
        const name = this.renderScope.generateUid(property.name)
        const dcl = buildConstVariableDeclaration(name, path.node)
        this.renderPath.node.body.body.unshift(dcl)
        path.replaceWith(t.identifier(name))
      }
      const parentPath = path.parentPath
      const id = findFirstIdentifierFromMemberExpression(path.node)
      if (t.isThisExpression(id)) {
        return
      }
      if (
        parentPath.isConditionalExpression() ||
        parentPath.isLogicalExpression() ||
        parentPath.isJSXExpressionContainer() ||
        (this.renderScope.hasOwnBinding(id.name))
      ) {
        this.addRefIdentifier(path, id)
      }
    },
    ArrowFunctionExpression: (path) => {
      if (!isChildrenOfJSXAttr(path)) {
        return
      }
      const uid = path.scope.generateUid('_anonymous_function_')
      const c = t.classProperty(t.identifier(uid), path.node)
      this.classProperties.add(c)
    }
  }

  private visitors: Visitor = {
    VariableDeclarator (path) {
      const init = path.get('init')
      const ifStem = init.findParent(p => p.isIfStatement())
      if (ifStem && init.node === null) {
        init.replaceWith(t.identifier('undefined'))
      }
    },
    JSXEmptyExpression (path) {
      const parent = path.parentPath
      if (path.parentPath.isJSXExpressionContainer()) {
        parent.remove()
      }
    },
    NullLiteral (path) {
      const statementParent = path.getStatementParent()
      if (statementParent && statementParent.isReturnStatement() && !t.isBinaryExpression(path.parent) && !isChildrenOfJSXAttr(path)) {
        path.replaceWith(
          t.jSXElement(
            t.jSXOpeningElement(
              t.jSXIdentifier('View'),
              []
            ),
            undefined,
            [],
            true
          )
        )
      }
    },
    ReturnStatement: (path) => {
      const parentPath = path.parentPath
      if (
        parentPath.parentPath.isClassMethod() ||
        (parentPath.parentPath.isIfStatement() && parentPath.parentPath.parentPath.isClassMethod())
      ) {
        this.replaceIdWithTemplate()(path)
      }
    },

    ...this.jsxElementVisitor,
    JSXExpressionContainer: this.replaceIdWithTemplate(true)
  }

  constructor (
    renderPath: NodePath<t.ClassMethod>,
    methods: ClassMethodsMap,
    initState: Set<string>,
    referencedIdentifiers: Set<t.Identifier>,
    usedState: Set<string>,
    loopStateName: Map<NodePath<t.CallExpression>, string>,
    customComponentNames: Set<string>,
    customComponentData: Array<t.ObjectProperty>,
    componentProperies: Set<string>
  ) {
    this.renderPath = renderPath
    this.methods = methods
    this.initState = initState
    this.referencedIdentifiers = referencedIdentifiers
    this.loopStateName = loopStateName
    this.usedState = usedState
    this.customComponentNames = customComponentNames
    this.customComponentData = customComponentData
    this.componentProperies = componentProperies
    const renderBody = renderPath.get('body')
    this.renderScope = renderBody.scope

    const [, error] = renderPath.node.body.body.filter(s => t.isReturnStatement(s))
    if (error) {
      throw codeFrameError(error.loc, 'render 函数顶级作用域暂时只支持一个 return')
    }

    renderBody.traverse(this.loopComponentVisitor)
    this.handleLoopComponents()
    renderBody.traverse(this.visitors)
    this.setOutputTemplate()
    this.removeJSXStatement()
    this.setUsedState()
    this.setPendingState()
    this.setCustomEvent()
    this.createData()
    this.setProperies()
  }

  addRefIdentifier (path: NodePath<t.Node>, id: t.Identifier) {
    const arrayMap = path.findParent(p => isArrayMapCallExpression(p))
    if (arrayMap && arrayMap.isCallExpression()) {
      this.loopRefIdentifiers.set(id.name, arrayMap)
    } else {
      id && this.referencedIdentifiers.add(id)
    }
  }

  /**
   * jsxDeclarations,
   * renderScope,
   * methods,
   * loopScopes,
   * initState,
   * templates
   */
  handleLoopComponents = () => {
    const loopArrayId = incrementId()
    const replaceQueue: Function[] = []
    this.loopComponents.forEach((component, callee) => {
      for (const dcl of this.jsxDeclarations) {
        const isChildren = dcl && dcl.findParent(d => d === callee)
        if (isChildren) {
          this.jsxDeclarations.delete(dcl)
          dcl.remove()
        }
      }
      const blockStatementPath = component.findParent(p => p.isBlockStatement()) as NodePath<t.BlockStatement>
      const body = blockStatementPath.node.body
      let hasOriginalRef = false
      let stateToBeAssign = new Set<string>(
        difference(
          Object.keys(blockStatementPath.scope.getAllBindings()),
          Object.keys(this.renderScope.getAllBindings())
        ).filter(i => {
          return !this.methods.has(i)
        })
        .filter(i => !this.loopScopes.has(i))
        .filter(i => !this.initState.has(i))
        .filter(i => !this.templates.has(i))
        .filter(i => !i.includes('.'))
        .filter(i => i !== MAP_CALL_ITERATOR)
      )
      if (body.length > 1) {
        const [ func ] = callee.node.arguments
        if (t.isFunctionExpression(func) || t.isArrowFunctionExpression(func)) {
          const [ item ] = func.params as t.Identifier[]
          const parents = findParents(callee, (p) => isArrayMapCallExpression(p))
          const iterators = new Set<string>(
            [item.name, ...parents
              .map((p) => safeGet(p, 'node.arguments[0].params[0].name', ''))
              .filter(Boolean)]
          )
          for (const [ index, statement ] of body.entries()) {
            if (t.isVariableDeclaration(statement)) {
              for (const dcl of statement.declarations) {
                if (t.isIdentifier(dcl.id)) {
                  const name = dcl.id.name
                  if (
                    name.startsWith(LOOP_STATE) ||
                    name.startsWith(LOOP_CALLEE)
                  ) {
                    stateToBeAssign.add(name)
                    dcl.id = t.identifier(name)
                  }
                }
              }
            }
            if (t.isReturnStatement(statement)) {
              body.splice(index, 1)
            }
          }
          stateToBeAssign.forEach(s => this.loopRefIdentifiers.set(s, callee))
          const properties = Array.from(stateToBeAssign).map(state => t.objectProperty(t.identifier(state), t.identifier(state)))
          // tslint:disable-next-line:no-inner-declarations
          function replaceOriginal (path, parent, name) {
            if (
              path.isReferencedIdentifier() &&
              iterators.has(name) &&
              !(t.isMemberExpression(parent) && t.isIdentifier(parent.property, { name: LOOP_ORIGINAL })) &&
              !(t.isMemberExpression(parent) && t.isIdentifier(parent.property) && (parent.property.name.startsWith(LOOP_STATE) || parent.property.name.startsWith(LOOP_CALLEE)))
            ) {
              path.replaceWith(t.memberExpression(
                t.identifier(name),
                t.identifier(LOOP_ORIGINAL)
              ))
              hasOriginalRef = true
            }
          }
          const bodyPath = (callee.get('arguments') as any)[0].get('body')
          bodyPath.traverse({
            Identifier (path) {
              const name = path.node.name
              const parent = path.parent
              replaceOriginal(path, parent, name)
            }
          })
          const replacements = new Set()
          component.traverse({
            Identifier: (path) => {
              const name = path.node.name
              const parent = path.parent
              if (replacements.has(parent) || this.loopCalleeId.has(path.node)) {
                return
              }
              if (stateToBeAssign.has(name) && path.isReferencedIdentifier()) {
                const replacement = t.memberExpression(
                  t.identifier(item.name),
                  path.node
                )
                path.replaceWith(replacement)
                replacements.add(replacement)
                hasOriginalRef = true
              } else {
                replaceOriginal(path, parent, name)
              }

            },
            MemberExpression: (path) => {
              const id = findFirstIdentifierFromMemberExpression(path.node)
              if (stateToBeAssign.has(id.name) && !this.loopCalleeId.has(id)) {
                path.node.object = t.identifier(item.name + '.' + id.name)
              }
            }
          })
          if (hasOriginalRef) {
            const originalProp = t.objectProperty(
              t.identifier(LOOP_ORIGINAL),
              t.memberExpression(
                t.identifier(item.name),
                t.identifier(LOOP_ORIGINAL)
              )
            )
            properties.push(originalProp)
            body.unshift(
              t.expressionStatement(t.assignmentExpression('=', t.identifier(item.name), t.objectExpression([
                t.objectProperty(
                  t.identifier(LOOP_ORIGINAL),
                  t.callExpression(t.identifier(INTERNAL_GET_ORIGNAL), [t.identifier(item.name)])
                )
              ])))
            )
          }
          const returnStatement = t.returnStatement(properties.length ? t.objectExpression(properties) : item)
          const parentCallee = callee.findParent(c => isArrayMapCallExpression(c))
          if (isArrayMapCallExpression(parentCallee)) {
            const [ func ] = parentCallee.node.arguments
            const { object } = callee.node.callee as t.MemberExpression
            if (t.isFunctionExpression(func) || t.isArrowFunctionExpression(func)) {
              const funcBody = func.body
              if (t.isBlockStatement(funcBody)) {
                if (t.isIdentifier(object)) {
                  if (this.loopCalleeId.has(object)) {
                    const variableName = `${LOOP_CALLEE}_${calleeId()}`
                    funcBody.body.splice(
                      funcBody.body.length - 1,
                      0,
                      buildConstVariableDeclaration(
                        variableName,
                        callee.node
                      )
                    )
                    const iterator = func.params[0]
                    component.node.openingElement.attributes.forEach(attr => {
                      if (attr.name.name === Adapter.for && t.isIdentifier(iterator)) {
                        attr.value = t.jSXExpressionContainer(
                          t.memberExpression(
                            iterator,
                            t.identifier(variableName)
                          )
                        )
                      }
                    })
                  } else {
                    funcBody.body.splice(
                      funcBody.body.length - 1,
                      0,
                      t.expressionStatement(
                        t.assignmentExpression(
                          '=',
                          object,
                          callee.node
                        )
                      )
                    )
                  }
                } else if (t.isMemberExpression(object)) {
                  funcBody.body.splice(
                    funcBody.body.length - 1,
                    0,
                    t.expressionStatement(
                      t.assignmentExpression(
                        '=',
                        object,
                        callee.node
                      )
                    )
                  )
                } else {
                  throw codeFrameError(object.loc, '请简化该表达式为标识符或成员表达式')
                }
              }
            }
            body.push(returnStatement)
          } else {
            body.push(returnStatement)
            const stateName = 'loopArray' + loopArrayId()
            this.loopStateName.forEach((newName, callExpr) => {
              if (callExpr === callee) {
                const classBody = this.renderPath.parent as t.ClassBody
                for (const property of classBody.body) {
                  if (t.isClassProperty(property) && property.key.name === '$dynamicComponents') {
                    const objects = property.value as t.ObjectExpression
                    for (const objProp of objects.properties) {
                      if (t.isObjectProperty(objProp) && t.isIdentifier(objProp.key, { name: newName })) {
                        const func = objProp.value as any
                        func.body.body[0] = buildConstVariableDeclaration('stateName', t.stringLiteral(stateName))
                      }
                    }
                  }
                }
              }
            })
            // setJSXAttr(returned, Adapter.for, t.identifier(stateName))
            this.addRefIdentifier(callee, t.identifier(stateName))
            // this.referencedIdentifiers.add(t.identifier(stateName))
            setJSXAttr(component.node, Adapter.for, t.jSXExpressionContainer(t.identifier(stateName)))
            const returnBody = this.renderPath.node.body.body
            const ifStem = callee.findParent(p => p.isIfStatement())
            // @TEST
            if (ifStem && ifStem.isIfStatement()) {
              const consequent = ifStem.get('consequent')
              if (consequent.isBlockStatement()) {
                const assignment = t.expressionStatement(
                  t.assignmentExpression(
                    '=',
                    t.identifier(stateName),
                    setParentCondition(component, callee.node, true)
                  )
                )
                returnBody.unshift(
                  t.variableDeclaration('let', [t.variableDeclarator(t.identifier(stateName))])
                )
                consequent.node.body.push(assignment)
              }
            } else {
              const decl = buildConstVariableDeclaration(stateName, setParentCondition(component, callee.node, true))
              returnBody.push(decl)
            }
          }
        }
      }
      replaceQueue.push(() => {
        const statement = component.getStatementParent()
        callee.replaceWith(
          statement.isReturnStatement()
          ? statement.get('argument').node
          : component.node
        )
      })
    })
    replaceQueue.forEach(func => func())
  }

  setOutputTemplate () {
    this.outputTemplate = parseJSXElement(this.finalReturnElement)
  }

  removeJSXStatement () {
    this.jsxDeclarations.forEach(d => d && d.remove())
    this.returnedPaths.forEach((p: NodePath<t.ReturnStatement>) => {
      const ifStem = p.findParent(_ => _.isIfStatement())
      if (ifStem) {
        const node = p.node
        if (t.isJSXElement(node.argument)) {
          const jsx = node.argument
          if (jsx.children.length === 0 && jsx.openingElement.attributes.length === 0) {
            node.argument = t.nullLiteral()
          } else {
            p.remove()
          }
        } else {
          const isValid = p.get('argument').evaluateTruthy()
          if (!isValid) {
            node.argument = t.nullLiteral()
          } else {
            p.remove()
          }
        }
      } else {
        p.remove()
      }
    })
  }

  setReserveWord = (word: string) => {
    const binding = this.renderScope.getOwnBinding(word)
    let hasStateId = false
    if (binding) {
      const path = binding.path
      const id = path.get('id')
      const init = path.get('init')
      if (init.isThisExpression()) {
        return hasStateId
      }
      if (id.isObjectPattern()) {
        hasStateId = id.node.properties.some(p => {
          return (t.isObjectProperty(p) && t.isIdentifier(p.key, { name: word }))
            || (t.isRestProperty(p) && t.isIdentifier(p.argument, { name: word }))
        })
      } else if (id.isIdentifier({ name: word })) {
        hasStateId = true
      }
      if (hasStateId) {
        this.referencedIdentifiers.add(t.identifier(word))
      }
    }
    if (hasStateId) {
      this.reserveStateWords.delete(word)
    }
  }

  setCustomEvent () {
    const classPath = this.renderPath.findParent(isClassDcl) as NodePath<t.ClassDeclaration>
    let classProp = t.classProperty(t.identifier('$$events'), t.arrayExpression(Array.from(this.usedEvents).map(s => t.stringLiteral(s)))) as any // babel 6 typing 没有 static
    classProp.static = true
    classPath.node.body.body.unshift(classProp)
  }

  setUsedState () {
    Array.from(this.reserveStateWords).forEach(this.setReserveWord)
    const usedState = Array.from(
      new Set(
        Array.from(this.referencedIdentifiers)
          .map(i => i.name)
          .concat([...this.initState, ...this.usedThisState])
        )
    )
    .concat(...this.usedState)
    // .filter(i => {
    //   return !methods.has(i)
    // })
    .filter(i => !this.loopScopes.has(i))
    .filter(i => !this.templates.has(i))
    const classPath = this.renderPath.findParent(isClassDcl) as NodePath<t.ClassDeclaration>
    classPath.node.body.body.unshift(t.classProperty(t.identifier('$usedState'), t.arrayExpression(
      [...new Set(
        usedState
        .filter(s => !this.loopScopes.has(s.split('.')[0]))
        .filter(i => i !== MAP_CALL_ITERATOR && !this.reserveStateWords.has(i))
        .filter(i => isVarName(i))
        .filter(i => !this.loopRefIdentifiers.has(i))
        .concat(Array.from(this.customComponentNames))
      )]
        .map(s => t.stringLiteral(s))
    )))
  }

  setPendingState () {
    let properties = Array.from(
        new Set(Array.from(this.referencedIdentifiers)
        .map(i => i.name))
      )
      .filter(i => {
        return !this.methods.has(i)
      })
      .filter(i => !this.loopScopes.has(i))
      .filter(i => !this.initState.has(i))
      .filter(i => !this.templates.has(i))
      .filter(i => isVarName(i))
      .filter(i => i !== MAP_CALL_ITERATOR && !this.reserveStateWords.has(i))
      .filter(i => !i.startsWith('$$'))
      .filter(i => !this.loopRefIdentifiers.has(i))
      .map(i => t.objectProperty(t.identifier(i), t.identifier(i)))
    if (this.customComponentData.length > 0) {
      properties = properties.concat(this.customComponentData)
    }
    const pendingState = t.objectExpression(properties)
    this.renderPath.node.body.body = this.renderPath.node.body.body.concat(
      buildAssignState(pendingState),
      t.returnStatement(
        t.memberExpression(t.thisExpression(), t.identifier('state'))
      )
    )
  }

  createData () {
    const renderBody = this.renderPath.get('body')
    renderBody.traverse({
      ThisExpression (path) {
        const property = path.getSibling('property')
        if (property.isIdentifier({ name : 'state' })) {
          property.replaceWith(t.identifier('__state'))
        }
        if (property.isIdentifier({ name : 'props' })) {
          property.replaceWith(t.identifier('__props'))
        }
      }
    })

    this.renderPath.node.body.body.unshift(
      template(`this.__state = arguments[0] || this.state || {};`)(),
      template(`this.__props = arguments[1] || this.props || {};`)()
    )

    if (t.isIdentifier(this.renderPath.node.key)) {
      this.renderPath.node.key.name = '_createData'
    }
  }
}<|MERGE_RESOLUTION|>--- conflicted
+++ resolved
@@ -30,7 +30,6 @@
 import { DEFAULT_Component_SET, MAP_CALL_ITERATOR, LOOP_STATE, LOOP_CALLEE, THIRD_PARTY_COMPONENTS, LOOP_ORIGINAL, INTERNAL_GET_ORIGNAL } from './constant'
 import { Adapter } from './adapter'
 import generate from 'babel-generator'
-import { Adapter } from './adapter'
 const template = require('babel-template')
 
 type ClassMethodsMap = Map<string, NodePath<t.ClassMethod | t.ClassProperty>>
@@ -363,14 +362,8 @@
                       this.referencedIdentifiers.add(ary)
                     }
                   }
-<<<<<<< HEAD
-                  setJSXAttr(jsxElementPath.node, Adapter.for, t.jSXExpressionContainer(ary))
-                  this.originalCallee.set(ary, jsxElementPath.node)
-
-=======
                   setJSXAttr(jsxElementPath.node, 'wx:for', t.jSXExpressionContainer(ary))
                   this.loopCalleeId.add(findFirstIdentifierFromMemberExpression(callee))
->>>>>>> 0388d1f1
                   const [func] = callExpr.node.arguments
                   if (
                     t.isFunctionExpression(func) ||
