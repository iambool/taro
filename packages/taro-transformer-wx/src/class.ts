--- conflicted
+++ resolved
@@ -298,21 +298,12 @@
             ? ary[2] : ary[1]
         }
         const uuid = componentKey()
-
         const stateNameDecl = buildConstVariableDeclaration('stateName', t.stringLiteral(stateName))
-        const safeget = t.callExpression(t.identifier(INTERNAL_SAFE_GET), [
-          t.memberExpression(t.thisExpression(), t.identifier('state')),
-          t.identifier('stateName')
-        ])
         const returnStatement = t.returnStatement(
           t.objectExpression([
             t.objectProperty(t.identifier('stateName'), t.identifier('stateName')),
             t.objectProperty(t.identifier('loopComponents'), t.callExpression(t.identifier(INTERNAL_DYNAMIC), [
-<<<<<<< HEAD
-              t.thisExpression(), t.identifier('nodes'), safeget, t.identifier('stateName')
-=======
               t.thisExpression(), t.identifier('nodes'), buildInternalSafeGet(stateName), t.stringLiteral(uuid)
->>>>>>> 427a4a3a
             ]))
           ])
         )
@@ -324,6 +315,7 @@
         blockStatement.push(stateNameDecl)
         blockStatement.push(nodeDeclare)
         blockStatement.push(returnStatement)
+        this.loopStateName.set(rootCallExpression, uuid)
         properties.push(
           t.objectProperty(t.identifier(uuid), t.arrowFunctionExpression([], t.blockStatement(blockStatement)))
         )
@@ -332,9 +324,6 @@
         let blockStatement: t.Statement[] = []
         let nodes: t.ObjectExpression[] = []
         const uuid = componentKey()
-<<<<<<< HEAD
-        this.loopStateName.set(rootCallExpression, uuid)
-=======
         const returnStatement = t.returnStatement(
           t.objectExpression([
             t.objectProperty(t.identifier('stateName'), t.stringLiteral('')),
@@ -352,7 +341,6 @@
         blockStatement.push(returnStatement)
         const node = this.generateTopLoopNodes(name, component, uid, '', null, undefined, undefined, false)
         nodes.push(node)
->>>>>>> 427a4a3a
         properties.push(
           t.objectProperty(t.identifier(uuid), t.arrowFunctionExpression([], t.blockStatement(blockStatement)))
         )
