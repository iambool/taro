--- conflicted
+++ resolved
@@ -1,10 +1,6 @@
 {
   "name": "@tarojs/transformer-wx",
-<<<<<<< HEAD
   "version": "2.0.0-beta.8",
-=======
-  "version": "1.3.30",
->>>>>>> 4e745ef3
   "description": "Transfrom Nerv Component to Wechat mini program.",
   "repository": {
     "type": "git",
@@ -66,22 +62,14 @@
     "babel-types": "^6.26.0",
     "eslint": "5.16.0",
     "eslint-plugin-react": "7.10.0",
-<<<<<<< HEAD
     "eslint-plugin-taro": "2.0.0-beta.8",
-=======
-    "eslint-plugin-taro": "1.3.30",
->>>>>>> 4e745ef3
     "html": "^1.0.0",
     "lodash": "^4.17.5",
     "prettier": "^1.14.2",
     "typescript": "^3.2.2"
   },
   "devDependencies": {
-<<<<<<< HEAD
     "@tarojs/taro": "2.0.0-beta.8",
-=======
-    "@tarojs/taro": "1.3.30",
->>>>>>> 4e745ef3
     "@types/babel-core": "^6.25.5",
     "@types/babel-generator": "^6.25.1",
     "@types/babel-template": "^6.25.0",
