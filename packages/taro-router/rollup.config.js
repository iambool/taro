<<<<<<< HEAD
import typescript from 'rollup-plugin-typescript2'
import resolve from '@rollup/plugin-node-resolve'
import commonjs from '@rollup/plugin-commonjs'
import babel from '@rollup/plugin-babel'
import * as path from 'path'

const cwd = __dirname

const baseConfig = {
  input: path.join(cwd, 'src/index.ts'),
  external: d => {
    return /^@tarojs\/runtime$/.test(d) || d.includes('@babel/runtime')
  },
=======
const { join } = require('path')
const buble = require('rollup-plugin-buble')
const resolve = require('rollup-plugin-node-resolve')
const commonjs = require('rollup-plugin-commonjs')
const typescript = require('rollup-plugin-typescript2')
const cwd = __dirname

const baseConfig = {
  input: join(cwd, 'src/index.ts'),
  external: ['@tarojs/runtime', '@tarojs/taro'],
>>>>>>> 054e4db5
  output: [
    {
      file: path.join(cwd, 'dist/index.js'),
      format: 'cjs',
      sourcemap: true,
      exports: 'named'
    }
  ],
  plugins: [
<<<<<<< HEAD
    typescript(),
    resolve(),
=======
    resolve({
      preferBuiltins: false,
      mainFields: ['main:h5', 'browser', 'module', 'jsnext:main', 'main']
    }),
>>>>>>> 054e4db5
    commonjs(),
    babel({
      extensions: ['.js', '.jsx', '.es6', '.es', '.mjs', 'ts', 'tsx'],
      babelHelpers: 'runtime'
    })
  ]
}
const esmConfig = Object.assign({}, baseConfig, {
  output: Object.assign({}, baseConfig.output, {
    sourcemap: true,
    format: 'es',
    file: path.join(cwd, 'dist/router.esm.js')
  })
})

function rollup () {
  const target = process.env.TARGET

  if (target === 'umd') {
    return baseConfig
  } else if (target === 'esm') {
    return esmConfig
  } else {
    return [baseConfig, esmConfig]
  }
}
module.exports = rollup()<|MERGE_RESOLUTION|>--- conflicted
+++ resolved
@@ -1,4 +1,3 @@
-<<<<<<< HEAD
 import typescript from 'rollup-plugin-typescript2'
 import resolve from '@rollup/plugin-node-resolve'
 import commonjs from '@rollup/plugin-commonjs'
@@ -10,20 +9,8 @@
 const baseConfig = {
   input: path.join(cwd, 'src/index.ts'),
   external: d => {
-    return /^@tarojs\/runtime$/.test(d) || d.includes('@babel/runtime')
+    return /^@tarojs\/(runtime|taro)$/.test(d) || d.includes('@babel/runtime')
   },
-=======
-const { join } = require('path')
-const buble = require('rollup-plugin-buble')
-const resolve = require('rollup-plugin-node-resolve')
-const commonjs = require('rollup-plugin-commonjs')
-const typescript = require('rollup-plugin-typescript2')
-const cwd = __dirname
-
-const baseConfig = {
-  input: join(cwd, 'src/index.ts'),
-  external: ['@tarojs/runtime', '@tarojs/taro'],
->>>>>>> 054e4db5
   output: [
     {
       file: path.join(cwd, 'dist/index.js'),
@@ -33,15 +20,11 @@
     }
   ],
   plugins: [
-<<<<<<< HEAD
     typescript(),
-    resolve(),
-=======
     resolve({
       preferBuiltins: false,
       mainFields: ['main:h5', 'browser', 'module', 'jsnext:main', 'main']
     }),
->>>>>>> 054e4db5
     commonjs(),
     babel({
       extensions: ['.js', '.jsx', '.es6', '.es', '.mjs', 'ts', 'tsx'],
