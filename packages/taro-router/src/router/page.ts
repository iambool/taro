--- conflicted
+++ resolved
@@ -158,10 +158,7 @@
 
     // NOTE: 页面栈推入太晚可能导致 getCurrentPages 无法获取到当前页面实例
     stacks.push(page)
-<<<<<<< HEAD
     const param = this.getQuery(stacks.length, '', page.options)
-=======
->>>>>>> 5ebe5db9
     let pageEl = document.getElementById(page.path!)
     if (pageEl) {
       setDisplay(pageEl)
@@ -179,11 +176,6 @@
         bindPageScroll(page, pageConfig)
       })
     }
-<<<<<<< HEAD
-=======
-    page.onShow?.()
-    bindPageScroll(page, pageConfig)
->>>>>>> 5ebe5db9
   }
 
   unload (page?: PageInstance | null, delta = 1, top = false) {
