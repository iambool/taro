{
  "name": "@tarojs/router",
<<<<<<< HEAD
  "version": "3.2.0-beta.4",
=======
  "version": "3.1.4",
>>>>>>> 22b0ce51
  "description": "Taro-router",
  "main:h5": "dist/router.esm.js",
  "main": "dist/index.js",
  "module": "dist/router.esm.js",
  "typings": "src/index.ts",
  "files": [
    "dist",
    "types",
    "index.js"
  ],
  "scripts": {
    "build": "rollup -c rollup.config.js",
    "dev": "rollup -c rollup.config.js --watch",
    "test": "jest",
    "test:dev": "jest --watch"
  },
  "repository": {
    "type": "git",
    "url": "git+https://github.com/NervJS/taro.git"
  },
  "keywords": [
    "router"
  ],
  "author": "O2Team",
  "license": "MIT",
  "dependencies": {
<<<<<<< HEAD
    "@tarojs/runtime": "3.2.0-beta.4",
=======
    "@tarojs/runtime": "3.1.4",
>>>>>>> 22b0ce51
    "history": "^4.10.1",
    "query-string": "^6.13.8",
    "universal-router": "^8.3.0",
    "url-parse": "^1.4.7"
  },
  "devDependencies": {
    "@types/history": "^4.7.5"
  }
}<|MERGE_RESOLUTION|>--- conflicted
+++ resolved
@@ -1,10 +1,6 @@
 {
   "name": "@tarojs/router",
-<<<<<<< HEAD
-  "version": "3.2.0-beta.4",
-=======
   "version": "3.1.4",
->>>>>>> 22b0ce51
   "description": "Taro-router",
   "main:h5": "dist/router.esm.js",
   "main": "dist/index.js",
@@ -31,11 +27,7 @@
   "author": "O2Team",
   "license": "MIT",
   "dependencies": {
-<<<<<<< HEAD
-    "@tarojs/runtime": "3.2.0-beta.4",
-=======
     "@tarojs/runtime": "3.1.4",
->>>>>>> 22b0ce51
     "history": "^4.10.1",
     "query-string": "^6.13.8",
     "universal-router": "^8.3.0",
