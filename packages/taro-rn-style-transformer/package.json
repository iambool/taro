{
  "name": "@tarojs/rn-style-transformer",
<<<<<<< HEAD
  "version": "3.3.0-beta.0",
=======
  "version": "3.2.16",
>>>>>>> d561ae9d
  "description": "提供Taro RN 统一处理样式文件能力",
  "main": "dist/index.js",
  "scripts": {
    "test": "jest",
    "test:ci": "jest --silent --coverage false",
    "build": "tsc",
    "dev": "tsc -w",
    "lint": "eslint ."
  },
  "repository": {
    "type": "git",
    "url": "git+https://github.com/NervJS/taro.git"
  },
  "license": "MIT",
  "bugs": {
    "url": "https://github.com/NervJS/taro/issues"
  },
  "engines": {
    "node": ">=12.0.0",
    "npm": ">=6.0.0"
  },
  "dependencies": {
<<<<<<< HEAD
    "@tarojs/helper": "3.3.0-beta.0",
=======
    "@tarojs/helper": "3.2.16",
>>>>>>> d561ae9d
    "fbjs": "^2.0.0",
    "less": "^3.12.2",
    "postcss": "^7.0.35",
    "postcss-import": "^12.0.1",
<<<<<<< HEAD
    "postcss-pxtransform": "3.3.0-beta.0",
=======
    "postcss-pxtransform": "3.2.16",
>>>>>>> d561ae9d
    "postcss-reporter": "^6.0.1",
    "prop-types": "^15.7.2",
    "sass": "^1.34.1",
    "stylelint": "^13.8.0",
<<<<<<< HEAD
    "stylelint-config-taro-rn": "3.3.0-beta.0",
    "stylelint-taro-rn": "3.3.0-beta.0",
    "stylus": "^0.54.8",
    "taro-css-to-react-native": "3.3.0-beta.0"
=======
    "stylelint-config-taro-rn": "3.2.16",
    "stylelint-taro-rn": "3.2.16",
    "stylus": "^0.54.8",
    "taro-css-to-react-native": "3.2.16"
>>>>>>> d561ae9d
  },
  "devDependencies": {
    "@types/less": "^3.0.2",
    "@types/postcss-import": "^12.0.0"
  }
}<|MERGE_RESOLUTION|>--- conflicted
+++ resolved
@@ -1,10 +1,6 @@
 {
   "name": "@tarojs/rn-style-transformer",
-<<<<<<< HEAD
   "version": "3.3.0-beta.0",
-=======
-  "version": "3.2.16",
->>>>>>> d561ae9d
   "description": "提供Taro RN 统一处理样式文件能力",
   "main": "dist/index.js",
   "scripts": {
@@ -27,35 +23,20 @@
     "npm": ">=6.0.0"
   },
   "dependencies": {
-<<<<<<< HEAD
     "@tarojs/helper": "3.3.0-beta.0",
-=======
-    "@tarojs/helper": "3.2.16",
->>>>>>> d561ae9d
     "fbjs": "^2.0.0",
     "less": "^3.12.2",
     "postcss": "^7.0.35",
     "postcss-import": "^12.0.1",
-<<<<<<< HEAD
     "postcss-pxtransform": "3.3.0-beta.0",
-=======
-    "postcss-pxtransform": "3.2.16",
->>>>>>> d561ae9d
     "postcss-reporter": "^6.0.1",
     "prop-types": "^15.7.2",
     "sass": "^1.34.1",
     "stylelint": "^13.8.0",
-<<<<<<< HEAD
     "stylelint-config-taro-rn": "3.3.0-beta.0",
     "stylelint-taro-rn": "3.3.0-beta.0",
     "stylus": "^0.54.8",
     "taro-css-to-react-native": "3.3.0-beta.0"
-=======
-    "stylelint-config-taro-rn": "3.2.16",
-    "stylelint-taro-rn": "3.2.16",
-    "stylus": "^0.54.8",
-    "taro-css-to-react-native": "3.2.16"
->>>>>>> d561ae9d
   },
   "devDependencies": {
     "@types/less": "^3.0.2",
