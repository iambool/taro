{
  "name": "@tarojs/rn-supporter",
  "version": "3.3.13",
  "description": "Taro rn supporter",
  "main": "dist/index.js",
  "scripts": {
    "build": "tsc",
    "dev": "tsc -w",
    "test": "jest",
    "test:ci": "jest --silent --coverage false",
    "lint": "eslint ."
  },
  "author": "yechunxi",
  "bugs": {
    "url": "https://github.com/NervJS/taro/issues"
  },
  "directories": {
    "test": "__tests__"
  },
  "files": [
    "dist/",
    "src/types/"
  ],
  "repository": {
    "type": "git",
    "url": "git+https://github.com/NervJS/taro.git"
  },
  "license": "MIT",
  "engines": {
    "node": ">=12.0.0",
    "npm": ">=6.0.0"
  },
  "dependencies": {
<<<<<<< HEAD
    "@tarojs/helper": "3.3.10",
    "@tarojs/rn-style-transformer": "3.3.10",
    "lodash": "^4.17.21",
=======
    "@tarojs/helper": "3.3.13",
    "@tarojs/rn-style-transformer": "3.3.13",
    "lodash": "^4.17.20",
>>>>>>> d84177a9
    "metro": "^0.66.2",
    "metro-react-native-babel-transformer": "^0.66.2",
    "metro-resolver": "^0.66.2"
  }
}<|MERGE_RESOLUTION|>--- conflicted
+++ resolved
@@ -31,15 +31,9 @@
     "npm": ">=6.0.0"
   },
   "dependencies": {
-<<<<<<< HEAD
-    "@tarojs/helper": "3.3.10",
-    "@tarojs/rn-style-transformer": "3.3.10",
-    "lodash": "^4.17.21",
-=======
     "@tarojs/helper": "3.3.13",
     "@tarojs/rn-style-transformer": "3.3.13",
-    "lodash": "^4.17.20",
->>>>>>> d84177a9
+    "lodash": "^4.17.21",
     "metro": "^0.66.2",
     "metro-react-native-babel-transformer": "^0.66.2",
     "metro-resolver": "^0.66.2"
