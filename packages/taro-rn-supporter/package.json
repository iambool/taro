--- conflicted
+++ resolved
@@ -1,10 +1,6 @@
 {
   "name": "@tarojs/rn-supporter",
-<<<<<<< HEAD
   "version": "3.3.0-alpha.8",
-=======
-  "version": "3.2.13",
->>>>>>> 81d97d7f
   "description": "Taro rn supporter",
   "main": "dist/index.js",
   "scripts": {
@@ -35,13 +31,8 @@
     "npm": ">=6.0.0"
   },
   "dependencies": {
-<<<<<<< HEAD
     "@tarojs/helper": "3.3.0-alpha.8",
     "@tarojs/rn-style-transformer": "3.3.0-alpha.8",
-=======
-    "@tarojs/helper": "3.2.13",
-    "@tarojs/rn-style-transformer": "3.2.13",
->>>>>>> 81d97d7f
     "lodash": "^4.17.20",
     "metro": "^0.64.0",
     "metro-react-native-babel-transformer": "^0.64.0",
