--- conflicted
+++ resolved
@@ -1,10 +1,6 @@
 {
   "name": "@tarojs/rn-supporter",
-<<<<<<< HEAD
   "version": "3.4.0-beta.0",
-=======
-  "version": "3.3.16",
->>>>>>> dcca9f5a
   "description": "Taro rn supporter",
   "main": "dist/index.js",
   "scripts": {
@@ -35,15 +31,9 @@
     "npm": ">=6.0.0"
   },
   "dependencies": {
-<<<<<<< HEAD
     "@tarojs/helper": "3.4.0-beta.0",
     "@tarojs/rn-style-transformer": "3.4.0-beta.0",
     "lodash": "^4.17.21",
-=======
-    "@tarojs/helper": "3.3.16",
-    "@tarojs/rn-style-transformer": "3.3.16",
-    "lodash": "^4.17.20",
->>>>>>> dcca9f5a
     "metro": "^0.66.2",
     "metro-react-native-babel-transformer": "^0.66.2",
     "metro-resolver": "^0.66.2",
