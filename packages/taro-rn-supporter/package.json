{
  "name": "@tarojs/rn-supporter",
  "version": "3.3.9",
  "description": "Taro rn supporter",
  "main": "dist/index.js",
  "scripts": {
    "build": "tsc",
    "dev": "tsc -w",
    "test": "jest",
    "test:ci": "jest --silent --coverage false",
    "lint": "eslint ."
  },
  "author": "yechunxi",
  "bugs": {
    "url": "https://github.com/NervJS/taro/issues"
  },
  "directories": {
    "test": "__tests__"
  },
  "files": [
    "dist/",
    "src/types/"
  ],
  "repository": {
    "type": "git",
    "url": "git+https://github.com/NervJS/taro.git"
  },
  "license": "MIT",
  "engines": {
    "node": ">=12.0.0",
    "npm": ">=6.0.0"
  },
  "dependencies": {
<<<<<<< HEAD
    "@tarojs/helper": "3.3.7",
    "@tarojs/rn-style-transformer": "3.3.7",
    "lodash": "^4.17.21",
=======
    "@tarojs/helper": "3.3.9",
    "@tarojs/rn-style-transformer": "3.3.9",
    "lodash": "^4.17.20",
>>>>>>> dfea7ab7
    "metro": "^0.64.0",
    "metro-react-native-babel-transformer": "^0.64.0",
    "metro-resolver": "^0.64.0"
  }
}<|MERGE_RESOLUTION|>--- conflicted
+++ resolved
@@ -31,15 +31,9 @@
     "npm": ">=6.0.0"
   },
   "dependencies": {
-<<<<<<< HEAD
-    "@tarojs/helper": "3.3.7",
-    "@tarojs/rn-style-transformer": "3.3.7",
-    "lodash": "^4.17.21",
-=======
     "@tarojs/helper": "3.3.9",
     "@tarojs/rn-style-transformer": "3.3.9",
-    "lodash": "^4.17.20",
->>>>>>> dfea7ab7
+    "lodash": "^4.17.21",
     "metro": "^0.64.0",
     "metro-react-native-babel-transformer": "^0.64.0",
     "metro-resolver": "^0.64.0"
