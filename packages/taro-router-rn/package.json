--- conflicted
+++ resolved
@@ -1,10 +1,6 @@
 {
   "name": "@tarojs/router-rn",
-<<<<<<< HEAD
   "version": "3.3.0-beta.0",
-=======
-  "version": "3.2.16",
->>>>>>> d561ae9d
   "description": "Taro-router-rn",
   "main": "dist/index.js",
   "typings": "src/index.ts",
@@ -51,11 +47,7 @@
     "react-native-screens": "^2.11.0"
   },
   "resolutions": {
-<<<<<<< HEAD
-    "@types/react": "^17.0.0",
-=======
     "@types/react": "17.0.11",
->>>>>>> d561ae9d
     "@types/node": "^14.14.41"
   },
   "devDependencies": {
