{
  "name": "@tarojs/taro-h5",
<<<<<<< HEAD
  "version": "3.2.0-beta.4",
=======
  "version": "3.1.4",
>>>>>>> 22b0ce51
  "description": "Taro h5 framework",
  "main:h5": "src/index.js",
  "main": "dist/index.cjs.js",
  "typings": "types/index.d.ts",
  "files": [
    "dist",
    "src",
    "index.js",
    "types"
  ],
  "sideEffects": [
    "*.scss",
    "*.css",
    "./src/taro/index.js"
  ],
  "scripts": {
    "test": "jest",
    "test:dev": "jest --watch",
    "test:coverage": "jest --coverage",
    "build": "rollup -c",
    "dev": "rollup -cw"
  },
  "repository": {
    "type": "git",
    "url": "git+https://github.com/NervJS/taro.git"
  },
  "keywords": [
    "taro"
  ],
  "author": "O2Team",
  "license": "MIT",
  "dependencies": {
<<<<<<< HEAD
    "@tarojs/api": "3.2.0-beta.4",
    "@tarojs/router": "3.2.0-beta.4",
    "@tarojs/runtime": "3.2.0-beta.4",
=======
    "@tarojs/api": "3.1.4",
    "@tarojs/router": "3.1.4",
    "@tarojs/runtime": "3.1.4",
>>>>>>> 22b0ce51
    "base64-js": "^1.3.0",
    "jsonp-retry": "^1.0.3",
    "mobile-detect": "^1.4.2",
    "raf": "^3.4.1",
    "whatwg-fetch": "^3.4.0"
  },
  "devDependencies": {
    "jest-fetch-mock": "^3.0.3"
  }
}<|MERGE_RESOLUTION|>--- conflicted
+++ resolved
@@ -1,10 +1,6 @@
 {
   "name": "@tarojs/taro-h5",
-<<<<<<< HEAD
-  "version": "3.2.0-beta.4",
-=======
   "version": "3.1.4",
->>>>>>> 22b0ce51
   "description": "Taro h5 framework",
   "main:h5": "src/index.js",
   "main": "dist/index.cjs.js",
@@ -37,15 +33,9 @@
   "author": "O2Team",
   "license": "MIT",
   "dependencies": {
-<<<<<<< HEAD
-    "@tarojs/api": "3.2.0-beta.4",
-    "@tarojs/router": "3.2.0-beta.4",
-    "@tarojs/runtime": "3.2.0-beta.4",
-=======
     "@tarojs/api": "3.1.4",
     "@tarojs/router": "3.1.4",
     "@tarojs/runtime": "3.1.4",
->>>>>>> 22b0ce51
     "base64-js": "^1.3.0",
     "jsonp-retry": "^1.0.3",
     "mobile-detect": "^1.4.2",
