{
  "name": "@tarojs/taro-h5",
<<<<<<< HEAD
  "version": "3.4.0-beta.2",
=======
  "version": "3.3.19",
>>>>>>> e5152ac3
  "description": "Taro h5 framework",
  "main:h5": "dist/index.js",
  "main": "dist/index.cjs.js",
  "typings": "src/types/index.d.ts",
  "files": [
    "dist",
    "src",
    "index.js"
  ],
  "sideEffects": false,
  "scripts": {
    "test": "jest",
    "test:dev": "jest --watch",
    "test:coverage": "jest --coverage",
    "prebuild": "tsc && copy src/**/*.css dist",
    "build": "rollup -c",
    "dev": "rollup -cw"
  },
  "repository": {
    "type": "git",
    "url": "git+https://github.com/NervJS/taro.git"
  },
  "keywords": [
    "taro"
  ],
  "author": "O2Team",
  "license": "MIT",
  "dependencies": {
<<<<<<< HEAD
    "@tarojs/api": "3.4.0-beta.2",
    "@tarojs/router": "3.4.0-beta.2",
    "@tarojs/runtime": "3.4.0-beta.2",
    "@tarojs/taro": "3.4.0-beta.2",
=======
    "@tarojs/api": "3.3.19",
    "@tarojs/router": "3.3.19",
    "@tarojs/runtime": "3.3.19",
    "@tarojs/taro": "3.3.19",
>>>>>>> e5152ac3
    "base64-js": "^1.3.0",
    "jsonp-retry": "^1.0.3",
    "mobile-detect": "^1.4.2",
    "whatwg-fetch": "^3.4.0"
  }
}<|MERGE_RESOLUTION|>--- conflicted
+++ resolved
@@ -1,10 +1,6 @@
 {
   "name": "@tarojs/taro-h5",
-<<<<<<< HEAD
   "version": "3.4.0-beta.2",
-=======
-  "version": "3.3.19",
->>>>>>> e5152ac3
   "description": "Taro h5 framework",
   "main:h5": "dist/index.js",
   "main": "dist/index.cjs.js",
@@ -33,17 +29,10 @@
   "author": "O2Team",
   "license": "MIT",
   "dependencies": {
-<<<<<<< HEAD
     "@tarojs/api": "3.4.0-beta.2",
     "@tarojs/router": "3.4.0-beta.2",
     "@tarojs/runtime": "3.4.0-beta.2",
     "@tarojs/taro": "3.4.0-beta.2",
-=======
-    "@tarojs/api": "3.3.19",
-    "@tarojs/router": "3.3.19",
-    "@tarojs/runtime": "3.3.19",
-    "@tarojs/taro": "3.3.19",
->>>>>>> e5152ac3
     "base64-js": "^1.3.0",
     "jsonp-retry": "^1.0.3",
     "mobile-detect": "^1.4.2",
