{
  "name": "@tarojs/taro-h5",
  "version": "3.4.7",
  "description": "Taro h5 framework",
  "main:h5": "dist/index.js",
  "main": "dist/index.cjs.js",
  "typings": "src/types/index.d.ts",
  "files": [
    "dist",
    "src",
    "index.js"
  ],
  "sideEffects": false,
  "scripts": {
    "copy:assets": "copy src/**/*.css dist",
    "build": "rollup -c && npm run copy:assets && tsc",
    "predev": "npm run copy:assets",
    "dev": "tsc -w",
    "test": "jest",
    "test:ci": "jest -i --coverage false",
    "test:dev": "jest --watch",
<<<<<<< HEAD
    "test:coverage": "jest --coverage"
=======
    "test:coverage": "jest --coverage",
    "copy:assets": "copy-cli src/**/*.css dist",
    "build": "rollup -c && tsc",
    "dev": "tsc -w",
    "prebuild": "npm run copy:assets",
    "predev": "npm run copy:assets"
>>>>>>> bb62ad5d
  },
  "repository": {
    "type": "git",
    "url": "git+https://github.com/NervJS/taro.git"
  },
  "keywords": [
    "taro"
  ],
  "author": "O2Team",
  "license": "MIT",
  "dependencies": {
    "@tarojs/api": "3.4.7",
    "@tarojs/router": "3.4.7",
    "@tarojs/runtime": "3.4.7",
    "@tarojs/taro": "3.4.7",
    "base64-js": "^1.3.0",
    "jsonp-retry": "^1.0.3",
    "mobile-detect": "^1.4.2",
    "query-string": "^7.1.1",
    "whatwg-fetch": "^3.4.0"
  }
}<|MERGE_RESOLUTION|>--- conflicted
+++ resolved
@@ -19,16 +19,7 @@
     "test": "jest",
     "test:ci": "jest -i --coverage false",
     "test:dev": "jest --watch",
-<<<<<<< HEAD
     "test:coverage": "jest --coverage"
-=======
-    "test:coverage": "jest --coverage",
-    "copy:assets": "copy-cli src/**/*.css dist",
-    "build": "rollup -c && tsc",
-    "dev": "tsc -w",
-    "prebuild": "npm run copy:assets",
-    "predev": "npm run copy:assets"
->>>>>>> bb62ad5d
   },
   "repository": {
     "type": "git",
