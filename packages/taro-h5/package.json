{
  "name": "@tarojs/taro-h5",
<<<<<<< HEAD
  "version": "3.2.0-beta.0",
=======
  "version": "3.1.1",
>>>>>>> f96a70ae
  "description": "Taro h5 framework",
  "main:h5": "src/index.js",
  "main": "dist/index.cjs.js",
  "typings": "types/index.d.ts",
  "files": [
    "dist",
    "src",
    "index.js",
    "types"
  ],
  "sideEffects": [
    "*.scss",
    "*.css",
    "./src/taro/index.js"
  ],
  "scripts": {
    "test": "jest",
    "test:dev": "jest --watch",
    "test:coverage": "jest --coverage",
    "build": "rollup -c",
    "dev": "rollup -cw"
  },
  "repository": {
    "type": "git",
    "url": "git+https://github.com/NervJS/taro.git"
  },
  "keywords": [
    "taro"
  ],
  "author": "O2Team",
  "license": "MIT",
  "dependencies": {
<<<<<<< HEAD
    "@tarojs/api": "3.2.0-beta.0",
    "@tarojs/router": "3.2.0-beta.0",
    "@tarojs/runtime": "3.2.0-beta.0",
=======
    "@tarojs/api": "3.1.1",
    "@tarojs/router": "3.1.1",
    "@tarojs/runtime": "3.1.1",
>>>>>>> f96a70ae
    "base64-js": "^1.3.0",
    "jsonp-retry": "^1.0.3",
    "mobile-detect": "^1.4.2",
    "raf": "^3.4.1",
    "whatwg-fetch": "^3.4.0"
  },
  "devDependencies": {
    "jest-fetch-mock": "^3.0.3"
  }
}<|MERGE_RESOLUTION|>--- conflicted
+++ resolved
@@ -1,10 +1,6 @@
 {
   "name": "@tarojs/taro-h5",
-<<<<<<< HEAD
-  "version": "3.2.0-beta.0",
-=======
   "version": "3.1.1",
->>>>>>> f96a70ae
   "description": "Taro h5 framework",
   "main:h5": "src/index.js",
   "main": "dist/index.cjs.js",
@@ -37,15 +33,9 @@
   "author": "O2Team",
   "license": "MIT",
   "dependencies": {
-<<<<<<< HEAD
-    "@tarojs/api": "3.2.0-beta.0",
-    "@tarojs/router": "3.2.0-beta.0",
-    "@tarojs/runtime": "3.2.0-beta.0",
-=======
     "@tarojs/api": "3.1.1",
     "@tarojs/router": "3.1.1",
     "@tarojs/runtime": "3.1.1",
->>>>>>> f96a70ae
     "base64-js": "^1.3.0",
     "jsonp-retry": "^1.0.3",
     "mobile-detect": "^1.4.2",
