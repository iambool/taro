--- conflicted
+++ resolved
@@ -53,17 +53,12 @@
     url = generateRequestUrlWithParams(url, options.data)
   } else if (typeof options.data === 'object') {
     options.header = options.header || {}
-<<<<<<< HEAD
-    options.header['Content-Type'] = options.header['Content-Type'] || options.header['content-type'] || 'application/json'
-    const contentType = options.header['Content-Type']
-=======
 
     const keyOfContentType = Object.keys(options.header).find(item => item.toLowerCase() === 'content-type')
     if (!keyOfContentType) {
       options.header['Content-Type'] = 'application/json'
     }
     const contentType = options.header[keyOfContentType || 'Content-Type']
->>>>>>> 8d9d3c1e
 
     if (contentType.indexOf('application/json') >= 0) {
       params.body = JSON.stringify(options.data)
