--- conflicted
+++ resolved
@@ -1,90 +1,85 @@
-import Taro from '@tarojs/api'
-import { Current } from '@tarojs/runtime'
-
-import { MethodHandler } from '../../utils/handler'
-import { getTimingFunc, easeInOut } from '../../utils'
-
-<<<<<<< HEAD
-let scrollFunc
-let timer: number
-=======
-let timer: NodeJS.Timeout
->>>>>>> 2ecec8e0
-const FRAME_DURATION = 17
-
-/**
- * 将页面滚动到目标位置
- */
-export const pageScrollTo: typeof Taro.pageScrollTo = ({ scrollTop, selector = '', duration = 300, success, fail, complete }) => {
-  let scrollFunc
-  const handle = new MethodHandler({ name: 'pageScrollTo', success, fail, complete })
-  return new Promise((resolve, reject) => {
-    try {
-      if (scrollTop === undefined && !selector) {
-        return handle.fail({
-          errMsg: 'scrollTop" 或 "selector" 需要其之一'
-        }, reject)
-      }
-
-      const id = Current.page?.path
-      const el: HTMLDivElement | null = (id
-        ? document.getElementById(id)
-        : document.querySelector('.taro_page') ||
-      document.querySelector('.taro_router')) as HTMLDivElement
-
-      if (!scrollFunc) {
-        if (!el) {
-          scrollFunc = pos => {
-            if (pos === undefined) {
-              return window.pageYOffset
-            } else {
-              window.scrollTo(0, pos)
-            }
-          }
-        } else {
-          scrollFunc = pos => {
-            if (pos === undefined) {
-              return el.scrollTop
-            } else {
-              el.scrollTop = pos
-            }
-          }
-        }
-      }
-
-      if (scrollTop && selector) {
-        console.warn('"scrollTop" 或 "selector" 建议只设一个值，全部设置会忽略selector')
-      }
-      const from = scrollFunc()
-      let to: number
-      if (typeof scrollTop === 'number') {
-        to = scrollTop
-      } else {
-        const el = document.querySelector(selector) as HTMLElement
-        to = el?.offsetTop || 0
-      }
-      const delta = to - from
-
-      const frameCnt = duration / FRAME_DURATION
-      const easeFunc = getTimingFunc(easeInOut, frameCnt)
-
-      const scroll = (frame = 0) => {
-        const dest = from + delta * easeFunc(frame)
-        scrollFunc(dest)
-        if (frame < frameCnt) {
-          timer && clearTimeout(timer)
-          timer = setTimeout(() => {
-            scroll(frame + 1)
-          }, FRAME_DURATION)
-        } else {
-          return handle.success({}, resolve)
-        }
-      }
-      scroll()
-    } catch (e) {
-      return handle.fail({
-        errMsg: e.message
-      }, reject)
-    }
-  })
-}
+import Taro from '@tarojs/api'
+import { Current } from '@tarojs/runtime'
+
+import { MethodHandler } from '../../utils/handler'
+import { getTimingFunc, easeInOut } from '../../utils'
+
+let timer: number
+const FRAME_DURATION = 17
+
+/**
+ * 将页面滚动到目标位置
+ */
+export const pageScrollTo: typeof Taro.pageScrollTo = ({ scrollTop, selector = '', duration = 300, success, fail, complete }) => {
+  let scrollFunc
+  const handle = new MethodHandler({ name: 'pageScrollTo', success, fail, complete })
+  return new Promise((resolve, reject) => {
+    try {
+      if (scrollTop === undefined && !selector) {
+        return handle.fail({
+          errMsg: 'scrollTop" 或 "selector" 需要其之一'
+        }, reject)
+      }
+
+      const id = Current.page?.path
+      const el: HTMLDivElement | null = (id
+        ? document.getElementById(id)
+        : document.querySelector('.taro_page') ||
+      document.querySelector('.taro_router')) as HTMLDivElement
+
+      if (!scrollFunc) {
+        if (!el) {
+          scrollFunc = pos => {
+            if (pos === undefined) {
+              return window.pageYOffset
+            } else {
+              window.scrollTo(0, pos)
+            }
+          }
+        } else {
+          scrollFunc = pos => {
+            if (pos === undefined) {
+              return el.scrollTop
+            } else {
+              el.scrollTop = pos
+            }
+          }
+        }
+      }
+
+      if (scrollTop && selector) {
+        console.warn('"scrollTop" 或 "selector" 建议只设一个值，全部设置会忽略selector')
+      }
+      const from = scrollFunc()
+      let to: number
+      if (typeof scrollTop === 'number') {
+        to = scrollTop
+      } else {
+        const el = document.querySelector(selector) as HTMLElement
+        to = el?.offsetTop || 0
+      }
+      const delta = to - from
+
+      const frameCnt = duration / FRAME_DURATION
+      const easeFunc = getTimingFunc(easeInOut, frameCnt)
+
+      const scroll = (frame = 0) => {
+        const dest = from + delta * easeFunc(frame)
+        scrollFunc(dest)
+        if (frame < frameCnt) {
+          timer && clearTimeout(timer)
+          timer = setTimeout(() => {
+            scroll(frame + 1)
+          }, FRAME_DURATION)
+        } else {
+          return handle.success({}, resolve)
+        }
+      }
+      scroll()
+    } catch (e) {
+      return handle.fail({
+        errMsg: e.message
+      }, reject)
+    }
+  })
+}