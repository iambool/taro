import { findDOM } from '../utils/index'

/**
 * @typedef {Object} Param
 * @property {Number} [x] 指定的画布区域的左上角横坐标，默认值 0
 * @property {Number} [y] 指定的画布区域的左上角纵坐标，默认值 0
 * @property {Number} [width] 指定的画布区域的宽度，默认值 canvas宽度-x
 * @property {Number} [height] 指定的画布区域的高度，默认值 canvas宽度-y
 * @property {Number} [destWidth] 输出的图片的宽度，默认值 width*屏幕像素密度
 * @property {Number} [destHeight] 输出的图片的高度，默认值 height*屏幕像素密度
 * @property {String} canvasId 画布标识，传入 <canvas> 组件的 canvas-id
 * @property {String} [fileType] 目标文件的类型，默认值 png
 * @property {Number} quality 图片的质量，目前仅对 jpg 有效。取值范围为 (0, 1]，不在范围内时当作 1.0 处理。
 * @property {Function} [success] 接口调用成功的回调函数
 * @property {Function} [fail] 接口调用失败的回调函数
 * @property {Function} [complete] 接口调用结束的回调函数（调用成功、失败都会执行）
 */

/**
 * 把当前画布指定区域的内容导出生成指定大小的图片。在 draw() 回调里调用该方法才能保证图片导出成功。
 * @param {Param} object 参数
 * @todo 暂未支持尺寸相关功能
 */
const canvasToTempFilePath = ({ canvasId, fileType, quality, success, fail, complete }, inst) => {
  /** @type {HTMLCanvasElement} */
<<<<<<< HEAD
  const canvas = findDOM().querySelector(`canvas[canvas-id="${canvasId}"]`)
=======
  const canvas = findDOM(inst).querySelector(`[canvas-id=${canvasId}]`)
>>>>>>> acdbfd9d

  try {
    // /** @type {CanvasRenderingContext2D} */
    const dataURL = canvas.toDataURL(`image/${fileType || 'png'}`, quality)
    const res = {
      tempFilePath: dataURL,
      res: 'canvasToTempFilePath:ok'
    }

    success && success(res)
    complete && complete()
    return Promise.resolve(res)
  } catch (e) {
    const res = {
      errMsg: e.message
    }
    fail && fail(res)
    complete && complete()
    return Promise.reject(res)
  }
}

export default canvasToTempFilePath
<|MERGE_RESOLUTION|>--- conflicted
+++ resolved
@@ -23,11 +23,7 @@
  */
 const canvasToTempFilePath = ({ canvasId, fileType, quality, success, fail, complete }, inst) => {
   /** @type {HTMLCanvasElement} */
-<<<<<<< HEAD
-  const canvas = findDOM().querySelector(`canvas[canvas-id="${canvasId}"]`)
-=======
-  const canvas = findDOM(inst).querySelector(`[canvas-id=${canvasId}]`)
->>>>>>> acdbfd9d
+  const canvas = findDOM(inst).querySelector(`canvas[canvas-id=${canvasId}]`)
 
   try {
     // /** @type {CanvasRenderingContext2D} */
@@ -50,4 +46,4 @@
   }
 }
 
-export default canvasToTempFilePath
+export default canvasToTempFilePath