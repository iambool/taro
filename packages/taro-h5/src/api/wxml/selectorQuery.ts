--- conflicted
+++ resolved
@@ -22,29 +22,6 @@
   const res: any = {}
 
   if (nodeCanvasType && node) {
-<<<<<<< HEAD
-    const type = (dom as any).type! || ''
-    const canvas = dom.getElementsByTagName('canvas')[0]
-    const canvasContext = canvas?.getContext(type)
-    res.nodeCanvasType = type
-    if (type && canvasContext) {
-      const { left, top, width, height } = canvas.getBoundingClientRect()
-      res.node = {
-        canvasContext,
-        id: dom.id,
-        _canvasId: canvas.attributes?.['canvas-id']?.value,
-        _canvasRef: canvas,
-        _height: height,
-        _left: left,
-        _nodeCanvasId: undefined,
-        _nodeId: undefined,
-        _top: top,
-        _webviewId: undefined,
-        _width: width
-      }
-    } else {
-      res.node = null
-=======
     const tagName = dom.tagName
     res.node = {
       id: dom.id,
@@ -64,7 +41,6 @@
       // if (/^taro-scroll-view-core/i.test(tagName))
       res.nodeCanvasType = ''
       res.node = dom
->>>>>>> 2c9bd6c4
     }
     return res
   }
