--- conflicted
+++ resolved
@@ -1,24 +1,14 @@
 {
   "extends": "../../tsconfig.root.json",
   "compilerOptions": {
-<<<<<<< HEAD
-    "target": "es2018",
-=======
-    "target": "ES2018",
-    "module": "ES2015",
-    "rootDir": "./src",
-    "outDir": "dist",
-    "sourceMap": false,
->>>>>>> e5152ac3
     "baseUrl": ".",
     "declaration": false,
-<<<<<<< HEAD
     "module": "ESNext",
+    "outDir": "dist",
+    "rootDir": "./src",
     "skipLibCheck": true,
-    "sourceMap": true,
-=======
-    "skipLibCheck": true,
->>>>>>> e5152ac3
+    "sourceMap": false,
+    "target": "es2018",
     "types": ["jest", "./src/types"]
   },
   "include": ["./src"]
