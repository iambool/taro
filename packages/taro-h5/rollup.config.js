import { mergeWith } from 'lodash'
import { join } from 'path'
import alias from '@rollup/plugin-alias'
import babel from '@rollup/plugin-babel'
import commonjs from '@rollup/plugin-commonjs'
import resolve from '@rollup/plugin-node-resolve'
import typescript from 'rollup-plugin-typescript2'
import postcss from 'rollup-plugin-postcss'

import exportNameOnly from './build/rollup-plugin-export-name-only'

const cwd = __dirname
const baseConfig = {
  external: d => {
    return /^@tarojs\/(api|router|runtime|taro)$/.test(d) || d.includes('@babel/runtime')
  },
  output: {
    format: 'cjs',
    sourcemap: false,
    exports: 'auto'
  },
  treeshake: false,
  plugins: [
    alias({
      entries: {
        '@tarojs/taro': join(cwd, '../taro/src/index')
      }
    }),
    resolve({
      preferBuiltins: false,
      mainFields: ['main:h5', 'browser', 'module', 'jsnext:main', 'main']
    }),
<<<<<<< HEAD
    postcss(),
    babel(),
=======
    postcss({
      inject: { insertAt: 'top' }
    }),
    babel({
      babelHelpers: 'bundled'
    }),
>>>>>>> e5152ac3
    commonjs(),
    typescript({
      useTsconfigDeclarationDir: true
    })
  ]
}

const variesConfig = [{
  input: 'src/api/index.ts',
  output: {
    file: 'dist/taroApis.js'
  },
  plugins: exportNameOnly()
}, {
  input: 'src/index.ts',
  output: {
    file: 'dist/index.cjs.js'
  }
}]

export default variesConfig.map(v => {
  const customizer = function (objValue, srcValue) {
    if (Array.isArray(objValue)) {
      return objValue.concat(srcValue)
    }
    if (typeof objValue === 'object') {
      return mergeWith({}, objValue, srcValue, customizer)
    }
  }
  return mergeWith({}, baseConfig, v, customizer)
})<|MERGE_RESOLUTION|>--- conflicted
+++ resolved
@@ -30,17 +30,12 @@
       preferBuiltins: false,
       mainFields: ['main:h5', 'browser', 'module', 'jsnext:main', 'main']
     }),
-<<<<<<< HEAD
-    postcss(),
-    babel(),
-=======
     postcss({
       inject: { insertAt: 'top' }
     }),
     babel({
       babelHelpers: 'bundled'
     }),
->>>>>>> e5152ac3
     commonjs(),
     typescript({
       useTsconfigDeclarationDir: true
