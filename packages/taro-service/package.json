--- conflicted
+++ resolved
@@ -34,22 +34,12 @@
   "homepage": "https://github.com/NervJS/taro#readme",
   "dependencies": {
     "@hapi/joi": "17.1.1",
-<<<<<<< HEAD
-    "@tarojs/helper": "3.3.6",
-    "@tarojs/shared": "3.3.6",
-    "@tarojs/taro": "3.3.6",
+    "@tarojs/helper": "3.3.7",
+    "@tarojs/shared": "3.3.7",
+    "@tarojs/taro": "3.3.7",
     "fs-extra": "^8.0.1",
     "lodash": "^4.17.21",
     "resolve": "^1.6.0",
     "tapable": "^1.1.3"
-=======
-    "@tarojs/helper": "3.3.7",
-    "@tarojs/shared": "3.3.7",
-    "@tarojs/taro": "3.3.7",
-    "fs-extra": "8.1.0",
-    "lodash": "4.17.21",
-    "resolve": "1.15.1",
-    "tapable": "1.1.3"
->>>>>>> d55c613c
   }
 }