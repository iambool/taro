--- conflicted
+++ resolved
@@ -1,10 +1,6 @@
 {
   "name": "@tarojs/shared",
-<<<<<<< HEAD
-  "version": "3.2.0-beta.0",
-=======
   "version": "3.1.1",
->>>>>>> f96a70ae
   "description": "> TODO: description",
   "author": "yuche <i@yuche.me>",
   "homepage": "https://github.com/nervjs/taro/tree/master/packages/shared#readme",
