--- conflicted
+++ resolved
@@ -669,63 +669,6 @@
   name: ''
 }
 
-<<<<<<< HEAD
-=======
-interface Components {
-  [key: string]: Record<string, string>;
-}
-
-export function createMiniComponents (components: Components, buildType: string) {
-  const result: Components = Object.create(null)
-  const isAlipay = buildType === 'alipay'
-
-  for (const key in components) {
-    if (hasOwn(components, key)) {
-      const component = components[key]
-      const compName = toDashed(key)
-      const newComp: Record<string, string> = Object.create(null)
-      for (let prop in component) {
-        if (hasOwn(component, prop)) {
-          let propValue = component[prop]
-          if (prop.startsWith('bind') || specialEvents.has(prop)) {
-            prop = isAlipay ? prop.replace('bind', 'on') : prop.toLowerCase()
-            if ((buildType === 'weapp' || buildType === 'qq') && prop === 'bindlongtap') {
-              prop = 'bindlongpress'
-            }
-            propValue = 'eh'
-          } else if (propValue === '') {
-            propValue = `i.${toCamelCase(prop)}`
-          } else if (isBooleanStringLiteral(propValue) || isNumber(+propValue)) {
-            propValue = `i.${toCamelCase(prop)} === undefined ? ${propValue} : i.${toCamelCase(prop)}`
-          } else {
-            propValue = `i.${toCamelCase(prop)} || ${propValue || singleQuote('')}`
-          }
-
-          newComp[prop] = propValue
-        }
-      }
-      if (compName !== 'block') {
-        Object.assign(newComp, styles, isAlipay ? alipayEvents : events)
-      }
-
-      if (compName === 'swiper-item') {
-        delete newComp.style
-      }
-
-      if (compName === 'slot' || compName === 'slot-view') {
-        result[compName] = {
-          slot: 'i.name'
-        }
-      } else {
-        result[compName] = newComp
-      }
-    }
-  }
-
-  return result
-}
-
->>>>>>> 4e019d4c
 export const internalComponents = {
   View,
   Icon,
