--- conflicted
+++ resolved
@@ -101,42 +101,7 @@
   'hover-stop-propagation': 'false',
   'hover-start-time': '20',
   'hover-stay-time': '70',
-<<<<<<< HEAD
-  name: ''
-=======
-  lang: 'en',
-  'session-from': '',
-  'send-message-title': '',
-  'send-message-path': '',
-  'send-message-img': '',
-  'app-parameter': '',
-  'show-message-card': 'false',
-  bindGetUserInfo: '',
-  bindGetAuthorize: '',
-  bindContact: '',
-  bindGetPhoneNumber: '',
-  bindError: '',
-  bindOpenSetting: '',
-  bindLaunchApp: '',
-  scope: '',
-  name: '',
-  ...selectEnv({
-    qq: {
-      'app-packagename': '',
-      'app-bundleid': '',
-      'app-connect-id': '',
-      'group-id': '',
-      'public-id': '',
-      'share-type': '27',
-      'share-mode': '[\'qq\', \'qzone\']',
-      'aria-label': '',
-      'open-id': '',
-      'share-message-friend-info': '',
-      bindAddFriend: '',
-      bindAddGroupApp: ''
-    }
-  })
->>>>>>> 66ae9bdf
+  name: ''
 }
 
 const Checkbox = {
@@ -270,12 +235,6 @@
   cursor: '-1',
   'selection-start': '-1',
   'selection-end': '-1',
-<<<<<<< HEAD
-=======
-  'adjust-position': 'true',
-  'hold-keyboard': 'false',
-  enableNative: 'false',
->>>>>>> 66ae9bdf
   bindFocus: '',
   bindBlur: '',
   bindLineChange: '',
@@ -461,22 +420,11 @@
 }
 
 const Ad = {
+  'unit-id': '',
   'ad-intervals': '',
   bindLoad: '',
   bindError: '',
-  bindClose: '',
-  ...selectEnv({
-    swan: {
-      appid: '',
-      apid: '',
-      type: singleQuote('feed'),
-      updatetime: '',
-      bindStatus: ''
-    },
-    default: {
-      'unit-id': ''
-    }
-  })
+  bindClose: ''
 }
 
 const WebView = {
@@ -569,7 +517,6 @@
   'switch',
   'audio',
   'live-pusher',
-  'video',
   'ad',
   'official-account',
   'open-data',
