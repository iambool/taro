--- conflicted
+++ resolved
@@ -90,12 +90,8 @@
   'hover-stop-propagation': DEFAULT_FALSE,
   'hover-start-time': '20',
   'hover-stay-time': '70',
-<<<<<<< HEAD
-  name: NO_DEFAULT_VALUE
-=======
-  name: '',
+  name: NO_DEFAULT_VALUE,
   ...touchEvents
->>>>>>> c172d109
 }
 
 const Checkbox = {
