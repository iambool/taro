{
  "name": "@tarojs/helper",
  "version": "3.4.7",
  "description": "Taro Helper",
  "main": "index.js",
  "types": "types/index.d.ts",
  "scripts": {
    "build": "run-s clean prod",
    "dev": "tsc -w",
    "prod": "tsc",
    "clean": "rimraf dist",
    "prepack": "npm run build",
    "test": "jest",
    "test:dev": "jest --watch"
  },
  "repository": {
    "type": "git",
    "url": "git+https://github.com/NervJS/taro.git"
  },
  "files": [
    "index.js",
    "dist",
    "types"
  ],
  "keywords": [
    "taro"
  ],
  "author": "luckyadam",
  "license": "MIT",
  "bugs": {
    "url": "https://github.com/NervJS/taro/issues"
  },
  "homepage": "https://github.com/NervJS/taro#readme",
  "dependencies": {
    "@babel/core": "^7.14.5",
    "@babel/plugin-proposal-decorators": "^7.14.5",
    "@babel/plugin-proposal-object-rest-spread": "^7.14.5",
    "@babel/plugin-transform-runtime": "^7.14.5",
    "@babel/preset-env": "^7.14.5",
    "@babel/preset-typescript": "^7.14.5",
    "@babel/register": "^7.14.5",
    "@babel/runtime": "^7.14.5",
<<<<<<< HEAD
    "@swc/core": "^1.2.147",
    "@swc/register": "^0.1.10",
    "@tarojs/taro": "3.4.6",
=======
    "@tarojs/taro": "3.4.7",
>>>>>>> bb62ad5d
    "chalk": "3.0.0",
    "chokidar": "^3.3.1",
    "cross-spawn": "^7.0.3",
    "debug": "4.1.1",
    "find-yarn-workspace-root": "2.0.0",
    "fs-extra": "^8.0.1",
    "lodash": "^4.17.21",
    "resolve": "^1.6.0",
    "yauzl": "2.10.0"
  }
}<|MERGE_RESOLUTION|>--- conflicted
+++ resolved
@@ -40,13 +40,9 @@
     "@babel/preset-typescript": "^7.14.5",
     "@babel/register": "^7.14.5",
     "@babel/runtime": "^7.14.5",
-<<<<<<< HEAD
     "@swc/core": "^1.2.147",
     "@swc/register": "^0.1.10",
-    "@tarojs/taro": "3.4.6",
-=======
     "@tarojs/taro": "3.4.7",
->>>>>>> bb62ad5d
     "chalk": "3.0.0",
     "chokidar": "^3.3.1",
     "cross-spawn": "^7.0.3",
