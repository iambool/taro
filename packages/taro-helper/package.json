{
  "name": "@tarojs/helper",
<<<<<<< HEAD
  "version": "3.1.0-beta.4",
=======
  "version": "3.0.25",
>>>>>>> 210d897e
  "description": "Taro Helper",
  "main": "index.js",
  "types": "types/index.d.ts",
  "scripts": {
    "build": "run-s clean prod",
    "dev": "tsc -w",
    "prod": "tsc",
    "clean": "rimraf dist",
    "prepack": "npm run build",
    "test": "jest",
    "test:dev": "jest --watch"
  },
  "repository": {
    "type": "git",
    "url": "git+https://github.com/NervJS/taro.git"
  },
  "files": [
    "index.js",
    "dist",
    "types"
  ],
  "keywords": [
    "taro"
  ],
  "author": "luckyadam",
  "license": "MIT",
  "bugs": {
    "url": "https://github.com/NervJS/taro/issues"
  },
  "homepage": "https://github.com/NervJS/taro#readme",
  "dependencies": {
    "@babel/core": "7.11.1",
    "@babel/plugin-proposal-class-properties": "7.10.4",
    "@babel/plugin-proposal-decorators": "7.10.5",
    "@babel/plugin-proposal-object-rest-spread": "7.11.0",
    "@babel/plugin-transform-runtime": "7.11.0",
    "@babel/preset-env": "7.11.0",
    "@babel/preset-typescript": "7.10.4",
    "@babel/register": "7.9.0",
    "@babel/runtime": "7.9.2",
<<<<<<< HEAD
=======
    "@tarojs/taro": "3.0.25",
>>>>>>> 210d897e
    "babel-plugin-transform-react-jsx": "^6.24.1",
    "chalk": "3.0.0",
    "chokidar": "3.3.1",
    "cross-spawn": "7.0.3",
    "debug": "4.1.1",
    "find-yarn-workspace-root": "1.2.1",
    "fs-extra": "8.1.0",
    "lodash": "4.17.20",
    "resolve": "1.15.1",
    "yauzl": "2.10.0"
  }
}<|MERGE_RESOLUTION|>--- conflicted
+++ resolved
@@ -1,10 +1,6 @@
 {
   "name": "@tarojs/helper",
-<<<<<<< HEAD
   "version": "3.1.0-beta.4",
-=======
-  "version": "3.0.25",
->>>>>>> 210d897e
   "description": "Taro Helper",
   "main": "index.js",
   "types": "types/index.d.ts",
@@ -45,10 +41,7 @@
     "@babel/preset-typescript": "7.10.4",
     "@babel/register": "7.9.0",
     "@babel/runtime": "7.9.2",
-<<<<<<< HEAD
-=======
-    "@tarojs/taro": "3.0.25",
->>>>>>> 210d897e
+    "@tarojs/taro": "3.1.0-beta.4",
     "babel-plugin-transform-react-jsx": "^6.24.1",
     "chalk": "3.0.0",
     "chokidar": "3.3.1",
