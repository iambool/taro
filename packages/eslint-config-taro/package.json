--- conflicted
+++ resolved
@@ -1,10 +1,6 @@
 {
   "name": "eslint-config-taro",
-<<<<<<< HEAD
   "version": "3.1.0-beta.0",
-=======
-  "version": "3.0.16",
->>>>>>> 8d9d3c1e
   "description": "Taro specific linting rules for ESLint",
   "main": "index.js",
   "files": [
