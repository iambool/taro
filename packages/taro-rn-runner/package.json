--- conflicted
+++ resolved
@@ -32,21 +32,12 @@
   "dependencies": {
     "@react-native-community/cli": "^5.0.1",
     "@react-native-community/cli-server-api": "^5.0.1",
-<<<<<<< HEAD
-    "@tarojs/helper": "3.3.4",
-    "@tarojs/rn-style-transformer": "3.3.4",
-    "@tarojs/rn-supporter": "3.3.4",
-    "@tarojs/rn-transformer": "3.3.4",
-    "fs-extra": "^8.0.1",
-    "lodash": "^4.17.21",
-=======
     "@tarojs/helper": "3.3.6",
     "@tarojs/rn-style-transformer": "3.3.6",
     "@tarojs/rn-supporter": "3.3.6",
     "@tarojs/rn-transformer": "3.3.6",
-    "fs-extra": "^9.0.1",
-    "lodash": "^4.17.4",
->>>>>>> c172d109
+    "fs-extra": "^8.0.1",
+    "lodash": "^4.17.21",
     "metro": "^0.64.0",
     "metro-cache": "^0.64.0",
     "metro-config": "^0.64.0",
