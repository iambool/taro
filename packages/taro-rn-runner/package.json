{
  "name": "@tarojs/rn-runner",
  "version": "3.2.1",
  "description": "ReactNative build tool for taro",
  "main": "index.js",
  "repository": {
    "type": "git",
    "url": "git+https://github.com/NervJS/taro.git"
  },
  "scripts": {
    "build": "tsc",
    "dev": "tsc --watch",
    "lint": "eslint .",
    "test": "jest --silent",
    "test:dev": "jest --watch",
    "test:ci": "jest --silent --coverage false",
    "test:coverage": "jest --coverage"
  },
  "keywords": [
    "taro"
  ],
  "author": "luckyadam",
  "license": "MIT",
  "bugs": {
    "url": "https://github.com/NervJS/taro/issues"
  },
  "homepage": "https://github.com/NervJS/taro#readme",
  "engines": {
    "node": ">=12.0.0",
    "npm": ">=6.0.0"
  },
  "dependencies": {
    "@react-native-community/cli": "^4.13.1",
    "@react-native-community/cli-server-api": "^4.13.1",
<<<<<<< HEAD
    "@tarojs/helper": "3.2.0",
    "@tarojs/rn-style-transformer": "3.2.0",
    "@tarojs/rn-supporter": "3.2.0",
    "@tarojs/rn-transformer": "3.2.0",
=======
    "@tarojs/helper": "3.1.4",
    "@tarojs/rn-style-transformer": "3.2.1",
    "@tarojs/rn-supporter": "3.2.1",
    "@tarojs/rn-transformer": "3.2.1",
>>>>>>> b73dca11
    "fs-extra": "^9.0.1",
    "lodash": "^4.17.4",
    "metro": "^0.58.0",
    "metro-cache": "^0.58.0",
    "metro-config": "^0.58.0",
    "metro-core": "^0.58.0",
    "metro-react-native-babel-transformer": "^0.58.0",
    "metro-resolver": "^0.58.0"
  }
}<|MERGE_RESOLUTION|>--- conflicted
+++ resolved
@@ -32,17 +32,10 @@
   "dependencies": {
     "@react-native-community/cli": "^4.13.1",
     "@react-native-community/cli-server-api": "^4.13.1",
-<<<<<<< HEAD
-    "@tarojs/helper": "3.2.0",
-    "@tarojs/rn-style-transformer": "3.2.0",
-    "@tarojs/rn-supporter": "3.2.0",
-    "@tarojs/rn-transformer": "3.2.0",
-=======
-    "@tarojs/helper": "3.1.4",
+    "@tarojs/helper": "3.2.1",
     "@tarojs/rn-style-transformer": "3.2.1",
     "@tarojs/rn-supporter": "3.2.1",
     "@tarojs/rn-transformer": "3.2.1",
->>>>>>> b73dca11
     "fs-extra": "^9.0.1",
     "lodash": "^4.17.4",
     "metro": "^0.58.0",
