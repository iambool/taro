{
  "name": "@tarojs/rn-runner",
<<<<<<< HEAD
  "version": "3.5.0-canary.1",
=======
  "version": "3.4.4",
>>>>>>> 099d062d
  "description": "ReactNative build tool for taro",
  "main": "index.js",
  "repository": {
    "type": "git",
    "url": "git+https://github.com/NervJS/taro.git"
  },
  "scripts": {
    "build": "tsc",
    "dev": "tsc --watch",
    "lint": "eslint .",
    "test": "jest --silent",
    "test:dev": "jest --watch",
    "test:ci": "jest --silent --coverage false",
    "test:coverage": "jest --coverage"
  },
  "keywords": [
    "taro"
  ],
  "author": "luckyadam",
  "license": "MIT",
  "bugs": {
    "url": "https://github.com/NervJS/taro/issues"
  },
  "homepage": "https://github.com/NervJS/taro#readme",
  "engines": {
    "node": ">=12.0.0",
    "npm": ">=6.0.0"
  },
  "dependencies": {
<<<<<<< HEAD
    "@react-native-community/cli": "^5.0.1",
    "@react-native-community/cli-server-api": "^5.0.1",
    "@tarojs/helper": "3.5.0-canary.1",
    "@tarojs/rn-style-transformer": "3.5.0-canary.1",
    "@tarojs/rn-supporter": "3.5.0-canary.1",
    "@tarojs/rn-transformer": "3.5.0-canary.1",
=======
    "@react-native-community/cli-plugin-metro": "^6.0.0",
    "@react-native-community/cli-server-api": "^6.0.0",
    "@tarojs/helper": "3.4.4",
    "@tarojs/rn-style-transformer": "3.4.4",
    "@tarojs/rn-supporter": "3.4.4",
    "@tarojs/rn-transformer": "3.4.4",
>>>>>>> 099d062d
    "fs-extra": "^8.0.1",
    "lodash": "^4.17.21",
    "metro": "^0.66.2",
    "metro-cache": "^0.66.2",
    "metro-config": "^0.66.2",
    "metro-core": "^0.66.2",
    "metro-react-native-babel-transformer": "^0.66.2",
    "metro-resolver": "^0.66.2",
    "qrcode-terminal": "^0.12.0"
  }
}<|MERGE_RESOLUTION|>--- conflicted
+++ resolved
@@ -1,10 +1,6 @@
 {
   "name": "@tarojs/rn-runner",
-<<<<<<< HEAD
   "version": "3.5.0-canary.1",
-=======
-  "version": "3.4.4",
->>>>>>> 099d062d
   "description": "ReactNative build tool for taro",
   "main": "index.js",
   "repository": {
@@ -34,21 +30,12 @@
     "npm": ">=6.0.0"
   },
   "dependencies": {
-<<<<<<< HEAD
-    "@react-native-community/cli": "^5.0.1",
-    "@react-native-community/cli-server-api": "^5.0.1",
+    "@react-native-community/cli-plugin-metro": "^6.0.0",
+    "@react-native-community/cli-server-api": "^6.0.0",
     "@tarojs/helper": "3.5.0-canary.1",
     "@tarojs/rn-style-transformer": "3.5.0-canary.1",
     "@tarojs/rn-supporter": "3.5.0-canary.1",
     "@tarojs/rn-transformer": "3.5.0-canary.1",
-=======
-    "@react-native-community/cli-plugin-metro": "^6.0.0",
-    "@react-native-community/cli-server-api": "^6.0.0",
-    "@tarojs/helper": "3.4.4",
-    "@tarojs/rn-style-transformer": "3.4.4",
-    "@tarojs/rn-supporter": "3.4.4",
-    "@tarojs/rn-transformer": "3.4.4",
->>>>>>> 099d062d
     "fs-extra": "^8.0.1",
     "lodash": "^4.17.21",
     "metro": "^0.66.2",
