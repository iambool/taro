--- conflicted
+++ resolved
@@ -1,10 +1,6 @@
 {
   "name": "@tarojs/rn-runner",
-<<<<<<< HEAD
   "version": "3.3.0-alpha.8",
-=======
-  "version": "3.2.13",
->>>>>>> 81d97d7f
   "description": "ReactNative build tool for taro",
   "main": "index.js",
   "repository": {
@@ -34,21 +30,12 @@
     "npm": ">=6.0.0"
   },
   "dependencies": {
-<<<<<<< HEAD
-    "@react-native-community/cli": "^4.13.1",
-    "@react-native-community/cli-server-api": "^4.13.1",
+    "@react-native-community/cli": "^5.0.1",
+    "@react-native-community/cli-server-api": "^5.0.1",
     "@tarojs/helper": "3.3.0-alpha.8",
     "@tarojs/rn-style-transformer": "3.3.0-alpha.8",
     "@tarojs/rn-supporter": "3.3.0-alpha.8",
     "@tarojs/rn-transformer": "3.3.0-alpha.8",
-=======
-    "@react-native-community/cli": "^5.0.1",
-    "@react-native-community/cli-server-api": "^5.0.1",
-    "@tarojs/helper": "3.2.13",
-    "@tarojs/rn-style-transformer": "3.2.13",
-    "@tarojs/rn-supporter": "3.2.13",
-    "@tarojs/rn-transformer": "3.2.13",
->>>>>>> 81d97d7f
     "fs-extra": "^9.0.1",
     "lodash": "^4.17.4",
     "metro": "^0.64.0",
