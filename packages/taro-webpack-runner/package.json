{
  "name": "@tarojs/webpack-runner",
  "version": "3.3.4",
  "description": "webpack runner for taro",
  "main": "index.js",
  "scripts": {
    "build": "tsc",
    "dev": "tsc -w",
    "test": "cross-env NODE_ENV=jest jest",
    "test:ci": "cross-env NODE_ENV=jest jest -i",
    "test:dev": "cross-env NODE_ENV=jest jest --watch",
    "test:coverage": "cross-env NODE_ENV=jest jest --coverage",
    "updateSnapshot": "cross-env NODE_ENV=jest jest --updateSnapshot"
  },
  "repository": {
    "type": "git",
    "url": "git+https://github.com/NervJS/taro.git"
  },
  "files": [
    "index.js",
    "dist"
  ],
  "keywords": [
    "taro"
  ],
  "author": "luckyadam",
  "license": "MIT",
  "bugs": {
    "url": "https://github.com/NervJS/taro/issues"
  },
  "homepage": "https://github.com/NervJS/taro#readme",
  "dependencies": {
    "@babel/core": "^7.14.5",
    "@pmmmwh/react-refresh-webpack-plugin": "0.4.3",
<<<<<<< HEAD
    "@tarojs/helper": "3.3.3",
    "@tarojs/runner-utils": "3.3.3",
    "@tarojs/runtime": "3.3.3",
    "@tarojs/shared": "3.3.3",
    "@tarojs/taro-loader": "3.3.3",
    "autoprefixer": "^9.7.4",
=======
    "@tarojs/helper": "3.3.4",
    "@tarojs/runner-utils": "3.3.4",
    "@tarojs/runtime": "3.3.4",
    "@tarojs/shared": "3.3.4",
    "@tarojs/taro-loader": "3.3.4",
    "autoprefixer": "9.7.4",
>>>>>>> b8aacde8
    "babel-loader": "8.2.1",
    "copy-webpack-plugin": "5.1.2",
    "css-loader": "3.4.2",
    "csso-webpack-plugin": "2.0.0-beta.1",
    "detect-port": "^1.3.0",
    "file-loader": "^6.0.0",
    "fs-extra": "^8.0.1",
    "html-webpack-include-assets-plugin": "1.0.5",
    "html-webpack-plugin": "3.2.0",
    "less": "^4.1.0",
    "less-loader": "7.3.0",
    "lodash": "^4.17.21",
    "mini-css-extract-plugin": "0.9.0",
    "open": "7.0.2",
    "ora": "4.0.3",
    "postcss": "8.3.5",
    "postcss-loader": "4.3.0",
    "postcss-plugin-constparse": "3.3.4",
    "postcss-pxtransform": "3.3.4",
    "react-refresh": "0.9.0",
    "resolve": "^1.6.0",
    "resolve-url-loader": "3.1.3",
    "sass": "1.32.11",
    "sass-loader": "10.1.1",
    "style-loader": "1.3.0",
    "stylus": "0.54.7",
    "stylus-loader": "3.0.2",
    "terser-webpack-plugin": "^3.0.5",
    "url-loader": "^4.1.0",
    "webpack": "4.46.0",
    "webpack-chain": "4.9.0",
    "webpack-dev-server": "3.11.0",
    "webpack-format-messages": "^2.0.5"
  },
  "devDependencies": {
<<<<<<< HEAD
    "@tarojs/components": "3.3.3",
    "@tarojs/taro": "3.3.3",
    "babel-preset-taro": "3.3.3"
=======
    "@tarojs/components": "3.3.4",
    "@tarojs/taro": "3.3.4",
    "babel-plugin-transform-taroapi": "3.3.4",
    "babel-preset-taro": "3.3.4"
>>>>>>> b8aacde8
  }
}<|MERGE_RESOLUTION|>--- conflicted
+++ resolved
@@ -32,21 +32,12 @@
   "dependencies": {
     "@babel/core": "^7.14.5",
     "@pmmmwh/react-refresh-webpack-plugin": "0.4.3",
-<<<<<<< HEAD
-    "@tarojs/helper": "3.3.3",
-    "@tarojs/runner-utils": "3.3.3",
-    "@tarojs/runtime": "3.3.3",
-    "@tarojs/shared": "3.3.3",
-    "@tarojs/taro-loader": "3.3.3",
-    "autoprefixer": "^9.7.4",
-=======
     "@tarojs/helper": "3.3.4",
     "@tarojs/runner-utils": "3.3.4",
     "@tarojs/runtime": "3.3.4",
     "@tarojs/shared": "3.3.4",
     "@tarojs/taro-loader": "3.3.4",
-    "autoprefixer": "9.7.4",
->>>>>>> b8aacde8
+    "autoprefixer": "^9.7.4",
     "babel-loader": "8.2.1",
     "copy-webpack-plugin": "5.1.2",
     "css-loader": "3.4.2",
@@ -82,15 +73,8 @@
     "webpack-format-messages": "^2.0.5"
   },
   "devDependencies": {
-<<<<<<< HEAD
-    "@tarojs/components": "3.3.3",
-    "@tarojs/taro": "3.3.3",
-    "babel-preset-taro": "3.3.3"
-=======
     "@tarojs/components": "3.3.4",
     "@tarojs/taro": "3.3.4",
-    "babel-plugin-transform-taroapi": "3.3.4",
     "babel-preset-taro": "3.3.4"
->>>>>>> b8aacde8
   }
 }