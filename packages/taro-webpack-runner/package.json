{
  "name": "@tarojs/webpack-runner",
<<<<<<< HEAD
  "version": "3.3.0-alpha.7",
=======
  "version": "3.2.12",
>>>>>>> e303ce54
  "description": "webpack runner for taro",
  "main": "index.js",
  "scripts": {
    "build": "tsc",
    "dev": "tsc -w",
    "test": "cross-env NODE_ENV=jest jest",
    "test:ci": "cross-env NODE_ENV=jest jest -i",
    "test:dev": "cross-env NODE_ENV=jest jest --watch",
    "test:coverage": "cross-env NODE_ENV=jest jest --coverage",
    "updateSnapshot": "cross-env NODE_ENV=jest jest --updateSnapshot"
  },
  "repository": {
    "type": "git",
    "url": "git+https://github.com/NervJS/taro.git"
  },
  "files": [
    "index.js",
    "dist"
  ],
  "keywords": [
    "taro"
  ],
  "author": "luckyadam",
  "license": "MIT",
  "bugs": {
    "url": "https://github.com/NervJS/taro/issues"
  },
  "homepage": "https://github.com/NervJS/taro#readme",
  "dependencies": {
    "@babel/core": "^7.11.1",
    "@pmmmwh/react-refresh-webpack-plugin": "0.4.3",
<<<<<<< HEAD
    "@tarojs/helper": "3.3.0-alpha.7",
    "@tarojs/runner-utils": "3.3.0-alpha.7",
    "@tarojs/runtime": "3.3.0-alpha.7",
    "@tarojs/shared": "3.3.0-alpha.7",
    "@tarojs/taro-loader": "3.3.0-alpha.7",
=======
    "@tarojs/helper": "3.2.12",
    "@tarojs/runner-utils": "3.2.12",
    "@tarojs/runtime": "3.2.12",
    "@tarojs/shared": "3.2.12",
    "@tarojs/taro-loader": "3.2.12",
>>>>>>> e303ce54
    "autoprefixer": "9.7.4",
    "babel-loader": "8.2.1",
    "copy-webpack-plugin": "5.1.1",
    "css-loader": "3.4.2",
    "csso-webpack-plugin": "2.0.0-beta.1",
    "detect-port": "1.3.0",
    "file-loader": "^6.0.0",
    "fs-extra": "^5.0.0",
    "html-webpack-include-assets-plugin": "1.0.5",
    "html-webpack-plugin": "3.2.0",
    "less": "^4.1.0",
    "less-loader": "7.3.0",
    "lodash": "4.17.20",
    "mini-css-extract-plugin": "0.9.0",
    "open": "7.0.2",
    "ora": "4.0.3",
    "postcss-loader": "3.0.0",
<<<<<<< HEAD
    "postcss-plugin-constparse": "3.3.0-alpha.7",
    "postcss-pxtransform": "3.3.0-alpha.7",
=======
    "postcss-plugin-constparse": "3.2.12",
    "postcss-pxtransform": "3.2.12",
>>>>>>> e303ce54
    "react-refresh": "0.9.0",
    "resolve": "1.15.1",
    "resolve-url-loader": "3.1.1",
    "sass": "1.32.11",
    "sass-loader": "10.1.1",
    "style-loader": "1.1.3",
    "stylus": "0.54.7",
    "stylus-loader": "3.0.2",
    "terser-webpack-plugin": "^3.0.5",
    "url-loader": "^4.1.0",
    "webpack": "4.46.0",
    "webpack-chain": "4.9.0",
    "webpack-dev-server": "3.11.0",
    "webpack-format-messages": "^2.0.5"
  },
  "devDependencies": {
<<<<<<< HEAD
    "@tarojs/components": "3.3.0-alpha.7",
    "@tarojs/taro": "3.3.0-alpha.7",
    "babel-plugin-transform-taroapi": "3.3.0-alpha.7",
    "babel-preset-taro": "3.3.0-alpha.7"
=======
    "@tarojs/components": "3.2.12",
    "@tarojs/taro": "3.2.12",
    "babel-plugin-transform-taroapi": "3.2.12",
    "babel-preset-taro": "3.2.12"
>>>>>>> e303ce54
  }
}<|MERGE_RESOLUTION|>--- conflicted
+++ resolved
@@ -1,10 +1,6 @@
 {
   "name": "@tarojs/webpack-runner",
-<<<<<<< HEAD
   "version": "3.3.0-alpha.7",
-=======
-  "version": "3.2.12",
->>>>>>> e303ce54
   "description": "webpack runner for taro",
   "main": "index.js",
   "scripts": {
@@ -36,19 +32,11 @@
   "dependencies": {
     "@babel/core": "^7.11.1",
     "@pmmmwh/react-refresh-webpack-plugin": "0.4.3",
-<<<<<<< HEAD
     "@tarojs/helper": "3.3.0-alpha.7",
     "@tarojs/runner-utils": "3.3.0-alpha.7",
     "@tarojs/runtime": "3.3.0-alpha.7",
     "@tarojs/shared": "3.3.0-alpha.7",
     "@tarojs/taro-loader": "3.3.0-alpha.7",
-=======
-    "@tarojs/helper": "3.2.12",
-    "@tarojs/runner-utils": "3.2.12",
-    "@tarojs/runtime": "3.2.12",
-    "@tarojs/shared": "3.2.12",
-    "@tarojs/taro-loader": "3.2.12",
->>>>>>> e303ce54
     "autoprefixer": "9.7.4",
     "babel-loader": "8.2.1",
     "copy-webpack-plugin": "5.1.1",
@@ -66,13 +54,8 @@
     "open": "7.0.2",
     "ora": "4.0.3",
     "postcss-loader": "3.0.0",
-<<<<<<< HEAD
     "postcss-plugin-constparse": "3.3.0-alpha.7",
     "postcss-pxtransform": "3.3.0-alpha.7",
-=======
-    "postcss-plugin-constparse": "3.2.12",
-    "postcss-pxtransform": "3.2.12",
->>>>>>> e303ce54
     "react-refresh": "0.9.0",
     "resolve": "1.15.1",
     "resolve-url-loader": "3.1.1",
@@ -89,16 +72,9 @@
     "webpack-format-messages": "^2.0.5"
   },
   "devDependencies": {
-<<<<<<< HEAD
     "@tarojs/components": "3.3.0-alpha.7",
     "@tarojs/taro": "3.3.0-alpha.7",
     "babel-plugin-transform-taroapi": "3.3.0-alpha.7",
     "babel-preset-taro": "3.3.0-alpha.7"
-=======
-    "@tarojs/components": "3.2.12",
-    "@tarojs/taro": "3.2.12",
-    "babel-plugin-transform-taroapi": "3.2.12",
-    "babel-preset-taro": "3.2.12"
->>>>>>> e303ce54
   }
 }