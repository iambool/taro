{
  "name": "@tarojs/webpack-runner",
  "version": "3.4.1",
  "description": "webpack runner for taro",
  "main": "index.js",
  "scripts": {
    "build": "tsc",
    "dev": "tsc -w",
    "test": "cross-env NODE_ENV=jest jest",
    "test:ci": "cross-env NODE_ENV=jest jest -i",
    "test:dev": "cross-env NODE_ENV=jest jest --watch",
    "test:coverage": "cross-env NODE_ENV=jest jest --coverage",
    "updateSnapshot": "cross-env NODE_ENV=jest jest --updateSnapshot"
  },
  "repository": {
    "type": "git",
    "url": "git+https://github.com/NervJS/taro.git"
  },
  "files": [
    "index.js",
    "dist"
  ],
  "keywords": [
    "taro"
  ],
  "author": "luckyadam",
  "license": "MIT",
  "bugs": {
    "url": "https://github.com/NervJS/taro/issues"
  },
  "homepage": "https://github.com/NervJS/taro#readme",
  "dependencies": {
    "@tarojs/helper": "3.4.1",
    "@tarojs/runner-utils": "3.4.1",
    "@tarojs/taro": "3.4.1",
    "@tarojs/taro-loader": "3.4.1",
    "autoprefixer": "^9.7.4",
    "babel-loader": "8.2.1",
    "copy-webpack-plugin": "5.1.2",
    "css-loader": "3.4.2",
    "csso-webpack-plugin": "2.0.0-beta.1",
    "detect-port": "^1.3.0",
    "file-loader": "^6.0.0",
    "fs-extra": "^8.0.1",
    "html-webpack-plugin": "3.2.0",
    "less": "^4.1.0",
    "less-loader": "7.3.0",
    "lodash": "^4.17.21",
    "mini-css-extract-plugin": "0.9.0",
    "open": "7.0.2",
    "ora": "4.0.3",
    "postcss": "8.3.5",
    "postcss-loader": "4.3.0",
    "postcss-plugin-constparse": "3.4.1",
    "postcss-pxtransform": "3.4.1",
<<<<<<< HEAD
    "react-refresh": "0.11.0",
=======
>>>>>>> 394cea36
    "resolve": "^1.6.0",
    "resolve-url-loader": "3.1.3",
    "sass": "1.32.11",
    "sass-loader": "10.2.0",
    "style-loader": "1.3.0",
    "stylus": "0.54.7",
    "stylus-loader": "3.0.2",
    "terser-webpack-plugin": "^3.0.5",
    "url-loader": "^4.1.0",
    "webpack": "4.46.0",
    "webpack-chain": "4.9.0",
    "webpack-dev-server": "3.11.0",
    "webpack-format-messages": "^2.0.5"
  }
}<|MERGE_RESOLUTION|>--- conflicted
+++ resolved
@@ -53,10 +53,7 @@
     "postcss-loader": "4.3.0",
     "postcss-plugin-constparse": "3.4.1",
     "postcss-pxtransform": "3.4.1",
-<<<<<<< HEAD
     "react-refresh": "0.11.0",
-=======
->>>>>>> 394cea36
     "resolve": "^1.6.0",
     "resolve-url-loader": "3.1.3",
     "sass": "1.32.11",
