import * as path from 'path'
import * as Chain from 'webpack-chain'
import { MultiPlatformPlugin } from '@tarojs/runner-utils'

import { getRootPath } from '../util'
import { BuildConfig } from '../util/types'

export default (appPath: string, _config: Partial<BuildConfig>) => {
  const chain = new Chain()
<<<<<<< HEAD
=======
  let alias: Record<string, string> = {
    '@tarojs/taro': '@tarojs/taro-h5'
  }

  if (config.framework === 'nerv') {
    alias = {
      ...alias,
      react$: 'nervjs',
      'react-dom$': 'nervjs'
    }
  }
>>>>>>> e5152ac3

  chain.merge({
    resolve: {
      extensions: ['.mjs', '.js', '.jsx', '.ts', '.tsx', '.vue'],
      mainFields: ['main:h5', 'browser', 'module', 'jsnext:main', 'main'],
      symlinks: true,
      modules: [path.join(appPath, 'node_modules'), 'node_modules']
    },
    resolveLoader: {
      modules: [path.join(getRootPath(), 'node_modules'), 'node_modules']
    }
  })

  chain.resolve
    .plugin('MultiPlatformPlugin')
    .use(MultiPlatformPlugin, ['described-resolve', 'resolve', {
      chain
    }])

  return chain
}<|MERGE_RESOLUTION|>--- conflicted
+++ resolved
@@ -7,27 +7,17 @@
 
 export default (appPath: string, _config: Partial<BuildConfig>) => {
   const chain = new Chain()
-<<<<<<< HEAD
-=======
-  let alias: Record<string, string> = {
+  const alias: Record<string, string> = {
     '@tarojs/taro': '@tarojs/taro-h5'
   }
-
-  if (config.framework === 'nerv') {
-    alias = {
-      ...alias,
-      react$: 'nervjs',
-      'react-dom$': 'nervjs'
-    }
-  }
->>>>>>> e5152ac3
 
   chain.merge({
     resolve: {
       extensions: ['.mjs', '.js', '.jsx', '.ts', '.tsx', '.vue'],
       mainFields: ['main:h5', 'browser', 'module', 'jsnext:main', 'main'],
       symlinks: true,
-      modules: [path.join(appPath, 'node_modules'), 'node_modules']
+      modules: [path.join(appPath, 'node_modules'), 'node_modules'],
+      alias
     },
     resolveLoader: {
       modules: [path.join(getRootPath(), 'node_modules'), 'node_modules']
