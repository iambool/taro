--- conflicted
+++ resolved
@@ -1,581 +1,564 @@
-<<<<<<< HEAD
-import {
-  getSassLoaderOption,
-  recursiveMerge,
-  REG_SCRIPTS,
-  REG_SASS_SASS,
-  REG_SASS_SCSS,
-  REG_LESS,
-  REG_STYLUS,
-  REG_STYLE,
-  REG_MEDIA,
-  REG_FONT,
-  REG_IMAGE,
-  REG_VUE
-} from '@tarojs/runner-utils'
-=======
-import { recursiveMerge, REG_SCRIPTS, REG_SASS, REG_LESS, REG_STYLUS, REG_STYLE, REG_MEDIA, REG_FONT, REG_IMAGE, REG_VUE } from '@tarojs/helper'
-import { getSassLoaderOption } from '@tarojs/runner-utils'
->>>>>>> afd0ec7e
-import * as CopyWebpackPlugin from 'copy-webpack-plugin'
-import CssoWebpackPlugin from 'csso-webpack-plugin'
-import * as sass from 'sass'
-import * as HtmlWebpackPlugin from 'html-webpack-plugin'
-import { partial } from 'lodash'
-import { mapKeys, pipe } from 'lodash/fp'
-import * as MiniCssExtractPlugin from 'mini-css-extract-plugin'
-import { join, resolve } from 'path'
-import * as TerserPlugin from 'terser-webpack-plugin'
-import * as webpack from 'webpack'
-import { PostcssOption, IPostcssOption, ICopyOptions } from '@tarojs/taro/types/compile'
-
-import MainPlugin from '../plugins/MainPlugin'
-import { getPostcssPlugins } from '../config/postcss.conf'
-import { Option, BuildConfig } from './types'
-
-export const makeConfig = async (buildConfig: BuildConfig) => {
-  const sassLoaderOption = await getSassLoaderOption(buildConfig)
-  return {
-    ...buildConfig,
-    sassLoaderOption
-  }
-}
-
-const defaultTerserOption = {
-  keep_fnames: true,
-  output: {
-    comments: false,
-    keep_quoted_props: true,
-    quote_keys: true,
-    beautify: false
-  },
-  warnings: false
-}
-const defaultCSSCompressOption = {
-  mergeRules: false,
-  mergeIdents: false,
-  reduceIdents: false,
-  discardUnused: false,
-  minifySelectors: false
-}
-const defaultMediaUrlLoaderOption = {
-  limit: 10240
-}
-const defaultFontUrlLoaderOption = {
-  limit: 10240
-}
-const defaultImageUrlLoaderOption = {
-  limit: 10240
-}
-const defaultCssModuleOption: PostcssOption.cssModules = {
-  enable: false,
-  config: {
-    namingPattern: 'global',
-    generateScopedName: '[name]__[local]___[hash:base64:5]'
-  }
-}
-
-const getLoader = (loaderName: string, options: Option) => {
-  return {
-    loader: require.resolve(loaderName),
-    options: options || {}
-  }
-}
-
-const listify = listOrItem => {
-  if (Array.isArray(listOrItem)) {
-    return listOrItem
-  }
-  return [listOrItem]
-}
-
-const getPlugin = (plugin: any, args: Option[]) => {
-  return {
-    plugin,
-    args
-  }
-}
-
-export const DEFAULT_Components = new Set<string>([
-  'view',
-  'scroll-view',
-  'swiper',
-  'cover-view',
-  'cover-image',
-  'icon',
-  'text',
-  'rich-text',
-  'progress',
-  'button',
-  'checkbox',
-  'form',
-  'input',
-  'label',
-  'picker',
-  'picker-view',
-  'picker-view-column',
-  'radio',
-  'radio-group',
-  'checkbox-group',
-  'slider',
-  'switch',
-  'textarea',
-  'navigator',
-  'audio',
-  'image',
-  'video',
-  'camera',
-  'live-player',
-  'live-pusher',
-  'map',
-  'canvas',
-  'open-data',
-  'web-view',
-  'swiper-item',
-  'movable-area',
-  'movable-view',
-  'functional-page-navigator',
-  'ad',
-  'block',
-  'import',
-  'official-account',
-  'editor'
-])
-
-const mergeOption = ([...options]: Option[]): Option => {
-  return recursiveMerge({}, ...options)
-}
-
-export const processEnvOption = partial(mapKeys as any, key => `process.env.${key}`) as any
-
-const getStyleLoader = pipe(
-  mergeOption,
-  partial(getLoader, 'style-loader')
-)
-const getCssLoader = pipe(
-  mergeOption,
-  partial(getLoader, 'css-loader')
-)
-const getPostcssLoader = pipe(
-  mergeOption,
-  partial(getLoader, 'postcss-loader')
-)
-const getResolveUrlLoader = pipe(
-  mergeOption,
-  partial(getLoader, 'resolve-url-loader')
-)
-const getSassLoader = pipe(
-  mergeOption,
-  partial(getLoader, 'sass-loader')
-)
-const getLessLoader = pipe(
-  mergeOption,
-  partial(getLoader, 'less-loader')
-)
-const getStylusLoader = pipe(
-  mergeOption,
-  partial(getLoader, 'stylus-loader')
-)
-const getBabelLoader = pipe(
-  mergeOption,
-  partial(getLoader, 'babel-loader')
-)
-const getVueLoader = pipe(
-  mergeOption,
-  partial(getLoader, 'vue-loader')
-)
-
-const getUrlLoader = pipe(
-  mergeOption,
-  partial(getLoader, 'url-loader')
-)
-const getExtractCssLoader = () => {
-  return {
-    loader: MiniCssExtractPlugin.loader
-  }
-}
-
-export const getMiniCssExtractPlugin = pipe(
-  mergeOption,
-  listify,
-  partial(getPlugin, MiniCssExtractPlugin)
-)
-export const getHtmlWebpackPlugin = pipe(
-  mergeOption,
-  listify,
-  partial(getPlugin, HtmlWebpackPlugin)
-)
-export const getDefinePlugin = pipe(
-  mergeOption,
-  listify,
-  partial(getPlugin, webpack.DefinePlugin)
-)
-export const getHotModuleReplacementPlugin = partial(getPlugin, webpack.HotModuleReplacementPlugin, [])
-export const getTerserPlugin = ([enableSourceMap, terserOptions]) => {
-  return new TerserPlugin({
-    cache: true,
-    parallel: true,
-    sourceMap: enableSourceMap,
-    terserOptions: recursiveMerge({}, defaultTerserOption, terserOptions)
-  })
-}
-export const getCssoWebpackPlugin = ([cssoOption]) => {
-  return pipe(
-    mergeOption,
-    listify,
-    partial(getPlugin, CssoWebpackPlugin)
-  )([defaultCSSCompressOption, cssoOption])
-}
-export const getCopyWebpackPlugin = ({ copy, appPath }: { copy: ICopyOptions; appPath: string }) => {
-  const args = [
-    copy.patterns.map(({ from, to }) => {
-      return {
-        from,
-        to: resolve(appPath, to),
-        context: appPath
-      }
-    }),
-    copy.options
-  ]
-  return partial(getPlugin, CopyWebpackPlugin)(args)
-}
-
-export const getMainPlugin = args => {
-  return partial(getPlugin, MainPlugin)([args])
-}
-
-const styleModuleReg = /(.*\.module).*\.(css|s[ac]ss|less|styl)\b/
-const styleGlobalReg = /(.*\.global).*\.(css|s[ac]ss|less|styl)\b/
-
-const isNodeModule = (filename: string) => /\bnode_modules\b/.test(filename)
-const taroModuleRegs = [/@tarojs[/\\_]components/, /\btaro-components\b/]
-const isTaroModule = (filename: string) => taroModuleRegs.some(reg => reg.test(filename))
-const defaultEsnextModuleRegs = [
-  /@tarojs[/\\_]components/,
-  /\btaro-components\b/,
-  /@tarojs[/\\_]taro-h5/,
-  /\btaro-h5\b/,
-  /@tarojs[/\\_]router/,
-  /\btaro-router\b/,
-  /@tarojs[/\\_]redux-h5/,
-  /\btaro-redux-h5\b/,
-  /@tarojs[/\\_]mobx-h5/,
-  /\btaro-mobx-h5\b/
-]
-
-const getEsnextModuleRules = esnextModules => {
-  return [...defaultEsnextModuleRegs, ...esnextModules]
-}
-
-export const getModule = (appPath: string, {
-  staticDirectory,
-  designWidth,
-  deviceRatio,
-  enableExtract,
-  enableSourceMap,
-
-  styleLoaderOption,
-  cssLoaderOption,
-  lessLoaderOption,
-  sassLoaderOption,
-  stylusLoaderOption,
-  fontUrlLoaderOption,
-  imageUrlLoaderOption,
-  mediaUrlLoaderOption,
-  esnextModules = [] as (string | RegExp)[],
-
-  postcss,
-  framework
-}) => {
-  const postcssOption: IPostcssOption = postcss || {}
-
-  const defaultStyleLoaderOption = {
-    /**
-     * 移除singleton设置，会导致样式库优先级发生错误
-     * singleton: true
-     */
-  }
-
-  const cssModuleOptions: PostcssOption.cssModules = recursiveMerge(
-    {},
-    defaultCssModuleOption,
-    postcssOption.cssModules
-  )
-
-  const { namingPattern, generateScopedName } = cssModuleOptions.config!
-
-  const cssOptions = [
-    {
-      importLoaders: 1,
-      sourceMap: enableSourceMap,
-      modules: false
-    },
-    cssLoaderOption
-  ]
-  const cssOptionsWithModule = [
-    Object.assign(
-      {
-        importLoaders: 1,
-        sourceMap: enableSourceMap,
-        modules: {
-          mode: namingPattern === 'module' ? 'local' : 'global'
-        }
-      },
-      {
-        modules: typeof generateScopedName === 'function'
-          ? { getLocalIdent: (context, _, localName) => generateScopedName(localName, context.resourcePath) }
-          : { localIdentName: generateScopedName }
-      }
-    ),
-    cssLoaderOption
-  ]
-  const esnextModuleRules = getEsnextModuleRules(esnextModules)
-
-  /**
-   * isEsnextModule
-   *
-   * 使用正则匹配判断是否是es模块
-   * 规则参考：https://github.com/webpack/webpack/blob/master/lib/RuleSet.js#L413
-   */
-  const isEsnextModule = (filename: string) =>
-    esnextModuleRules.some(pattern => {
-      if (pattern instanceof RegExp) {
-        return pattern.test(filename)
-      } else {
-        return filename.indexOf(pattern) > -1
-      }
-    })
-
-  const styleLoader = getStyleLoader([defaultStyleLoaderOption, styleLoaderOption])
-  const topStyleLoader = getStyleLoader([defaultStyleLoaderOption, {
-    insert: function insertAtTop (element) {
-      const parent = document.querySelector('head')
-      if (parent) {
-        const lastInsertedElement = (window as any)._lastElementInsertedByStyleLoader
-        if (!lastInsertedElement) {
-          parent.insertBefore(element, parent.firstChild)
-        } else if (lastInsertedElement.nextSibling) {
-          parent.insertBefore(element, lastInsertedElement.nextSibling)
-        } else {
-          parent.appendChild(element)
-        }
-        (window as any)._lastElementInsertedByStyleLoader = element
-      }
-    }
-  }, styleLoaderOption])
-
-  const extractCssLoader = getExtractCssLoader()
-
-  const lastStyleLoader = enableExtract && framework !== 'vue' ? extractCssLoader : styleLoader
-
-  /**
-   * css-loader 1.0.0版本移除了minimize选项...升级需谨慎
-   *
-   * https://github.com/webpack-contrib/css-loader/releases/tag/v1.0.0
-   */
-  const cssLoader = getCssLoader(cssOptions)
-  const cssLoaders: {
-    include?
-    use
-  }[] = [
-    {
-      use: [cssLoader]
-    }
-  ]
-
-  if (cssModuleOptions.enable) {
-    const cssLoaderWithModule = getCssLoader(cssOptionsWithModule)
-    let cssModuleCondition
-
-    if (cssModuleOptions.config!.namingPattern === 'module') {
-      /* 不排除 node_modules 内的样式 */
-      cssModuleCondition = styleModuleReg
-    } else {
-      cssModuleCondition = {
-        and: [{ exclude: styleGlobalReg }, { exclude: [isNodeModule] }]
-      }
-    }
-    cssLoaders.unshift({
-      include: [cssModuleCondition],
-      use: [cssLoaderWithModule]
-    })
-  }
-
-  const postcssLoader = getPostcssLoader([
-    { sourceMap: enableSourceMap },
-    {
-      ident: 'postcss',
-      plugins: getPostcssPlugins(appPath, {
-        designWidth,
-        deviceRatio,
-        postcssOption
-      })
-    }
-  ])
-
-  const resolveUrlLoader = getResolveUrlLoader([{}])
-
-  const sassLoader = getSassLoader([
-    {
-      sourceMap: true,
-      implementation: sass,
-      sassOptions: {
-        indentedSyntax: true
-      }
-    },
-    sassLoaderOption
-  ])
-  const scssLoader = getSassLoader([
-    {
-      sourceMap: true,
-      implementation: sass
-    },
-    sassLoaderOption
-  ])
-
-  const lessLoader = getLessLoader([{ sourceMap: enableSourceMap }, lessLoaderOption])
-
-  const stylusLoader = getStylusLoader([{ sourceMap: enableSourceMap }, stylusLoaderOption])
-
-  const rule: {
-    [key: string]: any
-  } = {}
-
-  rule.taroStyle = {
-    test: REG_STYLE,
-    use: [topStyleLoader],
-    include: [(filename: string) => isTaroModule(filename)]
-  }
-  rule.customStyle = {
-    test: REG_STYLE,
-    use: [lastStyleLoader],
-    exclude: [(filename: string) => isTaroModule(filename)]
-  }
-  rule.css = {
-    test: REG_STYLE,
-    oneOf: cssLoaders
-  }
-  rule.postcss = {
-    test: REG_STYLE,
-    use: [postcssLoader],
-    exclude: [
-      filename => {
-        if (isTaroModule(filename)) {
-          return true
-        } else if (isEsnextModule(filename)) {
-          return false
-        } else {
-          return isNodeModule(filename)
-        }
-      }
-    ]
-  }
-  rule.sass = {
-    test: REG_SASS_SASS,
-    use: [resolveUrlLoader, sassLoader]
-  }
-  rule.scss = {
-    test: REG_SASS_SCSS,
-    use: [resolveUrlLoader, scssLoader]
-  }
-  rule.less = {
-    test: REG_LESS,
-    use: [lessLoader]
-  }
-  rule.styl = {
-    test: REG_STYLUS,
-    use: [stylusLoader]
-  }
-  rule.vue = {
-    test: REG_VUE,
-    use: {
-      vueLoader: getVueLoader([{
-        transformAssetUrls: {
-          video: ['src', 'poster'],
-          'live-player': 'src',
-          audio: 'src',
-          source: 'src',
-          image: 'src',
-          'cover-image': 'src',
-          'taro-video': ['src', 'poster'],
-          'taro-live-player': 'src',
-          'taro-audio': 'src',
-          'taro-source': 'src',
-          'taro-image': 'src',
-          'taro-cover-image': 'src'
-        },
-        compilerOptions: {
-          modules: [{
-            preTransformNode (el) {
-              if (DEFAULT_Components.has(el.tag)) {
-                el.tag = 'taro-' + el.tag
-              }
-              return el
-            }
-          }]
-        }
-      }])
-    }
-  }
-  rule.script = {
-    test: REG_SCRIPTS,
-    exclude: [filename => /@tarojs\/components/.test(filename) || (/node_modules/.test(filename) && !(/taro/.test(filename)))],
-    use: {
-      babelLoader: getBabelLoader([{
-        compact: false
-      }])
-    }
-  }
-  rule.media = {
-    test: REG_MEDIA,
-    use: {
-      urlLoader: getUrlLoader([
-        defaultMediaUrlLoaderOption,
-        {
-          name: `${staticDirectory}/media/[name].[ext]`,
-          ...mediaUrlLoaderOption
-        }
-      ])
-    }
-  }
-  rule.font = {
-    test: REG_FONT,
-    use: {
-      urlLoader: getUrlLoader([
-        defaultFontUrlLoaderOption,
-        {
-          name: `${staticDirectory}/fonts/[name].[ext]`,
-          ...fontUrlLoaderOption
-        }
-      ])
-    }
-  }
-  rule.image = {
-    test: REG_IMAGE,
-    use: {
-      urlLoader: getUrlLoader([
-        defaultImageUrlLoaderOption,
-        {
-          name: `${staticDirectory}/images/[name].[ext]`,
-          ...imageUrlLoaderOption
-        }
-      ])
-    }
-  }
-
-  return { rule }
-}
-
-export const getOutput = (appPath: string, [{ outputRoot, publicPath, chunkDirectory }, customOutput]) => {
-  return {
-    path: join(appPath, outputRoot),
-    filename: 'js/[name].js',
-    chunkFilename: `${chunkDirectory}/[name].js`,
-    publicPath,
-    ...customOutput
-  }
-}
-
-export const getDevtool = enableSourceMap => {
-  return enableSourceMap ? 'cheap-module-eval-source-map' : 'none'
-}
+import { recursiveMerge, REG_SCRIPTS, REG_SASS_SASS, REG_SASS_SCSS, REG_LESS, REG_STYLUS, REG_STYLE, REG_MEDIA, REG_FONT, REG_IMAGE, REG_VUE } from '@tarojs/helper'
+import { getSassLoaderOption } from '@tarojs/runner-utils'
+import * as CopyWebpackPlugin from 'copy-webpack-plugin'
+import CssoWebpackPlugin from 'csso-webpack-plugin'
+import * as sass from 'sass'
+import * as HtmlWebpackPlugin from 'html-webpack-plugin'
+import { partial } from 'lodash'
+import { mapKeys, pipe } from 'lodash/fp'
+import * as MiniCssExtractPlugin from 'mini-css-extract-plugin'
+import { join, resolve } from 'path'
+import * as TerserPlugin from 'terser-webpack-plugin'
+import * as webpack from 'webpack'
+import { PostcssOption, IPostcssOption, ICopyOptions } from '@tarojs/taro/types/compile'
+
+import MainPlugin from '../plugins/MainPlugin'
+import { getPostcssPlugins } from '../config/postcss.conf'
+import { Option, BuildConfig } from './types'
+
+export const makeConfig = async (buildConfig: BuildConfig) => {
+  const sassLoaderOption = await getSassLoaderOption(buildConfig)
+  return {
+    ...buildConfig,
+    sassLoaderOption
+  }
+}
+
+const defaultTerserOption = {
+  keep_fnames: true,
+  output: {
+    comments: false,
+    keep_quoted_props: true,
+    quote_keys: true,
+    beautify: false
+  },
+  warnings: false
+}
+const defaultCSSCompressOption = {
+  mergeRules: false,
+  mergeIdents: false,
+  reduceIdents: false,
+  discardUnused: false,
+  minifySelectors: false
+}
+const defaultMediaUrlLoaderOption = {
+  limit: 10240
+}
+const defaultFontUrlLoaderOption = {
+  limit: 10240
+}
+const defaultImageUrlLoaderOption = {
+  limit: 10240
+}
+const defaultCssModuleOption: PostcssOption.cssModules = {
+  enable: false,
+  config: {
+    namingPattern: 'global',
+    generateScopedName: '[name]__[local]___[hash:base64:5]'
+  }
+}
+
+const getLoader = (loaderName: string, options: Option) => {
+  return {
+    loader: require.resolve(loaderName),
+    options: options || {}
+  }
+}
+
+const listify = listOrItem => {
+  if (Array.isArray(listOrItem)) {
+    return listOrItem
+  }
+  return [listOrItem]
+}
+
+const getPlugin = (plugin: any, args: Option[]) => {
+  return {
+    plugin,
+    args
+  }
+}
+
+export const DEFAULT_Components = new Set<string>([
+  'view',
+  'scroll-view',
+  'swiper',
+  'cover-view',
+  'cover-image',
+  'icon',
+  'text',
+  'rich-text',
+  'progress',
+  'button',
+  'checkbox',
+  'form',
+  'input',
+  'label',
+  'picker',
+  'picker-view',
+  'picker-view-column',
+  'radio',
+  'radio-group',
+  'checkbox-group',
+  'slider',
+  'switch',
+  'textarea',
+  'navigator',
+  'audio',
+  'image',
+  'video',
+  'camera',
+  'live-player',
+  'live-pusher',
+  'map',
+  'canvas',
+  'open-data',
+  'web-view',
+  'swiper-item',
+  'movable-area',
+  'movable-view',
+  'functional-page-navigator',
+  'ad',
+  'block',
+  'import',
+  'official-account',
+  'editor'
+])
+
+const mergeOption = ([...options]: Option[]): Option => {
+  return recursiveMerge({}, ...options)
+}
+
+export const processEnvOption = partial(mapKeys as any, key => `process.env.${key}`) as any
+
+const getStyleLoader = pipe(
+  mergeOption,
+  partial(getLoader, 'style-loader')
+)
+const getCssLoader = pipe(
+  mergeOption,
+  partial(getLoader, 'css-loader')
+)
+const getPostcssLoader = pipe(
+  mergeOption,
+  partial(getLoader, 'postcss-loader')
+)
+const getResolveUrlLoader = pipe(
+  mergeOption,
+  partial(getLoader, 'resolve-url-loader')
+)
+const getSassLoader = pipe(
+  mergeOption,
+  partial(getLoader, 'sass-loader')
+)
+const getLessLoader = pipe(
+  mergeOption,
+  partial(getLoader, 'less-loader')
+)
+const getStylusLoader = pipe(
+  mergeOption,
+  partial(getLoader, 'stylus-loader')
+)
+const getBabelLoader = pipe(
+  mergeOption,
+  partial(getLoader, 'babel-loader')
+)
+const getVueLoader = pipe(
+  mergeOption,
+  partial(getLoader, 'vue-loader')
+)
+
+const getUrlLoader = pipe(
+  mergeOption,
+  partial(getLoader, 'url-loader')
+)
+const getExtractCssLoader = () => {
+  return {
+    loader: MiniCssExtractPlugin.loader
+  }
+}
+
+export const getMiniCssExtractPlugin = pipe(
+  mergeOption,
+  listify,
+  partial(getPlugin, MiniCssExtractPlugin)
+)
+export const getHtmlWebpackPlugin = pipe(
+  mergeOption,
+  listify,
+  partial(getPlugin, HtmlWebpackPlugin)
+)
+export const getDefinePlugin = pipe(
+  mergeOption,
+  listify,
+  partial(getPlugin, webpack.DefinePlugin)
+)
+export const getHotModuleReplacementPlugin = partial(getPlugin, webpack.HotModuleReplacementPlugin, [])
+export const getTerserPlugin = ([enableSourceMap, terserOptions]) => {
+  return new TerserPlugin({
+    cache: true,
+    parallel: true,
+    sourceMap: enableSourceMap,
+    terserOptions: recursiveMerge({}, defaultTerserOption, terserOptions)
+  })
+}
+export const getCssoWebpackPlugin = ([cssoOption]) => {
+  return pipe(
+    mergeOption,
+    listify,
+    partial(getPlugin, CssoWebpackPlugin)
+  )([defaultCSSCompressOption, cssoOption])
+}
+export const getCopyWebpackPlugin = ({ copy, appPath }: { copy: ICopyOptions; appPath: string }) => {
+  const args = [
+    copy.patterns.map(({ from, to }) => {
+      return {
+        from,
+        to: resolve(appPath, to),
+        context: appPath
+      }
+    }),
+    copy.options
+  ]
+  return partial(getPlugin, CopyWebpackPlugin)(args)
+}
+
+export const getMainPlugin = args => {
+  return partial(getPlugin, MainPlugin)([args])
+}
+
+const styleModuleReg = /(.*\.module).*\.(css|s[ac]ss|less|styl)\b/
+const styleGlobalReg = /(.*\.global).*\.(css|s[ac]ss|less|styl)\b/
+
+const isNodeModule = (filename: string) => /\bnode_modules\b/.test(filename)
+const taroModuleRegs = [/@tarojs[/\\_]components/, /\btaro-components\b/]
+const isTaroModule = (filename: string) => taroModuleRegs.some(reg => reg.test(filename))
+const defaultEsnextModuleRegs = [
+  /@tarojs[/\\_]components/,
+  /\btaro-components\b/,
+  /@tarojs[/\\_]taro-h5/,
+  /\btaro-h5\b/,
+  /@tarojs[/\\_]router/,
+  /\btaro-router\b/,
+  /@tarojs[/\\_]redux-h5/,
+  /\btaro-redux-h5\b/,
+  /@tarojs[/\\_]mobx-h5/,
+  /\btaro-mobx-h5\b/
+]
+
+const getEsnextModuleRules = esnextModules => {
+  return [...defaultEsnextModuleRegs, ...esnextModules]
+}
+
+export const getModule = (appPath: string, {
+  staticDirectory,
+  designWidth,
+  deviceRatio,
+  enableExtract,
+  enableSourceMap,
+
+  styleLoaderOption,
+  cssLoaderOption,
+  lessLoaderOption,
+  sassLoaderOption,
+  stylusLoaderOption,
+  fontUrlLoaderOption,
+  imageUrlLoaderOption,
+  mediaUrlLoaderOption,
+  esnextModules = [] as (string | RegExp)[],
+
+  postcss,
+  framework
+}) => {
+  const postcssOption: IPostcssOption = postcss || {}
+
+  const defaultStyleLoaderOption = {
+    /**
+     * 移除singleton设置，会导致样式库优先级发生错误
+     * singleton: true
+     */
+  }
+
+  const cssModuleOptions: PostcssOption.cssModules = recursiveMerge(
+    {},
+    defaultCssModuleOption,
+    postcssOption.cssModules
+  )
+
+  const { namingPattern, generateScopedName } = cssModuleOptions.config!
+
+  const cssOptions = [
+    {
+      importLoaders: 1,
+      sourceMap: enableSourceMap,
+      modules: false
+    },
+    cssLoaderOption
+  ]
+  const cssOptionsWithModule = [
+    Object.assign(
+      {
+        importLoaders: 1,
+        sourceMap: enableSourceMap,
+        modules: {
+          mode: namingPattern === 'module' ? 'local' : 'global'
+        }
+      },
+      {
+        modules: typeof generateScopedName === 'function'
+          ? { getLocalIdent: (context, _, localName) => generateScopedName(localName, context.resourcePath) }
+          : { localIdentName: generateScopedName }
+      }
+    ),
+    cssLoaderOption
+  ]
+  const esnextModuleRules = getEsnextModuleRules(esnextModules)
+
+  /**
+   * isEsnextModule
+   *
+   * 使用正则匹配判断是否是es模块
+   * 规则参考：https://github.com/webpack/webpack/blob/master/lib/RuleSet.js#L413
+   */
+  const isEsnextModule = (filename: string) =>
+    esnextModuleRules.some(pattern => {
+      if (pattern instanceof RegExp) {
+        return pattern.test(filename)
+      } else {
+        return filename.indexOf(pattern) > -1
+      }
+    })
+
+  const styleLoader = getStyleLoader([defaultStyleLoaderOption, styleLoaderOption])
+  const topStyleLoader = getStyleLoader([defaultStyleLoaderOption, {
+    insert: function insertAtTop (element) {
+      const parent = document.querySelector('head')
+      if (parent) {
+        const lastInsertedElement = (window as any)._lastElementInsertedByStyleLoader
+        if (!lastInsertedElement) {
+          parent.insertBefore(element, parent.firstChild)
+        } else if (lastInsertedElement.nextSibling) {
+          parent.insertBefore(element, lastInsertedElement.nextSibling)
+        } else {
+          parent.appendChild(element)
+        }
+        (window as any)._lastElementInsertedByStyleLoader = element
+      }
+    }
+  }, styleLoaderOption])
+
+  const extractCssLoader = getExtractCssLoader()
+
+  const lastStyleLoader = enableExtract && framework !== 'vue' ? extractCssLoader : styleLoader
+
+  /**
+   * css-loader 1.0.0版本移除了minimize选项...升级需谨慎
+   *
+   * https://github.com/webpack-contrib/css-loader/releases/tag/v1.0.0
+   */
+  const cssLoader = getCssLoader(cssOptions)
+  const cssLoaders: {
+    include?
+    use
+  }[] = [
+    {
+      use: [cssLoader]
+    }
+  ]
+
+  if (cssModuleOptions.enable) {
+    const cssLoaderWithModule = getCssLoader(cssOptionsWithModule)
+    let cssModuleCondition
+
+    if (cssModuleOptions.config!.namingPattern === 'module') {
+      /* 不排除 node_modules 内的样式 */
+      cssModuleCondition = styleModuleReg
+    } else {
+      cssModuleCondition = {
+        and: [{ exclude: styleGlobalReg }, { exclude: [isNodeModule] }]
+      }
+    }
+    cssLoaders.unshift({
+      include: [cssModuleCondition],
+      use: [cssLoaderWithModule]
+    })
+  }
+
+  const postcssLoader = getPostcssLoader([
+    { sourceMap: enableSourceMap },
+    {
+      ident: 'postcss',
+      plugins: getPostcssPlugins(appPath, {
+        designWidth,
+        deviceRatio,
+        postcssOption
+      })
+    }
+  ])
+
+  const resolveUrlLoader = getResolveUrlLoader([{}])
+
+  const sassLoader = getSassLoader([
+    {
+      sourceMap: true,
+      implementation: sass,
+      sassOptions: {
+        indentedSyntax: true
+      }
+    },
+    sassLoaderOption
+  ])
+  const scssLoader = getSassLoader([
+    {
+      sourceMap: true,
+      implementation: sass
+    },
+    sassLoaderOption
+  ])
+
+  const lessLoader = getLessLoader([{ sourceMap: enableSourceMap }, lessLoaderOption])
+
+  const stylusLoader = getStylusLoader([{ sourceMap: enableSourceMap }, stylusLoaderOption])
+
+  const rule: {
+    [key: string]: any
+  } = {}
+
+  rule.taroStyle = {
+    test: REG_STYLE,
+    use: [topStyleLoader],
+    include: [(filename: string) => isTaroModule(filename)]
+  }
+  rule.customStyle = {
+    test: REG_STYLE,
+    use: [lastStyleLoader],
+    exclude: [(filename: string) => isTaroModule(filename)]
+  }
+  rule.css = {
+    test: REG_STYLE,
+    oneOf: cssLoaders
+  }
+  rule.postcss = {
+    test: REG_STYLE,
+    use: [postcssLoader],
+    exclude: [
+      filename => {
+        if (isTaroModule(filename)) {
+          return true
+        } else if (isEsnextModule(filename)) {
+          return false
+        } else {
+          return isNodeModule(filename)
+        }
+      }
+    ]
+  }
+  rule.sass = {
+    test: REG_SASS_SASS,
+    use: [resolveUrlLoader, sassLoader]
+  }
+  rule.scss = {
+    test: REG_SASS_SCSS,
+    use: [resolveUrlLoader, scssLoader]
+  }
+  rule.less = {
+    test: REG_LESS,
+    use: [lessLoader]
+  }
+  rule.styl = {
+    test: REG_STYLUS,
+    use: [stylusLoader]
+  }
+  rule.vue = {
+    test: REG_VUE,
+    use: {
+      vueLoader: getVueLoader([{
+        transformAssetUrls: {
+          video: ['src', 'poster'],
+          'live-player': 'src',
+          audio: 'src',
+          source: 'src',
+          image: 'src',
+          'cover-image': 'src',
+          'taro-video': ['src', 'poster'],
+          'taro-live-player': 'src',
+          'taro-audio': 'src',
+          'taro-source': 'src',
+          'taro-image': 'src',
+          'taro-cover-image': 'src'
+        },
+        compilerOptions: {
+          modules: [{
+            preTransformNode (el) {
+              if (DEFAULT_Components.has(el.tag)) {
+                el.tag = 'taro-' + el.tag
+              }
+              return el
+            }
+          }]
+        }
+      }])
+    }
+  }
+  rule.script = {
+    test: REG_SCRIPTS,
+    exclude: [filename => /@tarojs\/components/.test(filename) || (/node_modules/.test(filename) && !(/taro/.test(filename)))],
+    use: {
+      babelLoader: getBabelLoader([{
+        compact: false
+      }])
+    }
+  }
+  rule.media = {
+    test: REG_MEDIA,
+    use: {
+      urlLoader: getUrlLoader([
+        defaultMediaUrlLoaderOption,
+        {
+          name: `${staticDirectory}/media/[name].[ext]`,
+          ...mediaUrlLoaderOption
+        }
+      ])
+    }
+  }
+  rule.font = {
+    test: REG_FONT,
+    use: {
+      urlLoader: getUrlLoader([
+        defaultFontUrlLoaderOption,
+        {
+          name: `${staticDirectory}/fonts/[name].[ext]`,
+          ...fontUrlLoaderOption
+        }
+      ])
+    }
+  }
+  rule.image = {
+    test: REG_IMAGE,
+    use: {
+      urlLoader: getUrlLoader([
+        defaultImageUrlLoaderOption,
+        {
+          name: `${staticDirectory}/images/[name].[ext]`,
+          ...imageUrlLoaderOption
+        }
+      ])
+    }
+  }
+
+  return { rule }
+}
+
+export const getOutput = (appPath: string, [{ outputRoot, publicPath, chunkDirectory }, customOutput]) => {
+  return {
+    path: join(appPath, outputRoot),
+    filename: 'js/[name].js',
+    chunkFilename: `${chunkDirectory}/[name].js`,
+    publicPath,
+    ...customOutput
+  }
+}
+
+export const getDevtool = enableSourceMap => {
+  return enableSourceMap ? 'cheap-module-eval-source-map' : 'none'
+}