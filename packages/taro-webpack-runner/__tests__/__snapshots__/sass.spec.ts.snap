--- conflicted
+++ resolved
@@ -698,18 +698,13 @@
     var mocks_taro_components = __webpack_require__(8);
     Object(taro_components[\\"c\\"])().then((function() {
         Object(taro_components[\\"d\\"])(taro_runtime_window);
-<<<<<<< HEAD
-    });
-    const config = {
+    }));
+    var config = {
         \\"router\\": {
             \\"mode\\": \\"hash\\",
             \\"customRoutes\\": {},
             \\"basename\\": \\"/\\"
         },
-=======
-    }));
-    var config = {
->>>>>>> 1dfcb60e
         \\"pages\\": [ \\"pages/index/index\\" ],
         \\"window\\": {
             \\"backgroundTextStyle\\": \\"light\\",
@@ -1470,18 +1465,13 @@
     var mocks_taro_components = __webpack_require__(9);
     Object(taro_components[\\"c\\"])().then((function() {
         Object(taro_components[\\"d\\"])(taro_runtime_window);
-<<<<<<< HEAD
-    });
-    const config = {
+    }));
+    var config = {
         \\"router\\": {
             \\"mode\\": \\"hash\\",
             \\"customRoutes\\": {},
             \\"basename\\": \\"/\\"
         },
-=======
-    }));
-    var config = {
->>>>>>> 1dfcb60e
         \\"pages\\": [ \\"pages/index/index\\" ],
         \\"window\\": {
             \\"backgroundTextStyle\\": \\"light\\",
@@ -2242,18 +2232,13 @@
     var mocks_taro_components = __webpack_require__(9);
     Object(taro_components[\\"c\\"])().then((function() {
         Object(taro_components[\\"d\\"])(taro_runtime_window);
-<<<<<<< HEAD
-    });
-    const config = {
+    }));
+    var config = {
         \\"router\\": {
             \\"mode\\": \\"hash\\",
             \\"customRoutes\\": {},
             \\"basename\\": \\"/\\"
         },
-=======
-    }));
-    var config = {
->>>>>>> 1dfcb60e
         \\"pages\\": [ \\"pages/index/index\\" ],
         \\"window\\": {
             \\"backgroundTextStyle\\": \\"light\\",
@@ -3014,18 +2999,13 @@
     var mocks_taro_components = __webpack_require__(9);
     Object(taro_components[\\"c\\"])().then((function() {
         Object(taro_components[\\"d\\"])(taro_runtime_window);
-<<<<<<< HEAD
-    });
-    const config = {
+    }));
+    var config = {
         \\"router\\": {
             \\"mode\\": \\"hash\\",
             \\"customRoutes\\": {},
             \\"basename\\": \\"/\\"
         },
-=======
-    }));
-    var config = {
->>>>>>> 1dfcb60e
         \\"pages\\": [ \\"pages/index/index\\" ],
         \\"window\\": {
             \\"backgroundTextStyle\\": \\"light\\",
@@ -3786,18 +3766,13 @@
     var mocks_taro_components = __webpack_require__(9);
     Object(taro_components[\\"c\\"])().then((function() {
         Object(taro_components[\\"d\\"])(taro_runtime_window);
-<<<<<<< HEAD
-    });
-    const config = {
+    }));
+    var config = {
         \\"router\\": {
             \\"mode\\": \\"hash\\",
             \\"customRoutes\\": {},
             \\"basename\\": \\"/\\"
         },
-=======
-    }));
-    var config = {
->>>>>>> 1dfcb60e
         \\"pages\\": [ \\"pages/index/index\\" ],
         \\"window\\": {
             \\"backgroundTextStyle\\": \\"light\\",
