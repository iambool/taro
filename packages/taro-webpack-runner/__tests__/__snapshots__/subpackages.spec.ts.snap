--- conflicted
+++ resolved
@@ -789,18 +789,13 @@
     var mocks_taro_components = __webpack_require__(10);
     Object(taro_components[\\"c\\"])().then((function() {
         Object(taro_components[\\"d\\"])(taro_runtime_window);
-<<<<<<< HEAD
-    });
-    const config = {
+    }));
+    var config = {
         \\"router\\": {
             \\"mode\\": \\"hash\\",
             \\"customRoutes\\": {},
             \\"basename\\": \\"/\\"
         },
-=======
-    }));
-    var config = {
->>>>>>> 1dfcb60e
         \\"pages\\": [ \\"pages/index/index\\", \\"packageA/detail/index\\" ],
         \\"window\\": {
             \\"backgroundTextStyle\\": \\"light\\",
