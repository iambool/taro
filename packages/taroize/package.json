--- conflicted
+++ resolved
@@ -1,10 +1,6 @@
 {
   "name": "@tarojs/taroize",
-<<<<<<< HEAD
-  "version": "3.2.0-beta.4",
-=======
   "version": "3.1.4",
->>>>>>> 22b0ce51
   "description": "转换原生微信小程序代码为 Taro 代码",
   "main": "index.js",
   "files": [
