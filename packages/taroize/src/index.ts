import * as t from 'babel-types'
import { parseWXML } from './wxml'
import { parseScript } from './script'
import { parseJSON } from './json'
import { errors, resetGlobals, THIRD_PARTY_COMPONENTS } from './global'
import { setting } from './utils'

interface Option {
  json?: string,
  script?: string,
  wxml?: string,
  path: string
  rootPath: string
}

export function parse (option: Option) {
  resetGlobals()
<<<<<<< HEAD
  setting.rootPath = option.rootPath
=======
  if (option.json) {
    const config = JSON.parse(option.json)
    const usingComponents = config['usingComponents']
    if (usingComponents) {
      for (const key in usingComponents) {
        if (usingComponents.hasOwnProperty(key)) {
          THIRD_PARTY_COMPONENTS.add(key)
        }
      }
    }
  }
>>>>>>> 489001e8
  const { wxml, wxses, imports, refIds } = parseWXML(option.path, option.wxml)
  const json = parseJSON(option.json)
  setting.sourceCode = option.script!
  const ast = parseScript(option.script, wxml as t.Expression, json, wxses, refIds)
  return {
    ast,
    imports,
    errors
  }
}<|MERGE_RESOLUTION|>--- conflicted
+++ resolved
@@ -15,9 +15,7 @@
 
 export function parse (option: Option) {
   resetGlobals()
-<<<<<<< HEAD
   setting.rootPath = option.rootPath
-=======
   if (option.json) {
     const config = JSON.parse(option.json)
     const usingComponents = config['usingComponents']
@@ -29,7 +27,6 @@
       }
     }
   }
->>>>>>> 489001e8
   const { wxml, wxses, imports, refIds } = parseWXML(option.path, option.wxml)
   const json = parseJSON(option.json)
   setting.sourceCode = option.script!
