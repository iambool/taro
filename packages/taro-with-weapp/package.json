--- conflicted
+++ resolved
@@ -22,16 +22,9 @@
   "author": "yuche",
   "license": "MIT",
   "dependencies": {
-<<<<<<< HEAD
     "@babel/runtime": "^7.14.5",
-    "@tarojs/runtime": "3.3.10",
-    "@tarojs/taro": "3.3.10",
-    "lodash": "^4.17.21"
-=======
-    "@babel/runtime": "^7.12.5",
     "@tarojs/runtime": "3.3.13",
     "@tarojs/taro": "3.3.13",
-    "lodash": "^4.17.11"
->>>>>>> d84177a9
+    "lodash": "^4.17.21"
   }
 }