{
  "name": "@tarojs/with-weapp",
<<<<<<< HEAD
  "version": "3.2.0-beta.4",
=======
  "version": "3.1.4",
>>>>>>> 22b0ce51
  "description": "taroize 之后的运行时",
  "main": "index.js",
  "scripts": {
    "test": "jest",
    "build": "rollup -c rollup.config.js",
    "dev": "rollup -c -w rollup.config.js",
    "tsc": "tsc"
  },
  "files": [
    "dist",
    "src",
    "index.js",
    "package.json"
  ],
  "repository": {
    "type": "git",
    "url": "https://github.com/NervJS/taro/tree/master/packages/taro-with-weapp"
  },
  "author": "yuche",
  "license": "MIT",
  "dependencies": {
    "@babel/runtime": "7.12.5",
<<<<<<< HEAD
    "@tarojs/runtime": "3.2.0-beta.4",
    "@tarojs/taro": "3.2.0-beta.4",
=======
    "@tarojs/runtime": "3.1.4",
    "@tarojs/taro": "3.1.4",
>>>>>>> 22b0ce51
    "lodash": "^4.17.11"
  }
}<|MERGE_RESOLUTION|>--- conflicted
+++ resolved
@@ -1,10 +1,6 @@
 {
   "name": "@tarojs/with-weapp",
-<<<<<<< HEAD
-  "version": "3.2.0-beta.4",
-=======
   "version": "3.1.4",
->>>>>>> 22b0ce51
   "description": "taroize 之后的运行时",
   "main": "index.js",
   "scripts": {
@@ -27,13 +23,8 @@
   "license": "MIT",
   "dependencies": {
     "@babel/runtime": "7.12.5",
-<<<<<<< HEAD
-    "@tarojs/runtime": "3.2.0-beta.4",
-    "@tarojs/taro": "3.2.0-beta.4",
-=======
     "@tarojs/runtime": "3.1.4",
     "@tarojs/taro": "3.1.4",
->>>>>>> 22b0ce51
     "lodash": "^4.17.11"
   }
 }