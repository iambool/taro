{
  "name": "babel-preset-taro",
<<<<<<< HEAD
  "version": "3.3.0-alpha.2",
=======
  "version": "3.2.8",
>>>>>>> a88f9903
  "description": "> TODO: description",
  "author": "yuche <i@yuche.me>",
  "homepage": "https://github.com/nervjs/taro/tree/master/packages/babel-preset-taro#readme",
  "license": "MIT",
  "main": "index.js",
  "files": [
    "rn/",
    "index.js"
  ],
  "repository": {
    "type": "git",
    "url": "git+https://github.com/NervJS/taro.git"
  },
  "scripts": {
    "test": "jest --collectCoverage",
    "test:ci": "jest --i --coverage false"
  },
  "bugs": {
    "url": "https://github.com/NervJS/taro/issues"
  },
  "peerDependencies": {
    "@babel/core": "*"
  },
  "dependencies": {
    "@babel/plugin-proposal-class-properties": "7.10.4",
    "@babel/plugin-proposal-decorators": "7.10.5",
    "@babel/plugin-syntax-jsx": "^7.10.4",
    "@babel/plugin-transform-runtime": "7.11.0",
    "@babel/preset-env": "^7.11.0",
    "@babel/preset-react": "7.12.13",
    "@babel/preset-typescript": "7.12.17",
    "@babel/runtime": "^7.11.2",
<<<<<<< HEAD
    "@tarojs/helper": "3.3.0-alpha.2",
    "@tarojs/taro-h5": "3.3.0-alpha.2",
    "@tarojs/taro-rn": "3.3.0-alpha.2",
    "babel-plugin-dynamic-import-node": "^2.3.3",
    "babel-plugin-global-define": "^1.0.3",
    "babel-plugin-transform-imports-api": "^1.0.0",
    "babel-plugin-transform-react-jsx-to-rn-stylesheet": "3.3.0-alpha.2",
    "babel-plugin-transform-taroapi": "3.3.0-alpha.2",
=======
    "@tarojs/helper": "3.2.8",
    "@tarojs/taro-h5": "3.2.8",
    "@tarojs/taro-rn": "3.2.8",
    "babel-plugin-dynamic-import-node": "^2.3.3",
    "babel-plugin-global-define": "^1.0.3",
    "babel-plugin-transform-imports-api": "^1.0.0",
    "babel-plugin-transform-react-jsx-to-rn-stylesheet": "3.2.8",
    "babel-plugin-transform-taroapi": "3.2.8",
>>>>>>> a88f9903
    "core-js": "^3.6.5",
    "metro-react-native-babel-preset": "^0.63.0",
    "react-refresh": "0.9.0"
  }
}<|MERGE_RESOLUTION|>--- conflicted
+++ resolved
@@ -1,10 +1,6 @@
 {
   "name": "babel-preset-taro",
-<<<<<<< HEAD
   "version": "3.3.0-alpha.2",
-=======
-  "version": "3.2.8",
->>>>>>> a88f9903
   "description": "> TODO: description",
   "author": "yuche <i@yuche.me>",
   "homepage": "https://github.com/nervjs/taro/tree/master/packages/babel-preset-taro#readme",
@@ -37,7 +33,6 @@
     "@babel/preset-react": "7.12.13",
     "@babel/preset-typescript": "7.12.17",
     "@babel/runtime": "^7.11.2",
-<<<<<<< HEAD
     "@tarojs/helper": "3.3.0-alpha.2",
     "@tarojs/taro-h5": "3.3.0-alpha.2",
     "@tarojs/taro-rn": "3.3.0-alpha.2",
@@ -46,16 +41,6 @@
     "babel-plugin-transform-imports-api": "^1.0.0",
     "babel-plugin-transform-react-jsx-to-rn-stylesheet": "3.3.0-alpha.2",
     "babel-plugin-transform-taroapi": "3.3.0-alpha.2",
-=======
-    "@tarojs/helper": "3.2.8",
-    "@tarojs/taro-h5": "3.2.8",
-    "@tarojs/taro-rn": "3.2.8",
-    "babel-plugin-dynamic-import-node": "^2.3.3",
-    "babel-plugin-global-define": "^1.0.3",
-    "babel-plugin-transform-imports-api": "^1.0.0",
-    "babel-plugin-transform-react-jsx-to-rn-stylesheet": "3.2.8",
-    "babel-plugin-transform-taroapi": "3.2.8",
->>>>>>> a88f9903
     "core-js": "^3.6.5",
     "metro-react-native-babel-preset": "^0.63.0",
     "react-refresh": "0.9.0"
