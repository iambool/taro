--- conflicted
+++ resolved
@@ -38,16 +38,10 @@
     "@tarojs/taro-h5": "3.3.3",
     "@vue/babel-plugin-jsx": "^1.0.6",
     "@vue/babel-preset-jsx": "^1.2.4",
-<<<<<<< HEAD
     "babel-plugin-dynamic-import-node": "2.3.3",
     "babel-plugin-global-define": "1.0.3",
+    "babel-plugin-jsx-attributes-array-to-object": "0.3.0",
     "babel-plugin-transform-imports-api": "1.0.0",
-=======
-    "babel-plugin-dynamic-import-node": "^2.3.3",
-    "babel-plugin-global-define": "^1.0.3",
-    "babel-plugin-jsx-attributes-array-to-object": "^0.3.0",
-    "babel-plugin-transform-imports-api": "^1.0.0",
->>>>>>> 1c607a29
     "babel-plugin-transform-react-jsx-to-rn-stylesheet": "3.3.3",
     "babel-plugin-transform-taroapi": "3.3.3",
     "core-js": "^3.6.5",
