{
  "name": "babel-preset-taro",
  "version": "3.1.5",
  "description": "> TODO: description",
  "author": "yuche <i@yuche.me>",
  "homepage": "https://github.com/nervjs/taro/tree/master/packages/babel-preset-taro#readme",
  "license": "MIT",
  "main": "index.js",
  "files": [
    "rn/",
    "index.js"
  ],
  "repository": {
    "type": "git",
    "url": "git+https://github.com/NervJS/taro.git"
  },
  "scripts": {
    "test": "jest --collectCoverage",
    "test:ci": "jest --i --coverage false"
  },
  "bugs": {
    "url": "https://github.com/NervJS/taro/issues"
  },
  "peerDependencies": {
    "@babel/core": "*"
  },
  "dependencies": {
    "@babel/core": "7.11.1",
    "@babel/plugin-proposal-class-properties": "7.10.4",
    "@babel/plugin-proposal-decorators": "7.10.5",
    "@babel/plugin-syntax-jsx": "^7.10.4",
    "@babel/plugin-transform-runtime": "7.11.0",
    "@babel/preset-env": "7.11.0",
    "@babel/preset-react": "7.12.13",
    "@babel/preset-typescript": "7.12.17",
    "@babel/runtime": "^7.11.2",
<<<<<<< HEAD
    "@tarojs/helper": "3.1.4",
    "@tarojs/taro-h5": "3.1.4",
    "@tarojs/taro-rn": "3.1.4",
    "babel-plugin-dynamic-import-node": "^2.3.3",
    "babel-plugin-global-define": "^1.0.3",
    "babel-plugin-transform-imports-api": "^1.0.0",
    "babel-plugin-transform-react-jsx-to-rn-stylesheet": "3.1.4",
    "babel-plugin-transform-taroapi": "3.1.4",
=======
    "@tarojs/taro-h5": "3.1.5",
    "babel-plugin-dynamic-import-node": "^2.3.3",
    "babel-plugin-transform-taroapi": "3.1.5",
>>>>>>> fa50e35f
    "core-js": "^3.6.5",
    "metro-react-native-babel-preset": "^0.63.0",
    "react-refresh": "0.9.0"
  }
}<|MERGE_RESOLUTION|>--- conflicted
+++ resolved
@@ -34,7 +34,6 @@
     "@babel/preset-react": "7.12.13",
     "@babel/preset-typescript": "7.12.17",
     "@babel/runtime": "^7.11.2",
-<<<<<<< HEAD
     "@tarojs/helper": "3.1.4",
     "@tarojs/taro-h5": "3.1.4",
     "@tarojs/taro-rn": "3.1.4",
@@ -43,11 +42,6 @@
     "babel-plugin-transform-imports-api": "^1.0.0",
     "babel-plugin-transform-react-jsx-to-rn-stylesheet": "3.1.4",
     "babel-plugin-transform-taroapi": "3.1.4",
-=======
-    "@tarojs/taro-h5": "3.1.5",
-    "babel-plugin-dynamic-import-node": "^2.3.3",
-    "babel-plugin-transform-taroapi": "3.1.5",
->>>>>>> fa50e35f
     "core-js": "^3.6.5",
     "metro-react-native-babel-preset": "^0.63.0",
     "react-refresh": "0.9.0"
