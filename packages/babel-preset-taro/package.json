--- conflicted
+++ resolved
@@ -1,10 +1,6 @@
 {
   "name": "babel-preset-taro",
-<<<<<<< HEAD
   "version": "3.5.0-canary.0",
-=======
-  "version": "3.4.1",
->>>>>>> 78f96730
   "description": "> TODO: description",
   "author": "yuche <i@yuche.me>",
   "homepage": "https://github.com/nervjs/taro/tree/master/packages/babel-preset-taro#readme",
@@ -40,34 +36,18 @@
     "@babel/runtime": "^7.14.5",
     "@babel/runtime-corejs3": "^7.14.5",
     "@prefresh/babel-plugin": "^0.4.1",
-<<<<<<< HEAD
     "@tarojs/helper": "3.5.0-canary.0",
     "@tarojs/taro-h5": "3.5.0-canary.0",
-=======
-    "@tarojs/helper": "3.4.1",
-    "@tarojs/taro-h5": "3.4.1",
->>>>>>> 78f96730
     "@vue/babel-plugin-jsx": "^1.0.6",
     "@vue/babel-preset-jsx": "^1.2.4",
     "babel-plugin-dynamic-import-node": "2.3.3",
     "babel-plugin-global-define": "1.0.3",
     "babel-plugin-jsx-attributes-array-to-object": "0.3.0",
     "babel-plugin-transform-imports-api": "1.0.0",
-<<<<<<< HEAD
     "babel-plugin-transform-react-jsx-to-rn-stylesheet": "3.5.0-canary.0",
     "babel-plugin-transform-taroapi": "3.5.0-canary.0",
     "core-js": "^3.6.5",
     "metro-react-native-babel-preset": "^0.66.2",
     "react-refresh": "0.9.0"
-  },
-  "devDependencies": {
-    "@tarojs/taro-rn": "3.5.0-canary.0"
-=======
-    "babel-plugin-transform-react-jsx-to-rn-stylesheet": "3.4.1",
-    "babel-plugin-transform-taroapi": "3.4.1",
-    "core-js": "^3.6.5",
-    "metro-react-native-babel-preset": "^0.66.2",
-    "react-refresh": "0.9.0"
->>>>>>> 78f96730
   }
 }