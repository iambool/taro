{
  "name": "babel-preset-taro",
<<<<<<< HEAD
  "version": "3.1.0-beta.0",
=======
  "version": "3.0.16",
>>>>>>> 8d9d3c1e
  "description": "> TODO: description",
  "author": "yuche <i@yuche.me>",
  "homepage": "https://github.com/nervjs/taro/tree/master/packages/babel-preset-taro#readme",
  "license": "MIT",
  "main": "index.js",
  "files": [
    "index.js"
  ],
  "repository": {
    "type": "git",
    "url": "git+https://github.com/NervJS/taro.git"
  },
  "scripts": {
    "test": "jest --collectCoverage",
    "test:ci": "jest --i --coverage false"
  },
  "bugs": {
    "url": "https://github.com/NervJS/taro/issues"
  },
  "peerDependencies": {
    "@babel/core": "*"
  },
  "dependencies": {
<<<<<<< HEAD
    "@babel/core": "^7.8.0",
    "@babel/plugin-proposal-class-properties": "^7.7.4",
    "@babel/plugin-proposal-decorators": "^7.7.4",
    "@babel/plugin-syntax-jsx": "^7.7.4",
    "@babel/plugin-transform-runtime": "^7.7.4",
    "@babel/preset-env": "^7.7.4",
    "@babel/preset-react": "^7.7.4",
    "@babel/preset-typescript": "^7.8.0",
    "@babel/runtime": "^7.7.4",
    "@tarojs/taro-h5": "3.1.0-beta.0",
    "babel-plugin-dynamic-import-node": "^2.3.3",
    "babel-plugin-transform-taroapi": "3.1.0-beta.0",
    "core-js": "^3.6.3"
=======
    "@babel/core": "7.11.1",
    "@babel/plugin-proposal-class-properties": "7.10.4",
    "@babel/plugin-proposal-decorators": "7.10.5",
    "@babel/plugin-syntax-jsx": "^7.10.4",
    "@babel/plugin-transform-runtime": "7.11.0",
    "@babel/preset-env": "7.11.0",
    "@babel/preset-react": "7.10.4",
    "@babel/preset-typescript": "7.10.4",
    "@babel/runtime": "^7.11.2",
    "@tarojs/taro-h5": "3.0.16",
    "babel-plugin-dynamic-import-node": "^2.3.3",
    "babel-plugin-transform-taroapi": "3.0.16",
    "core-js": "^3.6.5"
>>>>>>> 8d9d3c1e
  }
}<|MERGE_RESOLUTION|>--- conflicted
+++ resolved
@@ -1,10 +1,6 @@
 {
   "name": "babel-preset-taro",
-<<<<<<< HEAD
   "version": "3.1.0-beta.0",
-=======
-  "version": "3.0.16",
->>>>>>> 8d9d3c1e
   "description": "> TODO: description",
   "author": "yuche <i@yuche.me>",
   "homepage": "https://github.com/nervjs/taro/tree/master/packages/babel-preset-taro#readme",
@@ -28,21 +24,6 @@
     "@babel/core": "*"
   },
   "dependencies": {
-<<<<<<< HEAD
-    "@babel/core": "^7.8.0",
-    "@babel/plugin-proposal-class-properties": "^7.7.4",
-    "@babel/plugin-proposal-decorators": "^7.7.4",
-    "@babel/plugin-syntax-jsx": "^7.7.4",
-    "@babel/plugin-transform-runtime": "^7.7.4",
-    "@babel/preset-env": "^7.7.4",
-    "@babel/preset-react": "^7.7.4",
-    "@babel/preset-typescript": "^7.8.0",
-    "@babel/runtime": "^7.7.4",
-    "@tarojs/taro-h5": "3.1.0-beta.0",
-    "babel-plugin-dynamic-import-node": "^2.3.3",
-    "babel-plugin-transform-taroapi": "3.1.0-beta.0",
-    "core-js": "^3.6.3"
-=======
     "@babel/core": "7.11.1",
     "@babel/plugin-proposal-class-properties": "7.10.4",
     "@babel/plugin-proposal-decorators": "7.10.5",
@@ -52,10 +33,9 @@
     "@babel/preset-react": "7.10.4",
     "@babel/preset-typescript": "7.10.4",
     "@babel/runtime": "^7.11.2",
-    "@tarojs/taro-h5": "3.0.16",
+    "@tarojs/taro-h5": "3.1.0-beta.0",
     "babel-plugin-dynamic-import-node": "^2.3.3",
-    "babel-plugin-transform-taroapi": "3.0.16",
+    "babel-plugin-transform-taroapi": "3.1.0-beta.0",
     "core-js": "^3.6.5"
->>>>>>> 8d9d3c1e
   }
 }