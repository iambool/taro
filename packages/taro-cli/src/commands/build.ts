--- conflicted
+++ resolved
@@ -7,16 +7,11 @@
   env,
   blended = false,
   envHasBeenSet = false,
-<<<<<<< HEAD
-  plugin,
-  isHelp,
   deviceType,
-  resetCache
-=======
+  resetCache,
   // plugin,
   // release,
   isHelp
->>>>>>> f96a70ae
 }: {
   platform: string
   isWatch: boolean
@@ -24,16 +19,11 @@
   env?: string
   blended?: boolean
   envHasBeenSet?: boolean
-<<<<<<< HEAD
-  plugin?: string | boolean
-  isHelp?: boolean,
   deviceType?: string,
-  resetCache?: boolean
-=======
+  resetCache?: boolean,
   // plugin?: string | boolean
   // release?: boolean
   isHelp?: boolean
->>>>>>> f96a70ae
 }) {
   // if (plugin) {
   //   if (typeof plugin === 'boolean') {
@@ -62,16 +52,11 @@
       port,
       blended,
       envHasBeenSet,
-<<<<<<< HEAD
-      plugin,
-      isHelp,
       deviceType,
-      resetCache
-=======
+      resetCache,
       // plugin,
       // release,
       isHelp
->>>>>>> f96a70ae
     }
   })
 }