--- conflicted
+++ resolved
@@ -10,7 +10,7 @@
 import * as npmProcess from '../util/npm'
 import {FILE_PROCESSOR_MAP, processTypeEnum} from '../util/constants'
 
-var stylelintConfig = require('../config/rn-stylelint.json')
+import stylelintConfig from '../config/rn-stylelint.json'
 
 const DEVICE_RATIO = 'deviceRatio'
 
@@ -20,11 +20,7 @@
  * @param {object} pluginsConfig
  * @returns {*}
  */
-<<<<<<< HEAD
 function loadStyle ({filePath, pluginsConfig}, appPath) {
-=======
-function loadStyle({filePath, pluginsConfig}) {
->>>>>>> 924fe752
   const fileExt = path.extname(filePath)
   const pluginName = FILE_PROCESSOR_MAP[fileExt]
   if (pluginName) {
