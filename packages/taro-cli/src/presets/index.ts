--- conflicted
+++ resolved
@@ -5,10 +5,7 @@
     plugins: [
       // platforms
       path.resolve(__dirname, 'platforms', 'h5.js'),
-<<<<<<< HEAD
       path.resolve(__dirname, 'platforms', 'rn.js'),
-=======
->>>>>>> f96a70ae
       path.resolve(__dirname, 'platforms', 'plugin.js'),
 
       // commands
