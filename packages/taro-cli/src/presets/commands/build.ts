import { IPluginContext } from '@tarojs/service'
import * as hooks from '../constant'
import configValidator from '../../doctor/configValidator'

export default (ctx: IPluginContext) => {
  registerBuildHooks(ctx)
  ctx.registerCommand({
    name: 'build',
    optionsMap: {
      '--type [typeName]': 'Build type, weapp/swan/alipay/tt/qq/jd/h5',
      '--watch': 'Watch mode',
<<<<<<< HEAD
      '--env [env]': 'Env type',
      '-p, --port [port]': 'Specified port',
      '--platform': 'Specific React-Native build target: android / ios, android is default value',
      '--reset-cache': 'Clear transform cache just for React-Native',
      '--port [port]': 'Specified port',
=======
      '--env [env]': 'Value for process.env.NODE_ENV',
>>>>>>> 22b0ce51
      '--blended': 'Blended Taro project in an original MiniApp project'
      // '--port [port]': 'Specified port',
    },
    synopsisList: [
      'taro build --type weapp',
      'taro build --type weapp --watch',
      'taro build --type weapp --env production',
      'taro build --type weapp --blended',
      'taro build native-components --type weapp'
    ],
    async fn (opts) {
      const { options, config, _ } = opts
      const { platform, isWatch, blended } = options
      const { fs, chalk, PROJECT_CONFIG } = ctx.helper
      const { outputPath, configPath } = ctx.paths

      if (!configPath || !fs.existsSync(configPath)) {
        console.log(chalk.red(`找不到项目配置文件${PROJECT_CONFIG}，请确定当前目录是 Taro 项目根目录!`))
        process.exit(1)
      }

      if (typeof platform !== 'string') {
        console.log(chalk.red('请传入正确的编译类型！'))
        process.exit(0)
      }

      // 校验 Taro 项目配置
      const checkResult = await checkConfig({
        configPath,
        projectConfig: ctx.initialConfig
      })
      if (checkResult.lines.length) {
        const NOTE_VALID = chalk.yellow('[!] ')
        const NOTE_INVALID = chalk.red('[✗] ')

        const lineChalk = chalk.hex('#fff')
        const errorChalk = chalk.hex('#f00')
        console.log(errorChalk(`Taro 配置有误，请检查！ (${configPath})`))
        checkResult.lines.forEach(line => {
          console.log(
            '  ' +
            (line.valid ? NOTE_VALID : NOTE_INVALID) +
            lineChalk(line.desc)
          )
        })
        process.exit(0)
      }

      const isProduction = process.env.NODE_ENV === 'production' || !isWatch

      // dist folder
      fs.ensureDirSync(outputPath)

      // is build native components mode?
      const isBuildNativeComp = _[1] === 'native-components'

      await ctx.applyPlugins(hooks.ON_BUILD_START)
      await ctx.applyPlugins({
        name: platform,
        opts: {
          config: {
            ...config,
            isWatch,
            mode: isProduction ? 'production' : 'development',
            blended,
            isBuildNativeComp,
            async modifyWebpackChain (chain, webpack) {
              await ctx.applyPlugins({
                name: hooks.MODIFY_WEBPACK_CHAIN,
                initialVal: chain,
                opts: {
                  chain,
                  webpack
                }
              })
            },
            async modifyBuildAssets (assets, miniPlugin) {
              await ctx.applyPlugins({
                name: hooks.MODIFY_BUILD_ASSETS,
                initialVal: assets,
                opts: {
                  assets,
                  miniPlugin
                }
              })
            },
            async modifyMiniConfigs (configMap) {
              await ctx.applyPlugins({
                name: hooks.MODIFY_MINI_CONFIGS,
                initialVal: configMap,
                opts: {
                  configMap
                }
              })
            },
            async onCompilerMake (compilation) {
              await ctx.applyPlugins({
                name: hooks.ON_COMPILER_MAKE,
                opts: {
                  compilation
                }
              })
            },
            async onBuildFinish ({ error, stats, isWatch }) {
              await ctx.applyPlugins({
                name: hooks.ON_BUILD_FINISH,
                opts: {
                  error,
                  stats,
                  isWatch
                }
              })
            }
          }
        }
      })
    }
  })
}

function registerBuildHooks (ctx) {
  [
    hooks.MODIFY_WEBPACK_CHAIN,
    hooks.MODIFY_BUILD_ASSETS,
    hooks.MODIFY_MINI_CONFIGS,
    hooks.ON_COMPILER_MAKE,
    hooks.ON_BUILD_START,
    hooks.ON_BUILD_FINISH
  ].forEach(methodName => {
    ctx.registerMethod(methodName)
  })
}

async function checkConfig ({ projectConfig, configPath }) {
  const result = await configValidator({
    configPath,
    projectConfig
  })
  return result
}<|MERGE_RESOLUTION|>--- conflicted
+++ resolved
@@ -9,15 +9,10 @@
     optionsMap: {
       '--type [typeName]': 'Build type, weapp/swan/alipay/tt/qq/jd/h5',
       '--watch': 'Watch mode',
-<<<<<<< HEAD
-      '--env [env]': 'Env type',
+      '--env [env]': 'Value for process.env.NODE_ENV',
       '-p, --port [port]': 'Specified port',
       '--platform': 'Specific React-Native build target: android / ios, android is default value',
       '--reset-cache': 'Clear transform cache just for React-Native',
-      '--port [port]': 'Specified port',
-=======
-      '--env [env]': 'Value for process.env.NODE_ENV',
->>>>>>> 22b0ce51
       '--blended': 'Blended Taro project in an original MiniApp project'
       // '--port [port]': 'Specified port',
     },
