import * as Joi from '@hapi/joi'

const schema = Joi.object().keys({
  projectName: Joi.string().required(),
  date: Joi.date(),
  designWidth: Joi.number().integer().positive(),
  deviceRatio: Joi.object().pattern(Joi.number(), Joi.number()),
  sourceRoot: Joi.string().required(),
  outputRoot: Joi.string().required(),

  plugins: Joi.array().items(Joi.alternatives(
    Joi.string(),
    Joi.array().ordered(Joi.string().required(), Joi.object())
  )),

  presets: Joi.array().items(Joi.alternatives(
    Joi.string(),
    Joi.array().ordered(Joi.string().required(), Joi.object())
  )),

  env: Joi.object().pattern(
    Joi.string(), Joi.any()
  ),

  defineConstants: Joi.object().pattern(
    Joi.string(), Joi.any()
  ),

  copy: Joi.object().keys({
    patterns: Joi.array().items(
      Joi.object().keys({
        from: Joi.string().required(),
        to: Joi.string().required(),
<<<<<<< HEAD
        ignore: Joi.array().items(Joi.string())
=======
        ignore: Joi.string(),
        transform: Joi.func()
>>>>>>> 11474c99
      })
    ),

    options: Joi.object().keys({
      ignore: Joi.array().items(Joi.string())
    })
  }),

  framework: Joi.any().valid('nerv', 'react', 'vue', 'vue3'),

  mini: Joi.object().keys({
    baseLevel: Joi.number().integer().positive(),
    compile: Joi.object().keys({
      exclude: Joi.array().items(Joi.string(), Joi.function()),
      include: Joi.array().items(Joi.string(), Joi.function())
    }),
    webpackChain: Joi.func(),
    commonChunks: Joi.alternatives(Joi.func(), Joi.array().items(Joi.string())),
    addChunkPages: Joi.func(),
    output: Joi.object(),
    enableSourceMap: Joi.bool(),
    sourceMapType: Joi.string(),
    debugReact: Joi.bool(),
    minifyXML: Joi.object().keys({
      collapseWhitespace: Joi.bool()
    }),
    postcss: Joi.object().pattern(
      Joi.string(),
      Joi.object().keys({
        enable: Joi.bool(),
        config: Joi.object() // 第三方配置
      })
    ), // 第三方配置
    cssLoaderOption: Joi.object(), // 第三方配置
    styleLoaderOption: Joi.object(), // 第三方配置
    sassLoaderOption: Joi.object(), // 第三方配置
    lessLoaderOption: Joi.object(), // 第三方配置
    stylusLoaderOption: Joi.object(), // 第三方配置
    mediaUrlLoaderOption: Joi.object(), // 第三方配置
    fontUrlLoaderOption: Joi.object(), // 第三方配置
    imageUrlLoaderOption: Joi.object(), // 第三方配置
    miniCssExtractPluginOption: Joi.object() // 第三方配置
  }).unknown(),

  alias: Joi.object().pattern(Joi.string(), Joi.string()),

  csso: Joi.object().keys({
    enable: Joi.bool(),
    config: Joi.object()
  }),
  uglify: Joi.object().keys({
    enable: Joi.bool(),
    config: Joi.object()
  }),
  terser: Joi.object().keys({
    enable: Joi.bool(),
    config: Joi.object()
  }),
  sass: Joi.object().keys({
    resource: Joi.alternatives(Joi.array(), Joi.string()),
    projectDirectory: Joi.string(),
    data: Joi.string()
  }).unknown(),

  h5: Joi.object().keys({
    devServer: Joi.object(), // 第三方配置
    publicPath: Joi.string(),
    staticDirectory: Joi.string(),
    chunkDirectory: Joi.string(),
    webpackChain: Joi.func(),
    output: Joi.object(),
    router: Joi.object(),

    esnextModules: Joi.array().items(Joi.string()),

    // DEPRECATED: https://nervjs.github.io/taro/docs/config-detail.html#deprecated-h5webpack
    webpack: Joi.forbidden(),

    // https://webpack.js.org/configuration/entry-context/#entry
    entry: Joi.alternatives(
      Joi.string(),
      Joi.array().items(Joi.string()),
      Joi.object().pattern(
        Joi.string(),
        Joi.alternatives(Joi.string(), Joi.array().items(Joi.string()))
      ),
      Joi.func()
    ),
    enableSourceMap: Joi.bool(),
    sourceMapType: Joi.string(),
    enableExtract: Joi.bool(),
    cssLoaderOption: Joi.object(), // 第三方配置
    styleLoaderOption: Joi.object(), // 第三方配置
    sassLoaderOption: Joi.object(), // 第三方配置
    lessLoaderOption: Joi.object(), // 第三方配置
    stylusLoaderOption: Joi.object(), // 第三方配置
    mediaUrlLoaderOption: Joi.object(), // 第三方配置
    fontUrlLoaderOption: Joi.object(), // 第三方配置
    imageUrlLoaderOption: Joi.object(), // 第三方配置
    miniCssExtractPluginOption: Joi.object(), // 第三方配置

    postcss: Joi.object().pattern(
      Joi.string(),
      Joi.object().keys({
        enable: Joi.bool(),
        config: Joi.object() // 第三方配置
      })
    )
  }).unknown()
}).unknown()

export default schema<|MERGE_RESOLUTION|>--- conflicted
+++ resolved
@@ -31,12 +31,8 @@
       Joi.object().keys({
         from: Joi.string().required(),
         to: Joi.string().required(),
-<<<<<<< HEAD
-        ignore: Joi.array().items(Joi.string())
-=======
-        ignore: Joi.string(),
+        ignore: Joi.array().items(Joi.string()),
         transform: Joi.func()
->>>>>>> 11474c99
       })
     ),
 
