<%if (locals.typescript) {-%>
import Taro, { Component, Config } from '@tarojs/taro'
<%} else { -%>
import Taro, { Component } from '@tarojs/taro'
<%}-%>
import '@tarojs/async-await'
import { Provider } from '@tarojs/redux'

import Index from './pages/index'

import configStore from './store'

import './app.<%= css %>'

const store = configStore()

class App extends Component {

<%if (locals.typescript) {-%>
  /**
   * 指定config的类型声明为: Taro.Config
   *
   * 由于 typescript 对于 object 类型推导只能推出 Key 的基本类型
   * 对于像 navigationBarTextStyle: 'black' 这样的推导出的类型是 string
   * 提示和声明 navigationBarTextStyle: 'black' | 'white' 类型冲突, 需要显示声明类型
   */
<%}-%>
  config<%if (locals.typescript) {%>: Config<%}%> = {
    pages: [
      'pages/index/index'
    ],
    window: {
      backgroundTextStyle: 'light',
      navigationBarBackgroundColor: '#fff',
      navigationBarTitleText: 'WeChat',
      navigationBarTextStyle: 'black'
    }
  }

  componentDidMount () {}

  componentDidShow () {}

  componentDidHide () {}

<<<<<<< HEAD
  componentCatchError () {}
  // 在 App 类中的 render() 函数没有实际作用
  // 请勿修改此函数
=======
  componentDidCatchError () {}

>>>>>>> 21442ae0
  render () {
    return (
      <Provider store={store}>
        <Index />
      </Provider>
    )
  }
}

Taro.render(<App />, document.getElementById('app'))<|MERGE_RESOLUTION|>--- conflicted
+++ resolved
@@ -43,14 +43,12 @@
 
   componentDidHide () {}
 
-<<<<<<< HEAD
   componentCatchError () {}
+
+  componentDidCatchError () {}
+
   // 在 App 类中的 render() 函数没有实际作用
   // 请勿修改此函数
-=======
-  componentDidCatchError () {}
-
->>>>>>> 21442ae0
   render () {
     return (
       <Provider store={store}>
