--- conflicted
+++ resolved
@@ -54,11 +54,7 @@
       break
     }
     case 'rn': {
-<<<<<<< HEAD
-      options.rootValue = input => 1 / options.deviceRatio[designWidth(input)]
-=======
-      options.rootValue = 1 / options.deviceRatio[options.designWidth] * 2
->>>>>>> 1030a443
+      options.rootValue = input => 1 / options.deviceRatio[designWidth(input)] * 2
       targetUnit = 'px'
       break
     }
@@ -78,12 +74,12 @@
 
   const opts = Object.assign({}, defaults, options)
   const onePxTransform = typeof options.onePxTransform === 'undefined' ? true : options.onePxTransform
-  const pxReplace = createPxReplace(opts.rootValue, opts.unitPrecision,
-    opts.minPixelValue, onePxTransform)
 
   const satisfyPropList = createPropListMatcher(opts.propList)
 
   return function (css) {
+    const pxReplace = createPxReplace(opts.rootValue, opts.unitPrecision, opts.minPixelValue, onePxTransform)(css.source.input)
+
     for (let i = 0; i < css.nodes.length; i++) {
       if (css.nodes[i].type === 'comment') {
         if (css.nodes[i].text === 'postcss-pxtransform disable') {
@@ -164,7 +160,7 @@
       if (blacklistedSelector(opts.selectorBlackList,
         decl.parent.selector)) return
 
-      const value = decl.value.replace(pxRegex, pxReplace(css.source.input))
+      const value = decl.value.replace(pxRegex, pxReplace)
 
       // if rem unit already exists, do not add or replace
       if (declarationExists(decl.parent, decl.prop, value)) return
@@ -179,7 +175,7 @@
     if (opts.mediaQuery) {
       css.walkAtRules('media', function (rule) {
         if (rule.params.indexOf('px') === -1) return
-        rule.params = rule.params.replace(pxRegex, pxReplace(css.source.input))
+        rule.params = rule.params.replace(pxRegex, pxReplace)
       })
     }
   }
