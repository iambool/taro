'use strict'

const postcss = require('postcss')
const pxRegex = require('./lib/pixel-unit-regex')
const filterPropList = require('./lib/filter-prop-list')

const defaults = {
  rootValue: 16,
  unitPrecision: 5,
  selectorBlackList: [],
  propList: ['*'],
  replace: true,
  mediaQuery: false,
  minPixelValue: 0
}

const legacyOptions = {
  root_value: 'rootValue',
  unit_precision: 'unitPrecision',
  selector_black_list: 'selectorBlackList',
  prop_white_list: 'propList',
  media_query: 'mediaQuery',
  propWhiteList: 'propList'
}

const deviceRatio = {
  640: 2.34 / 2,
  750: 1,
  828: 1.81 / 2
}

const baseFontSize = 40

const DEFAULT_WEAPP_OPTIONS = {
  platform: 'weapp',
  designWidth: 750,
  deviceRatio
}

let targetUnit

module.exports = postcss.plugin('postcss-pxtransform', function (options) {
  options = Object.assign(DEFAULT_WEAPP_OPTIONS, options || {})

  const isFunctionDw = typeof options.designWidth === 'function'
  const designWidth = input => isFunctionDw
    ? options.designWidth(input)
    : options.designWidth

  switch (options.platform) {
    case 'h5': {
      options.rootValue = input => baseFontSize * designWidth(input) / 640
      targetUnit = 'rem'
      break
    }
    case 'rn': {
<<<<<<< HEAD
      options.rootValue = input => options.deviceRatio[designWidth(input)] * 2
=======
      options.rootValue = 1 / options.deviceRatio[options.designWidth]
>>>>>>> 16e77856
      targetUnit = 'px'
      break
    }
    case 'quickapp': {
      options.rootValue = () => 1
      targetUnit = 'px'
      break
    }
    default: {
      // mini-program
      options.rootValue = input => 1 / options.deviceRatio[designWidth(input)]
      targetUnit = 'rpx'
    }
  }

  convertLegacyOptions(options)

  const opts = Object.assign({}, defaults, options)
  const onePxTransform = typeof options.onePxTransform === 'undefined' ? true : options.onePxTransform
  const pxReplace = createPxReplace(opts.rootValue, opts.unitPrecision,
    opts.minPixelValue, onePxTransform)

  const satisfyPropList = createPropListMatcher(opts.propList)

  return function (css) {
    for (let i = 0; i < css.nodes.length; i++) {
      if (css.nodes[i].type === 'comment') {
        if (css.nodes[i].text === 'postcss-pxtransform disable') {
          return
        } else {
          break
        }
      }
    }

    // delete code between comment in RN
    if (options.platform === 'rn') {
      css.walkComments(comment => {
        if (comment.text === 'postcss-pxtransform rn eject enable') {
          let next = comment.next()
          while (next) {
            if (next.type === 'comment' && next.text === 'postcss-pxtransform rn eject disable') {
              break
            }
            const temp = next.next()
            next.remove()
            next = temp
          }
        }
      })
    }

    /*  #ifdef  %PLATFORM%  */
    // 平台特有样式
    /*  #endif  */
    css.walkComments(comment => {
      const wordList = comment.text.split(' ')
      // 指定平台保留
      if (wordList.indexOf('#ifdef') > -1) {
        // 非指定平台
        if (wordList.indexOf(options.platform) === -1) {
          let next = comment.next()
          while (next) {
            if (next.type === 'comment' && next.text.trim() === '#endif') {
              break
            }
            const temp = next.next()
            next.remove()
            next = temp
          }
        }
      }
    })

    /*  #ifndef  %PLATFORM%  */
    // 平台特有样式
    /*  #endif  */
    css.walkComments(comment => {
      const wordList = comment.text.split(' ')
      // 指定平台剔除
      if (wordList.indexOf('#ifndef') > -1) {
        // 指定平台
        if (wordList.indexOf(options.platform) > -1) {
          let next = comment.next()
          while (next) {
            if (next.type === 'comment' && next.text.trim() === '#endif') {
              break
            }
            const temp = next.next()
            next.remove()
            next = temp
          }
        }
      }
    })

    css.walkDecls(function (decl, i) {
      // This should be the fastest test and will remove most declarations
      if (decl.value.indexOf('px') === -1) return

      if (!satisfyPropList(decl.prop)) return

      if (blacklistedSelector(opts.selectorBlackList,
        decl.parent.selector)) return

      const value = decl.value.replace(pxRegex, pxReplace(css.source.input))

      // if rem unit already exists, do not add or replace
      if (declarationExists(decl.parent, decl.prop, value)) return

      if (opts.replace) {
        decl.value = value
      } else {
        decl.parent.insertAfter(i, decl.clone({ value: value }))
      }
    })

    if (opts.mediaQuery) {
      css.walkAtRules('media', function (rule) {
        if (rule.params.indexOf('px') === -1) return
        rule.params = rule.params.replace(pxRegex, pxReplace(css.source.input))
      })
    }
  }
})

function convertLegacyOptions (options) {
  if (typeof options !== 'object') return
  if (
    (
      (typeof options.prop_white_list !== 'undefined' &&
        options.prop_white_list.length === 0) ||
      (typeof options.propWhiteList !== 'undefined' &&
        options.propWhiteList.length === 0)
    ) &&
    typeof options.propList === 'undefined'
  ) {
    options.propList = ['*']
    delete options.prop_white_list
    delete options.propWhiteList
  }
  Object.keys(legacyOptions).forEach(function (key) {
    if (options.hasOwnProperty(key)) {
      options[legacyOptions[key]] = options[key]
      delete options[key]
    }
  })
}

function createPxReplace (rootValue, unitPrecision, minPixelValue, onePxTransform) {
  return function (input) {
    return function (m, $1) {
      if (!$1) return m
      if (!onePxTransform && parseInt($1, 10) === 1) {
        return m
      }
      const pixels = parseFloat($1)
      if (pixels < minPixelValue) return m
      const fixedVal = toFixed((pixels / rootValue(input)), unitPrecision)
      return (fixedVal === 0) ? '0' : fixedVal + targetUnit
    }
  }
}

function toFixed (number, precision) {
  const multiplier = Math.pow(10, precision + 1)
  const wholeNumber = Math.floor(number * multiplier)
  return Math.round(wholeNumber / 10) * 10 / multiplier
}

function declarationExists (decls, prop, value) {
  return decls.some(function (decl) {
    return (decl.prop === prop && decl.value === value)
  })
}

function blacklistedSelector (blacklist, selector) {
  if (typeof selector !== 'string') return
  return blacklist.some(function (regex) {
    if (typeof regex === 'string') return selector.indexOf(regex) !== -1
    return selector.match(regex)
  })
}

function createPropListMatcher (propList) {
  const hasWild = propList.indexOf('*') > -1
  const matchAll = (hasWild && propList.length === 1)
  const lists = {
    exact: filterPropList.exact(propList),
    contain: filterPropList.contain(propList),
    startWith: filterPropList.startWith(propList),
    endWith: filterPropList.endWith(propList),
    notExact: filterPropList.notExact(propList),
    notContain: filterPropList.notContain(propList),
    notStartWith: filterPropList.notStartWith(propList),
    notEndWith: filterPropList.notEndWith(propList)
  }
  return function (prop) {
    if (matchAll) return true
    return (
      (
        hasWild ||
        lists.exact.indexOf(prop) > -1 ||
        lists.contain.some(function (m) {
          return prop.indexOf(m) > -1
        }) ||
        lists.startWith.some(function (m) {
          return prop.indexOf(m) === 0
        }) ||
        lists.endWith.some(function (m) {
          return prop.indexOf(m) === prop.length - m.length
        })
      ) &&
      !(
        lists.notExact.indexOf(prop) > -1 ||
        lists.notContain.some(function (m) {
          return prop.indexOf(m) > -1
        }) ||
        lists.notStartWith.some(function (m) {
          return prop.indexOf(m) === 0
        }) ||
        lists.notEndWith.some(function (m) {
          return prop.indexOf(m) === prop.length - m.length
        })
      )
    )
  }
}<|MERGE_RESOLUTION|>--- conflicted
+++ resolved
@@ -54,11 +54,7 @@
       break
     }
     case 'rn': {
-<<<<<<< HEAD
-      options.rootValue = input => options.deviceRatio[designWidth(input)] * 2
-=======
-      options.rootValue = 1 / options.deviceRatio[options.designWidth]
->>>>>>> 16e77856
+      options.rootValue = input => 1 / options.deviceRatio[designWidth(input)]
       targetUnit = 'px'
       break
     }
