--- conflicted
+++ resolved
@@ -1,10 +1,6 @@
 {
   "name": "@tarojs/api",
-<<<<<<< HEAD
-  "version": "3.2.0-beta.0",
-=======
   "version": "3.1.1",
->>>>>>> f96a70ae
   "description": "Taro common API",
   "author": "yuche <i@yuche.me>",
   "homepage": "https://github.com/nervjs/taro/tree/master/packages/api#readme",
@@ -33,10 +29,6 @@
     "url": "https://github.com/NervJS/taro/issues"
   },
   "dependencies": {
-<<<<<<< HEAD
-    "@tarojs/runtime": "3.2.0-beta.0"
-=======
     "@tarojs/runtime": "3.1.1"
->>>>>>> f96a70ae
   }
 }