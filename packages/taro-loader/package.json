--- conflicted
+++ resolved
@@ -26,13 +26,7 @@
     "url": "https://github.com/NervJS/taro/issues"
   },
   "dependencies": {
-<<<<<<< HEAD
-    "@tarojs/helper": "3.3.6",
-=======
     "@tarojs/helper": "3.3.7",
-    "acorn": "^8.0.4",
-    "acorn-walk": "^8.0.0",
->>>>>>> d55c613c
     "loader-utils": "^1.2.3"
   },
   "publishConfig": {
