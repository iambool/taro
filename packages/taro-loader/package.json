--- conflicted
+++ resolved
@@ -1,10 +1,6 @@
 {
   "name": "@tarojs/taro-loader",
-<<<<<<< HEAD
   "version": "3.5.0-canary.0",
-=======
-  "version": "3.4.1",
->>>>>>> 78f96730
   "description": "> TODO: description",
   "author": "yuche <i@yuche.me>",
   "homepage": "https://github.com/nervjs/taro/tree/master/packages/taro-loader#readme",
@@ -30,21 +26,11 @@
     "url": "https://github.com/NervJS/taro/issues"
   },
   "dependencies": {
-<<<<<<< HEAD
     "@tarojs/helper": "3.5.0-canary.0",
-=======
-    "@tarojs/helper": "3.4.1",
-    "@tarojs/taro": "3.4.1",
->>>>>>> 78f96730
+    "@tarojs/taro": "3.5.0-canary.0",
     "loader-utils": "^1.2.3"
   },
   "publishConfig": {
     "access": "public"
-<<<<<<< HEAD
-  },
-  "devDependencies": {
-    "@tarojs/taro": "3.5.0-canary.0"
-=======
->>>>>>> 78f96730
   }
 }