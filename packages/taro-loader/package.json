{
  "name": "@tarojs/taro-loader",
  "version": "3.3.15",
  "description": "> TODO: description",
  "author": "yuche <i@yuche.me>",
  "homepage": "https://github.com/nervjs/taro/tree/master/packages/taro-loader#readme",
  "license": "MIT",
  "main": "lib/app.js",
  "directories": {
    "lib": "lib",
    "test": "__tests__"
  },
  "files": [
    "lib"
  ],
  "repository": {
    "type": "git",
    "url": "git+https://github.com/NervJS/taro.git"
  },
  "scripts": {
    "test": "jest --collectCoverage",
    "build": "tsc",
    "dev": "tsc -w"
  },
  "bugs": {
    "url": "https://github.com/NervJS/taro/issues"
  },
  "dependencies": {
<<<<<<< HEAD
    "@tarojs/helper": "3.3.14",
=======
    "@tarojs/helper": "3.3.15",
    "acorn": "^8.0.4",
    "acorn-walk": "^8.0.0",
>>>>>>> 4a11ab9a
    "loader-utils": "^1.2.3"
  },
  "publishConfig": {
    "access": "public"
  },
  "devDependencies": {
    "@tarojs/taro": "3.3.15"
  }
}<|MERGE_RESOLUTION|>--- conflicted
+++ resolved
@@ -26,13 +26,7 @@
     "url": "https://github.com/NervJS/taro/issues"
   },
   "dependencies": {
-<<<<<<< HEAD
-    "@tarojs/helper": "3.3.14",
-=======
     "@tarojs/helper": "3.3.15",
-    "acorn": "^8.0.4",
-    "acorn-walk": "^8.0.0",
->>>>>>> 4a11ab9a
     "loader-utils": "^1.2.3"
   },
   "publishConfig": {
