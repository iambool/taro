{
  "name": "@tarojs/taro-loader",
<<<<<<< HEAD
  "version": "3.4.0-beta.2",
=======
  "version": "3.3.19",
>>>>>>> e5152ac3
  "description": "> TODO: description",
  "author": "yuche <i@yuche.me>",
  "homepage": "https://github.com/nervjs/taro/tree/master/packages/taro-loader#readme",
  "license": "MIT",
  "main": "lib/app.js",
  "directories": {
    "lib": "lib",
    "test": "__tests__"
  },
  "files": [
    "lib"
  ],
  "repository": {
    "type": "git",
    "url": "git+https://github.com/NervJS/taro.git"
  },
  "scripts": {
    "test": "jest --collectCoverage",
    "build": "tsc",
    "dev": "tsc -w"
  },
  "bugs": {
    "url": "https://github.com/NervJS/taro/issues"
  },
  "dependencies": {
<<<<<<< HEAD
    "@tarojs/helper": "3.4.0-beta.2",
=======
    "@tarojs/helper": "3.3.19",
    "acorn": "^8.0.4",
    "acorn-walk": "^8.0.0",
>>>>>>> e5152ac3
    "loader-utils": "^1.2.3"
  },
  "publishConfig": {
    "access": "public"
  },
  "devDependencies": {
<<<<<<< HEAD
    "@tarojs/taro": "3.4.0-beta.2"
=======
    "@tarojs/taro": "3.3.19"
>>>>>>> e5152ac3
  }
}<|MERGE_RESOLUTION|>--- conflicted
+++ resolved
@@ -1,10 +1,6 @@
 {
   "name": "@tarojs/taro-loader",
-<<<<<<< HEAD
   "version": "3.4.0-beta.2",
-=======
-  "version": "3.3.19",
->>>>>>> e5152ac3
   "description": "> TODO: description",
   "author": "yuche <i@yuche.me>",
   "homepage": "https://github.com/nervjs/taro/tree/master/packages/taro-loader#readme",
@@ -30,23 +26,11 @@
     "url": "https://github.com/NervJS/taro/issues"
   },
   "dependencies": {
-<<<<<<< HEAD
     "@tarojs/helper": "3.4.0-beta.2",
-=======
-    "@tarojs/helper": "3.3.19",
-    "acorn": "^8.0.4",
-    "acorn-walk": "^8.0.0",
->>>>>>> e5152ac3
+    "@tarojs/taro": "3.4.0-beta.2",
     "loader-utils": "^1.2.3"
   },
   "publishConfig": {
     "access": "public"
-  },
-  "devDependencies": {
-<<<<<<< HEAD
-    "@tarojs/taro": "3.4.0-beta.2"
-=======
-    "@tarojs/taro": "3.3.19"
->>>>>>> e5152ac3
   }
 }