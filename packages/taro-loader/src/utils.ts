export function importFramework (framework: string) {
  if (framework === 'vue') {
    return `
import Vue from 'vue';
`
  } else if (framework === 'nerv') {
    return `
import Nerv from 'nervjs';
`
  }
  return `
import * as React from 'react'
import ReactDOM from 'react-dom'
`
}

export function getFrameworkArgs (framework: string) {
  if (framework === 'vue') {
    return 'Vue, config'
  } else if (framework === 'nerv') {
    return 'Nerv, Nerv, config'
  }
  return 'React, ReactDOM, config'
}

export const frameworkMeta: Record<string, {
<<<<<<< HEAD
  importFramework: string
  frameworkArgs: string
  creator: string
}> = {
  vue: {
    importFramework: `
import Vue from 'vue';
`,
    frameworkArgs: 'Vue, config',
    creator: 'createVueApp'
  },
  vue3: {
    importFramework: `
import { h } from 'vue'
`,
    frameworkArgs: 'h, config',
    creator: 'createVue3App'
  },
  nerv: {
    importFramework: `
import Nerv from 'nervjs';
`,
    frameworkArgs: 'Nerv, Nerv, config',
    creator: 'createReactApp'
  },
  react: {
    importFramework: `
=======
  importFrameworkStatement: string
  frameworkArgs: string
  creator: string
  importFrameworkName: string
}> = {
  vue: {
    importFrameworkStatement: `
import Vue from 'vue';
`,
    frameworkArgs: 'Vue, config',
    creator: 'createVueApp',
    importFrameworkName: 'Vue'
  },
  vue3: {
    importFrameworkStatement: `
import { h } from 'vue'
`,
    frameworkArgs: 'h, config',
    creator: 'createVue3App',
    importFrameworkName: 'h'
  },
  nerv: {
    importFrameworkStatement: `
import Nerv from 'nervjs';
`,
    frameworkArgs: 'Nerv, Nerv, config',
    creator: 'createReactApp',
    importFrameworkName: 'Nerv'
  },
  react: {
    importFrameworkStatement: `
>>>>>>> 568103a7
import * as React from 'react'
import ReactDOM from 'react-dom'
`,
    frameworkArgs: 'React, ReactDOM, config',
<<<<<<< HEAD
    creator: 'createReactApp'
=======
    creator: 'createReactApp',
    importFrameworkName: 'React'
>>>>>>> 568103a7
  }
}<|MERGE_RESOLUTION|>--- conflicted
+++ resolved
@@ -24,35 +24,6 @@
 }
 
 export const frameworkMeta: Record<string, {
-<<<<<<< HEAD
-  importFramework: string
-  frameworkArgs: string
-  creator: string
-}> = {
-  vue: {
-    importFramework: `
-import Vue from 'vue';
-`,
-    frameworkArgs: 'Vue, config',
-    creator: 'createVueApp'
-  },
-  vue3: {
-    importFramework: `
-import { h } from 'vue'
-`,
-    frameworkArgs: 'h, config',
-    creator: 'createVue3App'
-  },
-  nerv: {
-    importFramework: `
-import Nerv from 'nervjs';
-`,
-    frameworkArgs: 'Nerv, Nerv, config',
-    creator: 'createReactApp'
-  },
-  react: {
-    importFramework: `
-=======
   importFrameworkStatement: string
   frameworkArgs: string
   creator: string
@@ -84,16 +55,11 @@
   },
   react: {
     importFrameworkStatement: `
->>>>>>> 568103a7
 import * as React from 'react'
 import ReactDOM from 'react-dom'
 `,
     frameworkArgs: 'React, ReactDOM, config',
-<<<<<<< HEAD
-    creator: 'createReactApp'
-=======
     creator: 'createReactApp',
     importFrameworkName: 'React'
->>>>>>> 568103a7
   }
 }