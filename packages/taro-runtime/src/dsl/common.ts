/* eslint-disable dot-notation */
import { isFunction, EMPTY_OBJ, ensure, Shortcuts, isUndefined, isArray } from '@tarojs/shared'
import { getHooks } from '../container/store'
import { eventHandler } from '../dom/event'
import { Current } from '../current'
import { document } from '../bom/document'
import { incrementId } from '../utils'
import { perf } from '../perf'
import { eventCenter } from '../emitter/emitter'
import { raf } from '../bom/raf'
import { PAGE_INIT, CUSTOM_WRAPPER, VIEW, ON_READY, ON_SHOW, ON_HIDE, ON_LOAD, OPTIONS, EXTERNAL_CLASSES, BEHAVIORS } from '../constants'

import type { PageConfig } from '@tarojs/taro'
import type { Instance, PageInstance, PageProps } from './instance'
import type { Func, MpInstance } from '../interface'
import type { TaroRootElement } from '../dom/root'

const instances = new Map<string, Instance>()
const pageId = incrementId()

export function injectPageInstance (inst: Instance<PageProps>, id: string) {
  getHooks().mergePageInstance?.(instances.get(id), inst)
  instances.set(id, inst)
}

export function getPageInstance (id: string): Instance | undefined {
  return instances.get(id)
}

export function addLeadingSlash (path?: string): string {
  if (path == null) {
    return ''
  }
  return path.charAt(0) === '/' ? path : '/' + path
}

export function safeExecute (path: string, lifecycle: string, ...args: unknown[]) {
  const instance = instances.get(path)

  if (instance == null) {
    return
  }

  const func = getHooks().getLifecycle(instance, lifecycle as keyof PageInstance)

  if (isArray(func)) {
    const res = func.map(fn => fn.apply(instance, args))
    return res[0]
  }

  if (!isFunction(func)) {
    return
  }

  return func.apply(instance, args)
}

export function stringify (obj?: Record<string, unknown>) {
  if (obj == null) {
    return ''
  }
  const path = Object.keys(obj).map((key) => {
    return key + '=' + obj[key]
  }).join('&')
  return path === '' ? path : '?' + path
}

export function getPath (id: string, options?: Record<string, unknown>): string {
  let path = id
  if (process.env.TARO_ENV !== 'h5') {
    path = id + stringify(options)
  }
  return path
}

export function getOnReadyEventKey (path: string) {
  return path + '.' + ON_READY
}

export function getOnShowEventKey (path: string) {
  return path + '.' + ON_SHOW
}

export function getOnHideEventKey (path: string) {
  return path + '.' + ON_HIDE
}

export function createPageConfig (component: any, pageName?: string, data?: Record<string, unknown>, pageConfig?: PageConfig) {
  // 小程序 Page 构造器是一个傲娇小公主，不能把复杂的对象挂载到参数上
  const id = pageName ?? `taro_page_${pageId()}`
  const hooks = getHooks()
  const [
    ONLOAD,
    ONUNLOAD,
    ONREADY,
    ONSHOW,
    ONHIDE,
    LIFECYCLES
  ] = hooks.getMiniLifecycleImpl().page
  let pageElement: TaroRootElement | null = null
  let unmounting = false
  let prepareMountList: (() => void)[] = []
<<<<<<< HEAD

  function setCurrentRouter (page: MpInstance) {
    const router = process.env.TARO_ENV === 'h5' ? page.$taroPath : page.route || page.__route__ || page.$taroPath
    Current.router = {
      params: page.$taroParams!,
      path: addLeadingSlash(router),
      onReady: getOnReadyEventKey(id),
      onShow: getOnShowEventKey(id),
      onHide: getOnHideEventKey(id)
    }
  }

  const config: PageInstance = {
    [ONLOAD] (this: MpInstance, options, cb?: Func) {
=======
  let loadResolver: (...args: unknown[]) => void
  let hasLoaded: Promise<void>
  const config: PageInstance = {
    onLoad (this: MpInstance, options, cb?: Func) {
      hasLoaded = new Promise(resolve => { loadResolver = resolve })

>>>>>>> d84177a9
      perf.start(PAGE_INIT)

      Current.page = this as any
      this.config = pageConfig || {}
      options.$taroTimestamp = Date.now()

      // this.$taroPath 是页面唯一标识，不可变，因此页面参数 options 也不可变
      this.$taroPath = getPath(id, options)
      const $taroPath = this.$taroPath
      // this.$taroParams 作为暴露给开发者的页面参数对象，可以被随意修改
      if (this.$taroParams == null) {
        this.$taroParams = Object.assign({}, options)
      }

      setCurrentRouter(this)

      const mount = () => {
        Current.app!.mount!(component, $taroPath, () => {
          pageElement = document.getElementById<TaroRootElement>($taroPath)

          ensure(pageElement !== null, '没有找到页面实例。')
<<<<<<< HEAD
          safeExecute($taroPath, ON_LOAD, this.$taroParams)
          if (process.env.TARO_ENV !== 'h5') {
=======
          safeExecute(this.$taroPath, 'onLoad', this.$taroParams)
          loadResolver()
          if (!isBrowser) {
>>>>>>> d84177a9
            pageElement.ctx = this
            pageElement.performUpdate(true, cb)
          } else {
            isFunction(cb) && cb()
          }
        })
      }
      if (unmounting) {
        prepareMountList.push(mount)
      } else {
        mount()
      }
    },
    [ONUNLOAD] () {
      const $taroPath = this.$taroPath
      unmounting = true
      Current.app!.unmount!($taroPath, () => {
        unmounting = false
        instances.delete($taroPath)
        if (pageElement) {
          pageElement.ctx = null
        }
        if (prepareMountList.length) {
          prepareMountList.forEach(fn => fn())
          prepareMountList = []
        }
      })
    },
<<<<<<< HEAD
    [ONREADY] () {
      // 触发生命周期
      safeExecute(this.$taroPath, ON_READY)
      // 通过事件触发子组件的生命周期
      raf(() => eventCenter.trigger(getOnReadyEventKey(id)))
      this.onReady.called = true
    },
    [ONSHOW] () {
      // 设置 Current 的 page 和 router
      Current.page = this as any
      setCurrentRouter(this)
      // 触发生命周期
      safeExecute(this.$taroPath, ON_SHOW)
      // 通过事件触发子组件的生命周期
      raf(() => eventCenter.trigger(getOnShowEventKey(id)))
=======
    onShow () {
      hasLoaded.then(() => {
        Current.page = this as any
        this.config = pageConfig || {}
        const router = isBrowser ? this.$taroPath : this.route || this.__route__
        Current.router = {
          params: this.$taroParams,
          path: addLeadingSlash(router),
          onReady: getOnReadyEventKey(id),
          onShow: getOnShowEventKey(id),
          onHide: getOnHideEventKey(id)
        }

        raf(() => {
          eventCenter.trigger(getOnShowEventKey(id))
        })

        safeExecute(this.$taroPath, 'onShow')
      })
>>>>>>> d84177a9
    },
    [ONHIDE] () {
      // 设置 Current 的 page 和 router
      if (Current.page === this) {
        Current.page = null
        Current.router = null
      }
      // 触发生命周期
      safeExecute(this.$taroPath, ON_HIDE)
      // 通过事件触发子组件的生命周期
      eventCenter.trigger(getOnHideEventKey(id))
    }
  }

  LIFECYCLES.forEach((lifecycle) => {
    config[lifecycle] = function () {
      return safeExecute(this.$taroPath, lifecycle, ...arguments)
    }
  })

  // onShareAppMessage 和 onShareTimeline 一样，会影响小程序右上方按钮的选项，因此不能默认注册。
  if (component.onShareAppMessage ||
      component.prototype?.onShareAppMessage ||
      component.enableShareAppMessage) {
    config.onShareAppMessage = function (options) {
      const target = options?.target
      if (target) {
        const id = target.id
        const element = document.getElementById(id)
        if (element) {
          target!.dataset = element.dataset
        }
      }
      return safeExecute(this.$taroPath, 'onShareAppMessage', options)
    }
  }
  if (component.onShareTimeline ||
      component.prototype?.onShareTimeline ||
      component.enableShareTimeline) {
    config.onShareTimeline = function () {
      return safeExecute(this.$taroPath, 'onShareTimeline')
    }
  }

  config.eh = eventHandler

  if (!isUndefined(data)) {
    config.data = data
  }

  if (process.env.TARO_ENV === 'h5') {
    config.path = id
  }

  hooks.modifyPageObject?.(config)

  return config
}

export function createComponentConfig (component: React.ComponentClass, componentName?: string, data?: Record<string, unknown>) {
  const id = componentName ?? `taro_component_${pageId()}`
  let componentElement: TaroRootElement | null = null

  const config: any = {
    attached () {
      perf.start(PAGE_INIT)
      const path = getPath(id, { id: this.getPageId?.() || pageId() })
      Current.app!.mount!(component, path, () => {
        componentElement = document.getElementById<TaroRootElement>(path)
        ensure(componentElement !== null, '没有找到组件实例。')
        safeExecute(path, ON_LOAD)
        if (process.env.TARO_ENV !== 'h5') {
          componentElement.ctx = this
          componentElement.performUpdate(true)
        }
      })
    },
    detached () {
      const path = getPath(id, { id: this.getPageId() })
      Current.app!.unmount!(path, () => {
        instances.delete(path)
        if (componentElement) {
          componentElement.ctx = null
        }
      })
    },
    methods: {
      eh: eventHandler
    }
  }

  if (!isUndefined(data)) {
    config.data = data
  }

  [OPTIONS, EXTERNAL_CLASSES, BEHAVIORS].forEach(key => {
    config[key] = component[key] ?? EMPTY_OBJ
  })

  return config
}

export function createRecursiveComponentConfig (componentName?: string) {
  return {
    properties: {
      i: {
        type: Object,
        value: {
          [Shortcuts.NodeName]: VIEW
        }
      },
      l: {
        type: String,
        value: ''
      }
    },
    options: {
      addGlobalClass: true,
      virtualHost: componentName !== CUSTOM_WRAPPER
    },
    methods: {
      eh: eventHandler
    }
  }
}<|MERGE_RESOLUTION|>--- conflicted
+++ resolved
@@ -100,7 +100,6 @@
   let pageElement: TaroRootElement | null = null
   let unmounting = false
   let prepareMountList: (() => void)[] = []
-<<<<<<< HEAD
 
   function setCurrentRouter (page: MpInstance) {
     const router = process.env.TARO_ENV === 'h5' ? page.$taroPath : page.route || page.__route__ || page.$taroPath
@@ -112,17 +111,12 @@
       onHide: getOnHideEventKey(id)
     }
   }
-
-  const config: PageInstance = {
-    [ONLOAD] (this: MpInstance, options, cb?: Func) {
-=======
   let loadResolver: (...args: unknown[]) => void
   let hasLoaded: Promise<void>
   const config: PageInstance = {
-    onLoad (this: MpInstance, options, cb?: Func) {
+    [ONLOAD] (this: MpInstance, options, cb?: Func) {
       hasLoaded = new Promise(resolve => { loadResolver = resolve })
 
->>>>>>> d84177a9
       perf.start(PAGE_INIT)
 
       Current.page = this as any
@@ -144,14 +138,9 @@
           pageElement = document.getElementById<TaroRootElement>($taroPath)
 
           ensure(pageElement !== null, '没有找到页面实例。')
-<<<<<<< HEAD
           safeExecute($taroPath, ON_LOAD, this.$taroParams)
+          loadResolver()
           if (process.env.TARO_ENV !== 'h5') {
-=======
-          safeExecute(this.$taroPath, 'onLoad', this.$taroParams)
-          loadResolver()
-          if (!isBrowser) {
->>>>>>> d84177a9
             pageElement.ctx = this
             pageElement.performUpdate(true, cb)
           } else {
@@ -180,7 +169,6 @@
         }
       })
     },
-<<<<<<< HEAD
     [ONREADY] () {
       // 触发生命周期
       safeExecute(this.$taroPath, ON_READY)
@@ -189,34 +177,15 @@
       this.onReady.called = true
     },
     [ONSHOW] () {
-      // 设置 Current 的 page 和 router
-      Current.page = this as any
-      setCurrentRouter(this)
-      // 触发生命周期
-      safeExecute(this.$taroPath, ON_SHOW)
-      // 通过事件触发子组件的生命周期
-      raf(() => eventCenter.trigger(getOnShowEventKey(id)))
-=======
-    onShow () {
       hasLoaded.then(() => {
+        // 设置 Current 的 page 和 router
         Current.page = this as any
-        this.config = pageConfig || {}
-        const router = isBrowser ? this.$taroPath : this.route || this.__route__
-        Current.router = {
-          params: this.$taroParams,
-          path: addLeadingSlash(router),
-          onReady: getOnReadyEventKey(id),
-          onShow: getOnShowEventKey(id),
-          onHide: getOnHideEventKey(id)
-        }
-
-        raf(() => {
-          eventCenter.trigger(getOnShowEventKey(id))
-        })
-
-        safeExecute(this.$taroPath, 'onShow')
+        setCurrentRouter(this)
+        // 触发生命周期
+        safeExecute(this.$taroPath, ON_SHOW)
+        // 通过事件触发子组件的生命周期
+        raf(() => eventCenter.trigger(getOnShowEventKey(id)))
       })
->>>>>>> d84177a9
     },
     [ONHIDE] () {
       // 设置 Current 的 page 和 router
