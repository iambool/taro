--- conflicted
+++ resolved
@@ -114,11 +114,7 @@
   let loadResolver: (...args: unknown[]) => void
   let hasLoaded: Promise<void>
   const config: PageInstance = {
-<<<<<<< HEAD
-    [ONLOAD] (this: MpInstance, options, cb?: Func) {
-=======
-    onLoad (this: MpInstance, options = {}, cb?: Func) {
->>>>>>> 518be640
+    [ONLOAD] (this: MpInstance, options: Record<string, unknown> = {}, cb?: Func) {
       hasLoaded = new Promise(resolve => { loadResolver = resolve })
 
       perf.start(PAGE_INIT)
