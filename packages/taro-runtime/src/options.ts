--- conflicted
+++ resolved
@@ -11,15 +11,10 @@
     voidElements: Set<string>
     closingElements: Set<string>
     transformText?: (taroText: TaroText, text: Text) => TaroText
-<<<<<<< HEAD
     transformElement?: (taroElement: TaroElement, element: Element) => TaroElement
+    renderHTMLTag: boolean
   },
   reconciler: (reconciler: Reconciler<any>) => void
-=======
-    transformElement?: (taroElement: TaroElement, element: Element) => TaroElement,
-    renderHTMLTag: boolean
-  }
->>>>>>> f8d27e0b
 }
 
 export const options: Options = {
@@ -36,14 +31,10 @@
     closingElements: new Set([
       'html', 'head', 'body', 'p', 'dt', 'dd', 'li', 'option',
       'thead', 'th', 'tbody', 'tr', 'td', 'tfoot', 'colgroup'
-<<<<<<< HEAD
-    ])
+    ]),
+    renderHTMLTag: false
   },
   reconciler<T> (reconciler: Reconciler<T>) {
     Object.assign(CurrentReconciler, reconciler)
-=======
-    ]),
-    renderHTMLTag: false
->>>>>>> f8d27e0b
   }
 }