import { isFunction } from '@tarojs/shared'

// https://github.com/myrne/performance-now
export let now

(function () {
  let loadTime
  if ((typeof performance !== 'undefined' && performance !== null) && performance.now) {
    now = function () {
      return performance.now()
    }
  } else if (Date.now) {
    now = function () {
      return Date.now() - loadTime
    }
    loadTime = Date.now()
  } else {
    now = function () {
      return new Date().getTime() - loadTime
    }
    loadTime = new Date().getTime()
  }
})()

let lastTime = 0

// https://gist.github.com/paulirish/1579671
// https://gist.github.com/jalbam/5fe05443270fa6d8136238ec72accbc0
<<<<<<< HEAD
const raf = isFunction(requestAnimationFrame) ? requestAnimationFrame : function (callback) {
=======
const raf = typeof requestAnimationFrame !== 'undefined' && requestAnimationFrame !== null ? requestAnimationFrame : function (callback) {
>>>>>>> dfea7ab7
  const _now = now()
  const nextTime = Math.max(lastTime + 16, _now) // First time will execute it immediately but barely noticeable and performance is gained.
  return setTimeout(function () { callback(lastTime = nextTime) }, nextTime - _now)
}

<<<<<<< HEAD
const caf = isFunction(cancelAnimationFrame)
=======
const caf = typeof cancelAnimationFrame !== 'undefined' && cancelAnimationFrame !== null
>>>>>>> dfea7ab7
  ? cancelAnimationFrame
  : function (seed) {
    // fix https://github.com/NervJS/taro/issues/7749
    clearTimeout(seed)
  }

export {
  raf,
  caf
}<|MERGE_RESOLUTION|>--- conflicted
+++ resolved
@@ -1,5 +1,3 @@
-import { isFunction } from '@tarojs/shared'
-
 // https://github.com/myrne/performance-now
 export let now
 
@@ -26,21 +24,13 @@
 
 // https://gist.github.com/paulirish/1579671
 // https://gist.github.com/jalbam/5fe05443270fa6d8136238ec72accbc0
-<<<<<<< HEAD
-const raf = isFunction(requestAnimationFrame) ? requestAnimationFrame : function (callback) {
-=======
 const raf = typeof requestAnimationFrame !== 'undefined' && requestAnimationFrame !== null ? requestAnimationFrame : function (callback) {
->>>>>>> dfea7ab7
   const _now = now()
   const nextTime = Math.max(lastTime + 16, _now) // First time will execute it immediately but barely noticeable and performance is gained.
   return setTimeout(function () { callback(lastTime = nextTime) }, nextTime - _now)
 }
 
-<<<<<<< HEAD
-const caf = isFunction(cancelAnimationFrame)
-=======
 const caf = typeof cancelAnimationFrame !== 'undefined' && cancelAnimationFrame !== null
->>>>>>> dfea7ab7
   ? cancelAnimationFrame
   : function (seed) {
     // fix https://github.com/NervJS/taro/issues/7749
