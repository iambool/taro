/* eslint-disable no-dupe-class-members */
import { isArray, isUndefined, Shortcuts, EMPTY_OBJ, warn, isString, toCamelCase } from '@tarojs/shared'
import { TaroNode } from './node'
import { NodeType } from './node_types'
import { TaroEvent, eventSource } from './event'
import { isElement } from '../utils'
import { Style } from './style'
import { PROPERTY_THRESHOLD } from '../constants'
<<<<<<< HEAD
import { CurrentReconciler } from '../reconciler'
=======
import { treeToArray } from './tree'
import { ClassList } from './class-list'
>>>>>>> f8d27e0b

interface Attributes {
  name: string;
  value: string;
}

export class TaroElement extends TaroNode {
  public props: Record<string, string> = {}

  public dataset: Record<string, unknown> = EMPTY_OBJ

  public tagName: string

  public style: Style

  public constructor (nodeType: NodeType, nodeName: string) {
    super(nodeType || NodeType.ELEMENT_NODE, nodeName)
    this.tagName = nodeName.toUpperCase()
    this.style = new Style(this)
    warn(
      this.tagName === 'MAP' && process.env.TARO_ENV === 'weapp',
      '微信小程序 map 组件的 `setting` 属性需要传递一个默认值。详情：\n https://developers.weixin.qq.com/miniprogram/dev/component/map.html'
    )
  }

  public get id () {
    return this.getAttribute('id')!
  }

  public set id (val: string) {
    this.setAttribute('id', val)
  }

  public get classList () {
    return new ClassList(this.className, this)
  }

  public get className () {
    return this.getAttribute('class') || ''
  }

  public set className (val: string) {
    this.setAttribute('class', val)
  }

  public get cssText () {
    return this.getAttribute('style') || ''
  }

  public get children () {
    return this.childNodes.filter(isElement)
  }

  public hasAttribute (qualifiedName: string) {
    return !isUndefined(this.props[qualifiedName])
  }

  public hasAttributes () {
    return this.attributes.length > 0
  }

  public focus () {
    this.setAttribute('focus', true)
  }

  public blur () {
    this.setAttribute('focus', false)
  }

  public setAttribute (qualifiedName: string, value: string | boolean): void {
    warn(
      isString(value) && value.length > PROPERTY_THRESHOLD,
      `元素 ${this.nodeName} 的 属性 ${qualifiedName} 的值数据量过大，可能会影响渲染性能。考虑降低图片转为 base64 的阈值或在 CSS 中使用 base64。`
    )

    if (qualifiedName === 'style') {
      this.style.cssText = value as string
      qualifiedName = Shortcuts.Style
    } else if (qualifiedName === 'id') {
      eventSource.delete(this.uid)
      this.props[qualifiedName] = this.uid = value as string
      eventSource.set(value as string, this)
      qualifiedName = 'uid'
    } else {
      this.props[qualifiedName] = value as string
      if (qualifiedName === 'class') {
        qualifiedName = Shortcuts.Class
      }
      if (qualifiedName.startsWith('data-')) {
        if (this.dataset === EMPTY_OBJ) {
          this.dataset = Object.create(null)
        }
        this.dataset[toCamelCase(qualifiedName.replace(/^data-/, ''))] = value
      }
    }

    CurrentReconciler.setAttribute?.(this, qualifiedName, value)

    this.enqueueUpdate({
      path: `${this._path}.${toCamelCase(qualifiedName)}`,
      value
    })
  }

  public removeAttribute (qualifiedName: string) {
    if (qualifiedName === 'style') {
      this.style.cssText = ''
    } else {
      delete this.props[qualifiedName]
    }

    CurrentReconciler.removeAttribute?.(this, qualifiedName)

    this.enqueueUpdate({
      path: `${this._path}.${toCamelCase(qualifiedName)}`,
      value: ''
    })
  }

  public getAttribute (qualifiedName: string): string {
    const attr = qualifiedName === 'style' ? this.style.cssText : this.props[qualifiedName]
    return attr ?? ''
  }

  public get attributes (): Attributes[] {
    const propKeys = Object.keys(this.props)
    const style = this.style.cssText
    const attrs = propKeys.map(p => ({ name: p, value: this.props[p] }))
    return attrs.concat(style ? { name: 'style', value: style } : [])
  }

  public getElementsByTagName (tagName: string): TaroElement[] {
    return treeToArray(this, (el) => {
      return el.nodeName === tagName || (tagName === '*' && this !== el)
    })
  }

  public getElementsByClassName (className: string): TaroElement[] {
    return treeToArray(this, (el) => {
      const classList = el.classList
      const classNames = className.trim().split(/\s+/)
      return classNames.every(c => classList.has(c))
    })
  }

  public dispatchEvent (event: TaroEvent) {
    const cancelable = event.cancelable
    const listeners = this.__handlers[event.type]
    if (!isArray(listeners)) {
      return
    }

    for (let i = listeners.length; i--;) {
      const listener = listeners[i]
      let result: unknown
      if (listener._stop) {
        listener._stop = false
      } else {
        result = listener.call(this, event)
      }
      if ((result === false || event._end) && cancelable) {
        event.defaultPrevented = true
      }

      if (event._end && event._stop) {
        break
      }
    }

    if (event._stop) {
      this._stopPropagation(event)
    } else {
      event._stop = true
    }

    return listeners != null
  }

  public get textContent () {
    let text = ''
    for (let i = 0; i < this.childNodes.length; i++) {
      const element = this.childNodes[i]
      text += element.textContent
    }
    return text
  }

  public set textContent (text: string) {
    super.textContent = text
  }

  private _stopPropagation (event: TaroEvent) {
    // eslint-disable-next-line @typescript-eslint/no-this-alias
    let target = this
    // eslint-disable-next-line no-cond-assign
    while ((target = target.parentNode as this)) {
      const listeners = target.__handlers[event.type]

      if (!isArray(listeners)) {
        continue
      }

      for (let i = listeners.length; i--;) {
        const l = listeners[i]
        l._stop = true
      }
    }
  }
}<|MERGE_RESOLUTION|>--- conflicted
+++ resolved
@@ -6,12 +6,9 @@
 import { isElement } from '../utils'
 import { Style } from './style'
 import { PROPERTY_THRESHOLD } from '../constants'
-<<<<<<< HEAD
 import { CurrentReconciler } from '../reconciler'
-=======
 import { treeToArray } from './tree'
 import { ClassList } from './class-list'
->>>>>>> f8d27e0b
 
 interface Attributes {
   name: string;
