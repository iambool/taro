--- conflicted
+++ resolved
@@ -1,10 +1,6 @@
 {
   "name": "@tarojs/runtime",
-<<<<<<< HEAD
-  "version": "3.2.0-beta.4",
-=======
   "version": "3.1.4",
->>>>>>> 22b0ce51
   "description": "taro runtime for mini apps.",
   "main": "dist/runtime.esm.js",
   "module": "dist/runtime.esm.js",
@@ -26,11 +22,7 @@
     "access": "public"
   },
   "dependencies": {
-<<<<<<< HEAD
-    "@tarojs/shared": "3.2.0-beta.4",
-=======
     "@tarojs/shared": "3.1.4",
->>>>>>> 22b0ce51
     "lodash-es": "4.17.15"
   }
 }