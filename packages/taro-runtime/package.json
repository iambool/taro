{
  "name": "@tarojs/runtime",
<<<<<<< HEAD
  "version": "3.2.0-beta.0",
=======
  "version": "3.1.1",
>>>>>>> f96a70ae
  "description": "taro runtime for mini apps.",
  "main": "dist/runtime.esm.js",
  "module": "dist/runtime.esm.js",
  "files": [
    "dist"
  ],
  "scripts": {
    "test": "jest",
    "build": "rollup -c",
    "dev": "rollup -c -w"
  },
  "repository": {
    "type": "git",
    "url": "https://github.com/NervJS/taro/tree/master/packages/taro-runtime"
  },
  "author": "yuche",
  "license": "MIT",
  "publishConfig": {
    "access": "public"
  },
  "dependencies": {
    "@tarojs/shared": "3.1.1",
    "lodash-es": "4.17.15"
  }
}<|MERGE_RESOLUTION|>--- conflicted
+++ resolved
@@ -1,10 +1,6 @@
 {
   "name": "@tarojs/runtime",
-<<<<<<< HEAD
-  "version": "3.2.0-beta.0",
-=======
   "version": "3.1.1",
->>>>>>> f96a70ae
   "description": "taro runtime for mini apps.",
   "main": "dist/runtime.esm.js",
   "module": "dist/runtime.esm.js",
