{
  "name": "postcss-plugin-constparse",
<<<<<<< HEAD
  "version": "3.2.0-beta.4",
=======
  "version": "3.1.4",
>>>>>>> 22b0ce51
  "description": "parse constants defined in config",
  "main": "index.js",
  "author": "Simba",
  "license": "MIT",
  "dependencies": {
    "postcss": "^6.0.22"
  }
}<|MERGE_RESOLUTION|>--- conflicted
+++ resolved
@@ -1,10 +1,6 @@
 {
   "name": "postcss-plugin-constparse",
-<<<<<<< HEAD
-  "version": "3.2.0-beta.4",
-=======
   "version": "3.1.4",
->>>>>>> 22b0ce51
   "description": "parse constants defined in config",
   "main": "index.js",
   "author": "Simba",
