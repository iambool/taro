{
  "name": "@tarojs/rn-transformer",
  "version": "3.3.9",
  "description": "Taro RN 入口文件处理",
  "main": "dist/index.js",
  "types": "./src/types/index.d.ts",
  "scripts": {
    "build": "tsc",
    "dev": "tsc -w",
    "test": "jest",
    "test:ci": "jest --silent --coverage false",
    "lint": "eslint ."
  },
  "author": "yechunxi",
  "bugs": {
    "url": "https://github.com/NervJS/taro/issues"
  },
  "directories": {
    "test": "__tests__"
  },
  "files": [
    "dist/",
    "src/types/"
  ],
  "repository": {
    "type": "git",
    "url": "git+https://github.com/NervJS/taro.git"
  },
  "license": "MIT",
  "engines": {
    "node": ">=12.0.0",
    "npm": ">=6.0.0"
  },
  "devDependencies": {
<<<<<<< HEAD
    "@tarojs/helper": "3.3.7",
    "lodash": "^4.17.21"
=======
    "@tarojs/helper": "3.3.9",
    "lodash": "^4.17.20"
>>>>>>> dfea7ab7
  }
}<|MERGE_RESOLUTION|>--- conflicted
+++ resolved
@@ -32,12 +32,7 @@
     "npm": ">=6.0.0"
   },
   "devDependencies": {
-<<<<<<< HEAD
-    "@tarojs/helper": "3.3.7",
+    "@tarojs/helper": "3.3.9",
     "lodash": "^4.17.21"
-=======
-    "@tarojs/helper": "3.3.9",
-    "lodash": "^4.17.20"
->>>>>>> dfea7ab7
   }
 }