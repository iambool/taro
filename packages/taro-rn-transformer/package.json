{
  "name": "@tarojs/rn-transformer",
<<<<<<< HEAD
  "version": "3.5.0-canary.1",
=======
  "version": "3.4.4",
>>>>>>> 099d062d
  "description": "Taro RN 入口文件处理",
  "main": "dist/index.js",
  "types": "./src/types/index.d.ts",
  "scripts": {
    "build": "tsc",
    "dev": "tsc -w",
    "test": "jest",
    "test:ci": "jest --silent --coverage false",
    "lint": "eslint ."
  },
  "author": "yechunxi",
  "bugs": {
    "url": "https://github.com/NervJS/taro/issues"
  },
  "directories": {
    "test": "__tests__"
  },
  "files": [
    "dist/",
    "src/types/"
  ],
  "repository": {
    "type": "git",
    "url": "git+https://github.com/NervJS/taro.git"
  },
  "license": "MIT",
  "engines": {
    "node": ">=12.0.0",
    "npm": ">=6.0.0"
  },
  "devDependencies": {
<<<<<<< HEAD
    "@tarojs/helper": "3.5.0-canary.1",
=======
    "@tarojs/helper": "3.4.4",
>>>>>>> 099d062d
    "lodash": "^4.17.21"
  },
  "dependencies": {
    "mkdirp": "^1.0.4",
    "normalize-path": "^3.0.0"
  }
}<|MERGE_RESOLUTION|>--- conflicted
+++ resolved
@@ -1,10 +1,6 @@
 {
   "name": "@tarojs/rn-transformer",
-<<<<<<< HEAD
   "version": "3.5.0-canary.1",
-=======
-  "version": "3.4.4",
->>>>>>> 099d062d
   "description": "Taro RN 入口文件处理",
   "main": "dist/index.js",
   "types": "./src/types/index.d.ts",
@@ -36,11 +32,7 @@
     "npm": ">=6.0.0"
   },
   "devDependencies": {
-<<<<<<< HEAD
     "@tarojs/helper": "3.5.0-canary.1",
-=======
-    "@tarojs/helper": "3.4.4",
->>>>>>> 099d062d
     "lodash": "^4.17.21"
   },
   "dependencies": {
