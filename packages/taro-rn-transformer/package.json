{
  "name": "@tarojs/rn-transformer",
  "version": "3.3.6",
  "description": "Taro RN 入口文件处理",
  "main": "dist/index.js",
  "types": "./src/types/index.d.ts",
  "scripts": {
    "build": "tsc",
    "dev": "tsc -w",
    "test": "jest",
    "test:ci": "jest --silent --coverage false",
    "lint": "eslint ."
  },
  "author": "yechunxi",
  "bugs": {
    "url": "https://github.com/NervJS/taro/issues"
  },
  "directories": {
    "test": "__tests__"
  },
  "files": [
    "dist/",
    "src/types/"
  ],
  "repository": {
    "type": "git",
    "url": "git+https://github.com/NervJS/taro.git"
  },
  "license": "MIT",
  "engines": {
    "node": ">=12.0.0",
    "npm": ">=6.0.0"
  },
  "devDependencies": {
<<<<<<< HEAD
    "@tarojs/helper": "3.3.4",
    "lodash": "^4.17.21"
=======
    "@tarojs/helper": "3.3.6",
    "lodash": "^4.17.20"
>>>>>>> c172d109
  }
}<|MERGE_RESOLUTION|>--- conflicted
+++ resolved
@@ -32,12 +32,7 @@
     "npm": ">=6.0.0"
   },
   "devDependencies": {
-<<<<<<< HEAD
-    "@tarojs/helper": "3.3.4",
+    "@tarojs/helper": "3.3.6",
     "lodash": "^4.17.21"
-=======
-    "@tarojs/helper": "3.3.6",
-    "lodash": "^4.17.20"
->>>>>>> c172d109
   }
 }