{
  "name": "@tarojs/rn-transformer",
  "version": "3.3.13",
  "description": "Taro RN 入口文件处理",
  "main": "dist/index.js",
  "types": "./src/types/index.d.ts",
  "scripts": {
    "build": "tsc",
    "dev": "tsc -w",
    "test": "jest",
    "test:ci": "jest --silent --coverage false",
    "lint": "eslint ."
  },
  "author": "yechunxi",
  "bugs": {
    "url": "https://github.com/NervJS/taro/issues"
  },
  "directories": {
    "test": "__tests__"
  },
  "files": [
    "dist/",
    "src/types/"
  ],
  "repository": {
    "type": "git",
    "url": "git+https://github.com/NervJS/taro.git"
  },
  "license": "MIT",
  "engines": {
    "node": ">=12.0.0",
    "npm": ">=6.0.0"
  },
  "devDependencies": {
<<<<<<< HEAD
    "@tarojs/helper": "3.3.10",
    "lodash": "^4.17.21"
=======
    "@tarojs/helper": "3.3.13",
    "lodash": "^4.17.20"
>>>>>>> d84177a9
  }
}<|MERGE_RESOLUTION|>--- conflicted
+++ resolved
@@ -32,12 +32,7 @@
     "npm": ">=6.0.0"
   },
   "devDependencies": {
-<<<<<<< HEAD
-    "@tarojs/helper": "3.3.10",
+    "@tarojs/helper": "3.3.13",
     "lodash": "^4.17.21"
-=======
-    "@tarojs/helper": "3.3.13",
-    "lodash": "^4.17.20"
->>>>>>> d84177a9
   }
 }