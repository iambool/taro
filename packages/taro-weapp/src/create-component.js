--- conflicted
+++ resolved
@@ -144,12 +144,7 @@
     data: {
       _componentProps: 1
     },
-
-<<<<<<< HEAD
     attached (options = {}) {
-=======
-    attached (options) {
->>>>>>> 2deb8e89
       const props = filterProps(ComponentClass.properties, ComponentClass.defaultProps, this.data)
       this.$component = new ComponentClass(props)
       this.$component._init(this)
