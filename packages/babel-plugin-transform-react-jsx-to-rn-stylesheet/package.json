{
  "name": "babel-plugin-transform-react-jsx-to-rn-stylesheet",
  "version": "3.2.1",
  "description": "Transform stylesheet selector to style in JSX Elements.",
  "license": "MIT",
  "main": "dist/index.js",
  "repository": {
    "type": "git",
    "url": "git+https://github.com/NervJS/taro.git"
  },
  "scripts": {
    "test": "jest",
    "test:ci": "jest --silent --coverage false",
    "dev": "tsc -w",
    "build": "tsc"
  },
  "bugs": {
    "url": "https://github.com/NervJS/taro/issues"
  },
  "homepage": "https://github.com/NervJS/taro#readme",
  "engines": {
    "node": ">=12.0.0",
    "npm": ">=6.0.0"
  },
  "dependencies": {
    "camelize": "^1.0.0",
<<<<<<< HEAD
    "taro-css-to-react-native": "3.2.0"
  },
  "devDependencies": {
    "@types/babel__core": "^7.1.14"
=======
    "taro-css-to-react-native": "3.2.1"
>>>>>>> b73dca11
  }
}<|MERGE_RESOLUTION|>--- conflicted
+++ resolved
@@ -24,13 +24,9 @@
   },
   "dependencies": {
     "camelize": "^1.0.0",
-<<<<<<< HEAD
-    "taro-css-to-react-native": "3.2.0"
+    "taro-css-to-react-native": "3.2.1"
   },
   "devDependencies": {
     "@types/babel__core": "^7.1.14"
-=======
-    "taro-css-to-react-native": "3.2.1"
->>>>>>> b73dca11
   }
 }