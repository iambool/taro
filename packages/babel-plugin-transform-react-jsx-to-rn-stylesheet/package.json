--- conflicted
+++ resolved
@@ -1,10 +1,6 @@
 {
   "name": "babel-plugin-transform-react-jsx-to-rn-stylesheet",
-<<<<<<< HEAD
   "version": "3.3.0-alpha.2",
-=======
-  "version": "3.2.8",
->>>>>>> a88f9903
   "description": "Transform stylesheet selector to style in JSX Elements.",
   "license": "MIT",
   "main": "dist/index.js",
@@ -28,13 +24,9 @@
   },
   "dependencies": {
     "camelize": "^1.0.0",
-<<<<<<< HEAD
     "taro-css-to-react-native": "3.3.0-alpha.2"
-=======
-    "taro-css-to-react-native": "3.2.8"
   },
   "devDependencies": {
     "@types/babel__core": "^7.1.14"
->>>>>>> a88f9903
   }
 }